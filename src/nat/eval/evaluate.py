# SPDX-FileCopyrightText: Copyright (c) 2024-2025, NVIDIA CORPORATION & AFFILIATES. All rights reserved.
# SPDX-License-Identifier: Apache-2.0
#
# Licensed under the Apache License, Version 2.0 (the "License");
# you may not use this file except in compliance with the License.
# You may obtain a copy of the License at
#
# http://www.apache.org/licenses/LICENSE-2.0
#
# Unless required by applicable law or agreed to in writing, software
# distributed under the License is distributed on an "AS IS" BASIS,
# WITHOUT WARRANTIES OR CONDITIONS OF ANY KIND, either express or implied.
# See the License for the specific language governing permissions and
# limitations under the License.

import asyncio
import logging
import shutil
from pathlib import Path
from typing import Any
from uuid import uuid4

from pydantic import BaseModel
from tqdm import tqdm

from nat.data_models.evaluate import EvalConfig
from nat.data_models.evaluate import JobEvictionPolicy
from nat.data_models.runtime_enum import RuntimeTypeEnum
from nat.eval.config import EvaluationRunConfig
from nat.eval.config import EvaluationRunOutput
from nat.eval.dataset_handler.dataset_handler import DatasetHandler
from nat.eval.evaluator.evaluator_model import EvalInput
from nat.eval.evaluator.evaluator_model import EvalInputItem
from nat.eval.evaluator.evaluator_model import EvalOutput
from nat.eval.usage_stats import UsageStats
from nat.eval.usage_stats import UsageStatsItem
from nat.eval.usage_stats import UsageStatsLLM
from nat.eval.utils.output_uploader import OutputUploader
from nat.eval.utils.weave_eval import WeaveEvaluationIntegration
from nat.profiler.data_models import ProfilerResults
from nat.runtime.session import UserSession

logger = logging.getLogger(__name__)


class EvaluationRun:
    """
    Instantiated for each evaluation run and used to store data for that single run.

    .. warning::
        **Experimental Feature**: The Evaluation API is experimental and may change in future releases.
        Future versions may introduce breaking changes without notice.
    """

    def __init__(self, config: EvaluationRunConfig):
        """
        Initialize an EvaluationRun with configuration.
        """
        from nat.eval.intermediate_step_adapter import IntermediateStepAdapter

        # Run-specific configuration
        self.config: EvaluationRunConfig = config
        self.eval_config: EvalConfig | None = None

        # Helpers
        self.intermediate_step_adapter: IntermediateStepAdapter = IntermediateStepAdapter()

        # Create evaluation trace context
        try:
            from nat.eval.utils.eval_trace_ctx import WeaveEvalTraceContext
            self.eval_trace_context = WeaveEvalTraceContext()
        except Exception:
            from nat.eval.utils.eval_trace_ctx import EvalTraceContext
            self.eval_trace_context = EvalTraceContext()

        self.weave_eval: WeaveEvaluationIntegration = WeaveEvaluationIntegration(self.eval_trace_context)
        # Metadata
        self.eval_input: EvalInput | None = None
        self.workflow_interrupted: bool = False

        # evaluation_results is list of tuples (evaluator_name, EvalOutput)
        self.evaluation_results: list[tuple[str, EvalOutput]] = []

        # usage stats
        self.usage_stats: UsageStats = UsageStats()

        # workflow output file
        self.workflow_output_file: Path | None = None

        # evaluation output files
        self.evaluator_output_files: list[Path] = []

    def _compute_usage_stats(self, item: EvalInputItem):
        """Compute usage stats for a single item using the intermediate steps"""
        # get the prompt and completion tokens from the intermediate steps
        from nat.profiler.intermediate_property_adapter import IntermediatePropertyAdaptor
        steps = [IntermediatePropertyAdaptor.from_intermediate_step(step) for step in item.trajectory]
        usage_stats_per_llm = {}
        total_tokens = 0
        for step in steps:
            if step.event_type == "LLM_END":
                llm_name = step.llm_name
                if llm_name not in usage_stats_per_llm:
                    usage_stats_per_llm[llm_name] = UsageStatsLLM()
                usage_stats_per_llm[llm_name].prompt_tokens += step.token_usage.prompt_tokens
                usage_stats_per_llm[llm_name].completion_tokens += step.token_usage.completion_tokens
                usage_stats_per_llm[llm_name].total_tokens += step.token_usage.total_tokens
                usage_stats_per_llm[llm_name].reasoning_tokens += step.token_usage.reasoning_tokens
                usage_stats_per_llm[llm_name].cached_tokens += step.token_usage.cached_tokens
                total_tokens += step.token_usage.total_tokens

        # find min and max event timestamps
        if item.trajectory:
            min_timestamp = min(step.event_timestamp for step in item.trajectory)
            max_timestamp = max(step.event_timestamp for step in item.trajectory)
            runtime = max_timestamp - min_timestamp
        else:
            min_timestamp = 0.0
            max_timestamp = 0.0
            runtime = 0.0

        # find llm latency by calculating p95 of all llm calls
        llm_latencies = []
        previous_llm_start_time = None
        for step in steps:
            if step.event_type == "LLM_START":
                previous_llm_start_time = step.event_timestamp
            elif step.event_type == "LLM_END" and previous_llm_start_time is not None:
                llm_latencies.append(step.event_timestamp - previous_llm_start_time)
                previous_llm_start_time = None

        # Calculate p95 LLM latency (or 0 if no LLM calls)
        if llm_latencies:
            import numpy as np
            llm_latency = float(np.percentile(llm_latencies, 95))
        else:
            llm_latency = 0.0

        # add the usage stats to the usage stats dict
        self.usage_stats.usage_stats_items[item.id] = UsageStatsItem(usage_stats_per_llm=usage_stats_per_llm,
                                                                     runtime=runtime,
                                                                     total_tokens=total_tokens,
                                                                     min_timestamp=min_timestamp,
                                                                     max_timestamp=max_timestamp,
                                                                     llm_latency=llm_latency)
        return self.usage_stats.usage_stats_items[item.id]

    async def run_workflow_local(self, user_session: UserSession):
        '''
        Launch the workflow with the specified questions and extract the output using the jsonpath
        '''
        # import function level dependencies
        from jsonpath_ng import parse

        from nat.eval.runtime_event_subscriber import pull_intermediate

        # Run the workflow
        jsonpath_expr = parse(self.config.result_json_path)
        stop_event = asyncio.Event()

        async def run_one(item: EvalInputItem):
            if stop_event.is_set():
                return "", []

<<<<<<< HEAD
            async with user_session.run(item.input_obj, runtime_type=RuntimeTypeEnum.EVALUATE) as runner:
                if not user_session.workflow.has_single_output:
=======
            async with session_manager.run(item.input_obj, runtime_type=RuntimeTypeEnum.EVALUATE) as runner:
                if not session_manager.workflow.has_single_output:
>>>>>>> 01f6b260
                    # raise an error if the workflow has multiple outputs
                    raise NotImplementedError("Multiple outputs are not supported")

                runner_result = None
                intermediate_future = None

                try:
                    # Start usage stats and intermediate steps collection in parallel
                    intermediate_future = pull_intermediate()
                    runner_result = runner.result()
                    base_output = await runner_result
                    intermediate_steps = await intermediate_future
                except NotImplementedError as e:
                    logger.error("Failed to run the workflow: %s", e)
                    # raise original error
                    raise
                except Exception as e:
                    logger.exception("Failed to run the workflow: %s", e)
                    # stop processing if a workflow error occurs
                    self.workflow_interrupted = True

                    # Cancel any coroutines that are still running, avoiding a warning about unawaited coroutines
                    # (typically one of these two is what raised the exception and the other is still running)
                    for coro in (runner_result, intermediate_future):
                        if coro is not None:
                            asyncio.ensure_future(coro).cancel()

                    stop_event.set()
                    return

                try:
                    base_output = runner.convert(base_output, to_type=str)
                except ValueError:
                    pass

                # if base_output is a pydantic model dump it to json
                if isinstance(base_output, BaseModel):
                    output = base_output.model_dump_json(indent=2)
                else:
                    m = jsonpath_expr.find(base_output)
                    if (not m):
                        raise RuntimeError(f"Failed to extract output using jsonpath: {self.config.result_json_path}")
                    if (len(m) > 1):
                        logger.warning("Multiple matches found for jsonpath at row '%s'. Matches: %s. Using the first",
                                       base_output,
                                       m)
                    output = m[0].value

                item.output_obj = output
                item.trajectory = self.intermediate_step_adapter.validate_intermediate_steps(intermediate_steps)
                usage_stats_item = self._compute_usage_stats(item)

                self.weave_eval.log_prediction(item, output)
                await self.weave_eval.log_usage_stats(item, usage_stats_item)

        async def wrapped_run(item: EvalInputItem) -> None:
            await run_one(item)
            pbar.update(1)

        # if self.config.skip_complete is set skip eval_input_items with a non-empty output_obj
        if self.config.skip_completed_entries:
            eval_input_items = [item for item in self.eval_input.eval_input_items if not item.output_obj]
            if not eval_input_items:
                logger.warning("All items have a non-empty output. Skipping workflow pass altogether.")
                return
        else:
            eval_input_items = self.eval_input.eval_input_items
        pbar = tqdm(total=len(eval_input_items), desc="Running workflow")
        await asyncio.gather(*[wrapped_run(item) for item in eval_input_items])
        pbar.close()

    async def run_workflow_remote(self):
        from nat.eval.remote_workflow import EvaluationRemoteWorkflowHandler
        handler = EvaluationRemoteWorkflowHandler(self.config, self.eval_config.general.max_concurrency)  # type: ignore
        await handler.run_workflow_remote(self.eval_input)
        for item in self.eval_input.eval_input_items:
            usage_stats_item = self._compute_usage_stats(item)
            self.weave_eval.log_prediction(item, item.output_obj)
            await self.weave_eval.log_usage_stats(item, usage_stats_item)

    async def profile_workflow(self) -> ProfilerResults:
        """
        Profile a dataset
        """

        if not self.eval_config.general.profiler:
            logger.info("Profiler is not enabled. Skipping profiling.")
            return ProfilerResults()

        from nat.profiler.profile_runner import ProfilerRunner

        all_stats = []
        for input_item in self.eval_input.eval_input_items:
            all_stats.append(input_item.trajectory)

        profiler_runner = ProfilerRunner(self.eval_config.general.profiler,
                                         self.eval_config.general.output_dir,
                                         write_output=self.config.write_output)

        return await profiler_runner.run(all_stats)

    def cleanup_output_directory(self):
        '''Remove contents of the output directory if it exists'''
        output_config = self.eval_config.general.output
        output_dir = output_config.dir

        if not (output_config and output_dir.exists()):
            return

        # If cleanup is true, remove the entire directory and we are done
        if output_config.cleanup:
            logger.info("Cleaning up entire output directory: %s", output_config.dir)
            shutil.rmtree(output_config.dir)
            return

        if output_config.job_management.max_jobs == 0:
            # No eviction policy
            return

        base_dir = output_dir / "jobs"
        if not base_dir.exists():
            return

        # Get all subdirectories, which represent individual job runs
        job_dirs = [d for d in base_dir.iterdir() if d.is_dir()]
        if len(job_dirs) <= output_config.job_management.max_jobs:
            return

        # Determine sort key based on eviction_policy, defaulting to creation time
        if output_config.job_management.eviction_policy == JobEvictionPolicy.TIME_MODIFIED:

            def sort_key(x):
                return x.stat().st_mtime

            logger.info("Using last modified time for job eviction policy.")
        else:

            def sort_key(x):
                return x.stat().st_ctime

            logger.info("Using creation time for job eviction policy.")

        # Sort directories (oldest first)
        job_dirs.sort(key=sort_key)
        num_to_delete = len(job_dirs) - output_config.job_management.max_jobs

        logger.info("Found %d jobs, exceeding limit of %d. Removing %d oldest jobs.",
                    len(job_dirs),
                    output_config.job_management.max_jobs,
                    num_to_delete)

        for dir_to_delete in job_dirs[:num_to_delete]:
            try:
                logger.info("Deleting old job directory: %s", dir_to_delete)
                shutil.rmtree(dir_to_delete)
            except Exception as e:
                logger.exception("Failed to delete old job directory: %s: %s", dir_to_delete, e)

    def write_output(self, dataset_handler: DatasetHandler, profiler_results: ProfilerResults):
        workflow_output_file = self.eval_config.general.output_dir / "workflow_output.json"
        workflow_output_file.parent.mkdir(parents=True, exist_ok=True)

        # Write the workflow output to a file (this can be used for re-running the evaluation)

        step_filter = self.eval_config.general.output.workflow_output_step_filter \
            if self.eval_config.general.output else None
        workflow_output = dataset_handler.publish_eval_input(self.eval_input, step_filter)
        with open(workflow_output_file, "w", encoding="utf-8") as f:
            # set indent to 2 for pretty printing
            f.write(workflow_output)
        self.workflow_output_file = workflow_output_file
        logger.info("Workflow output written to %s", workflow_output_file)

        # Write the output of each evaluator to a separate json file
        for evaluator_name, eval_output in self.evaluation_results:
            output_file = self.eval_config.general.output_dir / f"{evaluator_name}_output.json"
            output_file.parent.mkdir(parents=True, exist_ok=True)
            # create json content using the evaluation results
            output = eval_output.model_dump_json(indent=2)
            with open(output_file, "w", encoding="utf-8") as f:
                f.write(output)
            self.evaluator_output_files.append(output_file)
            logger.info("Evaluation results written to %s", output_file)

    def publish_output(self, dataset_handler: DatasetHandler, profiler_results: ProfilerResults):
        """Publish the output"""
        if self.config.write_output:
            self.write_output(dataset_handler, profiler_results)

        if self.workflow_interrupted:
            # Issue a warning if the workflow was not completed on all datasets
            msg = ("Workflow execution was interrupted due to an error. The results may be incomplete. "
                   "You can re-execute evaluation for incomplete results by running "
                   "`eval` with the --skip_completed_entries flag.")
            logger.warning(msg)

        self.weave_eval.log_summary(self.usage_stats, self.evaluation_results, profiler_results)

    async def run_single_evaluator(self, evaluator_name: str, evaluator: Any):
        """Run a single evaluator and store its results."""
        try:
            eval_output = await evaluator.evaluate_fn(self.eval_input)
            self.evaluation_results.append((evaluator_name, eval_output))

            await self.weave_eval.alog_score(eval_output, evaluator_name)
        except Exception as e:
            logger.exception("An error occurred while running evaluator %s: %s", evaluator_name, e)

    async def run_evaluators(self, evaluators: dict[str, Any]):
        """Run all configured evaluators asynchronously."""
        tasks = [self.run_single_evaluator(name, evaluator) for name, evaluator in evaluators.items() if evaluator]

        if not tasks:
            logger.warning("All evaluators were empty or invalid.")
            return

        try:
            await asyncio.gather(*tasks)
        except Exception as e:
            logger.error("An error occurred while running evaluators: %s", e)
            raise
        finally:
            # Finish prediction loggers in Weave
            await self.weave_eval.afinish_loggers()

    def apply_overrides(self):
        from nat.cli.cli_utils.config_override import load_and_override_config
        from nat.data_models.config import Config
        from nat.runtime.loader import PluginTypes
        from nat.runtime.loader import discover_and_register_plugins
        from nat.utils.data_models.schema_validator import validate_schema

        # Register plugins before validation
        discover_and_register_plugins(PluginTypes.CONFIG_OBJECT)

        config_dict = load_and_override_config(self.config.config_file, self.config.override)
        config = validate_schema(config_dict, Config)
        return config

    def _get_workflow_alias(self, workflow_type: str | None = None):
        """Get the workflow alias for displaying in evaluation UI."""
        if self.eval_config.general.workflow_alias:
            return self.eval_config.general.workflow_alias

        if not workflow_type or workflow_type == "EmptyFunctionConfig":
            return "nat-eval"

        return workflow_type

    async def wait_for_all_export_tasks_local(self, user_session: UserSession, timeout: float) -> None:
        """Wait for all trace export tasks to complete for local workflows.

        This only works for local workflows where we have direct access to the
        SessionManager and its underlying workflow with exporter manager.
        """
        try:
            workflow = user_session.workflow
            all_exporters = await workflow.get_all_exporters()
            if not all_exporters:
                logger.debug("No exporters to wait for")
                return

            logger.info("Waiting for export tasks from %d local exporters (timeout: %ds)", len(all_exporters), timeout)

            for name, exporter in all_exporters.items():
                try:
                    await exporter.wait_for_tasks(timeout=timeout)
                    logger.info("Export tasks completed for exporter: %s", name)
                except Exception as e:
                    logger.warning("Error waiting for export tasks from %s: %s", name, e)

            logger.info("All local export task waiting completed")

        except Exception as e:
            logger.warning("Failed to wait for local export tasks: %s", e)

    async def run_and_evaluate(self,
                               user_session: UserSession | None = None,
                               job_id: str | None = None) -> EvaluationRunOutput:
        """
        Run the workflow with the specified config file and evaluate the dataset
        """
        logger.info("Starting evaluation run with config file: %s", self.config.config_file)

        from nat.builder.eval_builder import WorkflowEvalBuilder
        from nat.runtime.loader import load_config

        # Load and override the config
        config = None
        if isinstance(self.config.config_file, BaseModel):
            config = self.config.config_file
        elif self.config.override:
            config = self.apply_overrides()
        else:
            config = load_config(self.config.config_file)

        self.eval_config = config.eval
        workflow_alias = self._get_workflow_alias(config.workflow.type)
        logger.debug("Loaded %s evaluation configuration: %s", workflow_alias, self.eval_config)

        # Cleanup the output directory
        if self.eval_config.general.output:
            self.cleanup_output_directory()

        # Generate a job_id if append_job_id_to_output_dir is enabled and no job_id provided
        if (self.eval_config.general.output
                and self.eval_config.general.output.job_management.append_job_id_to_output_dir and not job_id):
            job_id = "job_" + str(uuid4())
            logger.info("Generated job ID for output directory: %s", job_id)

        # If a job id is provided keep the data per-job
        if job_id:
            self.eval_config.general.output_dir = self.eval_config.general.output_dir / f"jobs/{job_id}"
            if self.eval_config.general.output:
                self.eval_config.general.output.dir = self.eval_config.general.output_dir

        # Load the input dataset
        # For multiple datasets, one handler per dataset can be created
        dataset_config = self.eval_config.general.dataset  # Currently only one dataset is supported
        if not dataset_config:
            logger.info("No dataset found, nothing to evaluate")
            return EvaluationRunOutput(workflow_output_file=self.workflow_output_file,
                                       evaluator_output_files=self.evaluator_output_files,
                                       workflow_interrupted=self.workflow_interrupted,
                                       eval_input=EvalInput(eval_input_items=[]),
                                       evaluation_results=[],
                                       usage_stats=UsageStats(),
                                       profiler_results=ProfilerResults())

        custom_pre_eval_process_function = self.eval_config.general.output.custom_pre_eval_process_function \
            if self.eval_config.general.output else None
        dataset_handler = DatasetHandler(dataset_config=dataset_config,
                                         reps=self.config.reps,
                                         concurrency=self.eval_config.general.max_concurrency,
                                         num_passes=self.config.num_passes,
                                         adjust_dataset_size=self.config.adjust_dataset_size,
                                         custom_pre_eval_process_function=custom_pre_eval_process_function)
        self.eval_input = dataset_handler.get_eval_input_from_dataset(self.config.dataset)
        if not self.eval_input.eval_input_items:
            logger.info("Dataset is empty. Nothing to evaluate.")
            return EvaluationRunOutput(workflow_output_file=self.workflow_output_file,
                                       evaluator_output_files=self.evaluator_output_files,
                                       workflow_interrupted=self.workflow_interrupted,
                                       eval_input=self.eval_input,
                                       evaluation_results=self.evaluation_results,
                                       usage_stats=self.usage_stats,
                                       profiler_results=ProfilerResults())

        # Run workflow and evaluate
        async with WorkflowEvalBuilder.from_config(config=config) as eval_workflow:
            # Initialize Weave integration
            self.weave_eval.initialize_logger(workflow_alias, self.eval_input, config, job_id=job_id)

            with self.eval_trace_context.evaluation_context():
                # Run workflow
                if self.config.endpoint:
                    await self.run_workflow_remote()
                elif not self.config.skip_workflow:
                    if user_session is None:
                        workflow = await eval_workflow.build()
                        user_session = UserSession(workflow, max_concurrency=self.eval_config.general.max_concurrency)
                    await self.run_workflow_local(user_session)

                # Pre-evaluation process the workflow output
                self.eval_input = dataset_handler.pre_eval_process_eval_input(self.eval_input)

                # Evaluate
                evaluators = {name: eval_workflow.get_evaluator(name) for name in self.eval_config.evaluators}
                await self.run_evaluators(evaluators)

                # Wait for all trace export tasks to complete (local workflows only)
                if user_session and not self.config.endpoint:
                    await self.wait_for_all_export_tasks_local(user_session, timeout=self.config.export_timeout)

        # Profile the workflow
        profiler_results = await self.profile_workflow()

        # compute total runtime
        if self.usage_stats.usage_stats_items:
            self.usage_stats.total_runtime = max(self.usage_stats.usage_stats_items.values(),
                                                 key=lambda x: x.max_timestamp).max_timestamp - \
                min(self.usage_stats.usage_stats_items.values(), key=lambda x: x.min_timestamp).min_timestamp
        else:
            self.usage_stats.total_runtime = 0.0

        # Publish the results
        self.publish_output(dataset_handler, profiler_results)

        # Run custom scripts and upload evaluation outputs to S3
        if self.eval_config.general.output:
            output_uploader = OutputUploader(self.eval_config.general.output, job_id=job_id)
            output_uploader.run_custom_scripts()
            await output_uploader.upload_directory()

        return EvaluationRunOutput(workflow_output_file=self.workflow_output_file,
                                   evaluator_output_files=self.evaluator_output_files,
                                   workflow_interrupted=self.workflow_interrupted,
                                   eval_input=self.eval_input,
                                   evaluation_results=self.evaluation_results,
                                   usage_stats=self.usage_stats,
                                   profiler_results=profiler_results)<|MERGE_RESOLUTION|>--- conflicted
+++ resolved
@@ -25,6 +25,7 @@
 
 from nat.data_models.evaluate import EvalConfig
 from nat.data_models.evaluate import JobEvictionPolicy
+from nat.data_models.runtime_enum import RuntimeTypeEnum
 from nat.data_models.runtime_enum import RuntimeTypeEnum
 from nat.eval.config import EvaluationRunConfig
 from nat.eval.config import EvaluationRunOutput
@@ -162,13 +163,10 @@
             if stop_event.is_set():
                 return "", []
 
-<<<<<<< HEAD
-            async with user_session.run(item.input_obj, runtime_type=RuntimeTypeEnum.EVALUATE) as runner:
+            async with user_session.run(item.input_obj,
+                                        runtime_type=RuntimeTypeEnum.EVALUATE,
+                                        runtime_type=RuntimeTypeEnum.EVALUATE) as runner:
                 if not user_session.workflow.has_single_output:
-=======
-            async with session_manager.run(item.input_obj, runtime_type=RuntimeTypeEnum.EVALUATE) as runner:
-                if not session_manager.workflow.has_single_output:
->>>>>>> 01f6b260
                     # raise an error if the workflow has multiple outputs
                     raise NotImplementedError("Multiple outputs are not supported")
 
