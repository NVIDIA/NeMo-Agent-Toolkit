--- conflicted
+++ resolved
@@ -12,7 +12,6 @@
 # WITHOUT WARRANTIES OR CONDITIONS OF ANY KIND, either express or implied.
 # See the License for the specific language governing permissions and
 # limitations under the License.
-# pylint: disable=invalid-name
 
 import asyncio
 import logging
@@ -128,22 +127,6 @@
         # log the total tokens for this item, per-llm tokens can be exported later if needed
         await self.pred_loggers[item.id].alog_score(scorer="wf_tokens", score=usage_stats_item.total_tokens)
 
-        # Compute total cached tokens and log it
-        total_cached_tokens = 0
-        for k in usage_stats_item.usage_stats_per_llm:
-            llm_stats = usage_stats_item.usage_stats_per_llm[k]
-            total_cached_tokens += llm_stats.cached_tokens
-
-        await self.pred_loggers[item.id].alog_score(scorer="total_cached_tokens", score=total_cached_tokens)
-
-        # Compute total reasoning tokens and log it
-        total_reasoning_tokens = 0
-        for k in usage_stats_item.usage_stats_per_llm:
-            llm_stats = usage_stats_item.usage_stats_per_llm[k]
-            total_reasoning_tokens += llm_stats.reasoning_tokens
-
-        await self.pred_loggers[item.id].alog_score(scorer="total_reasoning_tokens", score=total_reasoning_tokens)
-
     async def alog_score(self, eval_output: EvalOutput, evaluator_name: str):
         """Log scores for evaluation outputs."""
         if not self.eval_logger:
@@ -183,10 +166,6 @@
         if profiler_results.workflow_runtime_metrics:
             profile_metrics["wf_runtime_p95"] = profiler_results.workflow_runtime_metrics.p95
 
-<<<<<<< HEAD
-        # Eventually get the LLM tokens from the usage stats and log them
-=======
->>>>>>> d0ac9398
         profile_metrics["total_runtime"] = usage_stats.total_runtime
 
         return profile_metrics
