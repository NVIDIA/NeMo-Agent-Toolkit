--- conflicted
+++ resolved
@@ -188,7 +188,7 @@
                 except Exception as e:
                     logger.exception("Error getting model name: %s", e, exc_info=True)
 
-<<<<<<< HEAD
+                # Append usage data to NAT usage stats
                 tool_outputs_list = []
                 # Check if message.additional_kwargs as tool_outputs indicative of server side tool calling
                 if response and response.additional_kwargs and "built_in_tool_calls" in response.additional_kwargs:
@@ -201,9 +201,6 @@
                                 pass
 
                 # Append usage data to AIQ Toolkit usage stats
-=======
-                # Append usage data to NAT usage stats
->>>>>>> b692322a
                 with self._lock:
                     stats = IntermediateStepPayload(
                         event_type=IntermediateStepType.LLM_END,
