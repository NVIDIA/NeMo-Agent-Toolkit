--- conflicted
+++ resolved
@@ -161,7 +161,6 @@
         if request.headers.get("user-message-id"):
             self._context_state.user_message_id.set(request.headers["user-message-id"])
 
-<<<<<<< HEAD
         # W3C Trace Context header: traceparent: 00-<trace-id>-<span-id>-<flags>
         traceparent = request.headers.get("traceparent")
         if traceparent:
@@ -187,13 +186,10 @@
         if workflow_run_id:
             self._context_state.workflow_run_id.set(workflow_run_id)
 
-    def set_metadata_from_websocket(self, user_message_id: str | None, conversation_id: str | None) -> None:
-=======
     def set_metadata_from_websocket(self,
                                     websocket: WebSocket,
                                     user_message_id: str | None,
                                     conversation_id: str | None) -> None:
->>>>>>> 8b4ddb91
         """
         Extracts and sets user metadata for Websocket connections.
         """
