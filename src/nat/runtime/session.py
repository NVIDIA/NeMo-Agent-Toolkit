# SPDX-FileCopyrightText: Copyright (c) 2025, NVIDIA CORPORATION & AFFILIATES. All rights reserved.
# SPDX-License-Identifier: Apache-2.0
#
# Licensed under the Apache License, Version 2.0 (the "License");
# you may not use this file except in compliance with the License.
# You may obtain a copy of the License at
#
# http://www.apache.org/licenses/LICENSE-2.0
#
# Unless required by applicable law or agreed to in writing, software
# distributed under the License is distributed on an "AS IS" BASIS,
# WITHOUT WARRANTIES OR CONDITIONS OF ANY KIND, either express or implied.
# See the License for the specific language governing permissions and
# limitations under the License.

import asyncio
import contextvars
import logging
import re
import uuid
from collections.abc import AsyncGenerator
from collections.abc import Awaitable
from collections.abc import Callable
from contextlib import asynccontextmanager
from contextlib import nullcontext
from datetime import datetime
from datetime import timedelta

import aiorwlock
from fastapi import WebSocket
from starlette.requests import HTTPConnection
from starlette.requests import Request

from nat.builder.context import Context
from nat.builder.context import ContextState
from nat.builder.workflow import Workflow
from nat.builder.workflow_builder import SharedWorkflowBuilder
from nat.builder.workflow_builder import UserWorkflowBuilder
from nat.data_models.authentication import AuthenticatedContext
from nat.data_models.authentication import AuthFlowType
from nat.data_models.authentication import AuthProviderBaseConfig
from nat.data_models.config import Config
from nat.data_models.interactive import HumanResponse
from nat.data_models.interactive import InteractionPrompt
from nat.data_models.runtime_enum import RuntimeTypeEnum
<<<<<<< HEAD
from nat.data_models.user_workflow_data import UserWorkflowData
from nat.runtime.runner import Runner
=======
>>>>>>> 01f6b260

logger = logging.getLogger(__name__)


class UserSession:

<<<<<<< HEAD
=======

class SessionManager:

>>>>>>> 01f6b260
    def __init__(self,
                 workflow: Workflow,
                 max_concurrency: int = 8,
                 runtime_type: RuntimeTypeEnum = RuntimeTypeEnum.RUN_OR_SERVE):
        """
        The UserSession class is used to run and manage a user workflow session. It runs a workflow for a single user
        with the specified concurrency limit.

        Parameters
        ----------
        workflow : Workflow
            The workflow to run
        max_concurrency : int, optional
            The maximum number of simultaneous workflow invocations, by default 8
        runtime_type : RuntimeTypeEnum, optional
            The type of runtime the session manager is operating in, by default RuntimeTypeEnum.RUN_OR_SERVE
        """
        if workflow is None:
            raise ValueError("Workflow must be provided to initialize a UserSession")

        self._workflow: Workflow = workflow
        self._max_concurrency = max_concurrency
        self._context_state = ContextState.get()
        self._context = Context(self._context_state)
        self._runtime_type = runtime_type

        # We save the context because Uvicorn spawns a new process
        # for each request, and we need to restore the context vars
        self._saved_context = contextvars.copy_context()

        if max_concurrency > 0:
            self._semaphore = asyncio.Semaphore(max_concurrency)
        else:
            # If max_concurrency is 0, then we don't need to limit the concurrency but we still need a context
            self._semaphore = nullcontext()

    @property
    def workflow(self) -> Workflow:
        "Get the user's workflow instance"
        return self._workflow

    @property
    def config(self) -> Config:
        "Get the user's workflow configuration"
        return self._workflow.config

    @asynccontextmanager
    async def run(self, message) -> AsyncGenerator[Runner, None]:
        """
        Run a workflow for a single user
        """
        async with self._semaphore:
            async with self._workflow.run(message) as runner:
                yield runner


class SessionManager:

    def __init__(self,
                 config: Config,
                 max_concurrency: int = 8,
                 max_users: int = 100,
                 user_idle_timeout: timedelta = timedelta(minutes=30),
                 cleanup_check_interval: timedelta = timedelta(minutes=10),
                 require_user_id: bool = False):
        """
        The SessionManager class is for per-user workflow management.

        Accepts config and builds workflows on-demand for each user.

        Parameters
        ----------
        config : Config
            The configuration for building the workflow
        max_concurrency : int, optional
            The maximum number of simultaneous workflow invocations, by default 8
        max_users : int, optional
            The maximum number of users to support, by default 100
        user_idle_timeout : timedelta, optional
            The timeout for user inactivity, by default 30 minutes
        cleanup_check_interval : timedelta, optional
            The interval for checking for idle users, by default 10 minutes
        require_user_id : bool, optional
            Whether to require a user_id in the request, by default False
        """

        self._config = config
        self._max_concurrency = max_concurrency
        self._max_users = max_users
        self._user_idle_timeout = user_idle_timeout
        self._cleanup_check_interval = cleanup_check_interval
        self._require_user_id = require_user_id

        # Per-user workflow registry
        self._user_workflows: dict[str, UserWorkflowData] = {}
        self._users_lock = aiorwlock.RWLock()

        # Shared builder
        self._shared_builder: SharedWorkflowBuilder | None = None
        self._shared_builder_lock = asyncio.Lock()

        # Cleanup task
        self._cleanup_task: asyncio.Task | None = None
        self._shutdown_event: asyncio.Event = asyncio.Event()

        # Context state
        self._context_state = ContextState.get()
        self._context = Context(self._context_state)

    @property
    def config(self) -> Config:
        return self._config

    @property
    def context(self) -> Context:
        """Get the context."""
        return self._context

    @property
    def workflow(self) -> Workflow:
        """
        Raises:
            RuntimeError: Always, since this property has been deprecated
        """

        raise RuntimeError("SessionManager.workflow has been deprecated.")

    @property
    def max_concurrency(self) -> int:
        return self._max_concurrency

    @property
    def max_users(self) -> int:
        return self._max_users

    @property
    def user_idle_timeout(self) -> timedelta:
        return self._user_idle_timeout

    @property
    def cleanup_check_interval(self) -> timedelta:
        return self._cleanup_check_interval

    @property
    def require_user_id(self) -> bool:
        return self._require_user_id

    @property
    def active_user_count(self) -> int:
        return len(self._user_workflows)

    @property
    def user_limit(self) -> int:
        return self._max_users

    async def get_workflow(self, user_id: str) -> Workflow:
        """
        Get the workflow for a specific user.
        """
        workflow_data = await self._get_or_create_user_workflow(user_id)
        return workflow_data.workflow

    @staticmethod
    def _truncate_user_id(user_id: str, length: int = 8) -> str:
        """
        Truncate the user_id for logging.
        """
        if len(user_id) > length:
            return user_id[:length] + "..."
        return user_id

    async def _ensure_shared_builder(self) -> SharedWorkflowBuilder:
        """
        Ensures the shared builder is created with shared components. Lazy initialization on first user request.
        """

        # Fast path: shared builderalready initialized
        if self._shared_builder is not None:
            return self._shared_builder

        # Slow path: shared builder not initialized
        async with self._shared_builder_lock:
            # Double-check after acquiring lock
            if self._shared_builder is not None:
                return self._shared_builder

            logger.info("Initializing shared builder")

            try:
                shared_builder = SharedWorkflowBuilder(general_config=self._config.general)

                await shared_builder.__aenter__()

                await shared_builder.populate_builder(self._config)

                self._shared_builder = shared_builder

                logger.info("Shared builder initialized")

                return shared_builder

            except Exception as e:
                logger.error("Error initializing shared builder: %s", e)
                raise RuntimeError(f"Shared builder initialization failed: {e}") from e

    async def _create_user_workflow(self, user_id: str) -> tuple[Workflow, UserWorkflowBuilder]:
        """
        Create a new workflow for a specific user.
        """
        logger.info(f"Creating workflow for user {self._truncate_user_id(user_id)}")

        try:
            # Ensure shared components are built
            shared_builder = await self._ensure_shared_builder()

            # Create per-user builder
            user_builder = UserWorkflowBuilder(general_config=self._config.general,
                                               shared_builder=shared_builder,
                                               user_id=user_id)

            await user_builder.__aenter__()

            await user_builder.populate_builder(self._config)

            workflow = await user_builder.build()

            logger.info(f"Workflow created for user {self._truncate_user_id(user_id)}")

            return workflow, user_builder

        except Exception as e:
            logger.error(f"Error creating workflow for user {self._truncate_user_id(user_id)}: {e}")
            raise RuntimeError(f"Workflow creation failed for user {user_id}: {e}") from e

    async def _get_or_create_user_workflow(self, user_id: str) -> UserWorkflowData:
        """
        Get existing workflow for user or create lazily.
        """

        # Fast path: Check if user already exists (read lock)
        async with self._users_lock.reader:
            if user_id in self._user_workflows:
                user_data = self._user_workflows[user_id]
                # no lock needed, atomic timestamp write
                user_data.last_activity = datetime.now()
                logger.debug(f"User {self._truncate_user_id(user_id)} already exists, updating last activity")
                return user_data

        # Slow path: Need to create new workflow (write lock)
        async with self._users_lock.writer:
            # Double-check after acquiring lock
            if user_id in self._user_workflows:
                user_data = self._user_workflows[user_id]
                user_data.last_activity = datetime.now()
                logger.debug(f"User {self._truncate_user_id(user_id)} already exists, updating last activity")
                return user_data

            # Check user limit
            if len(self._user_workflows) >= self._max_users:
                logger.warning(f"User limit reached ({self._max_users}), attempting to cleanup before creating \
                    workflow for {self._truncate_user_id(user_id)}")

                cleaned = await self._cleanup_inactive_users()
                logger.info(f"Cleaned up {cleaned} inactive users")

                if len(self._user_workflows) >= self._max_users:
                    logger.warning(f"User limit still reached ({self._max_users}), rejecting new user: \
                        {self._truncate_user_id(user_id)}")
                    raise RuntimeError(f"User limit reached ({self._max_users}), rejecting new user: {user_id}")

            workflow, builder = await self._create_user_workflow(user_id)
            user_data = UserWorkflowData(user_id=user_id, workflow=workflow, builder=builder, \
                last_activity=datetime.now(), ref_count=0)

            self._user_workflows[user_id] = user_data
            logger.info(f"User {self._truncate_user_id(user_id)} created")
            return user_data

    @asynccontextmanager
    async def session(self,
                      user_manager=None,
                      http_connection: HTTPConnection | None = None,
                      user_message_id: str | None = None,
                      conversation_id: str | None = None,
                      user_input_callback: Callable[[InteractionPrompt], Awaitable[HumanResponse]] = None,
                      user_authentication_callback: Callable[[AuthProviderBaseConfig, AuthFlowType],
                                                             Awaitable[AuthenticatedContext | None]] = None):

        token_user_input = None
        if user_input_callback is not None:
            token_user_input = self._context_state.user_input_callback.set(user_input_callback)

        token_user_manager = None
        if user_manager is not None:
            token_user_manager = self._context_state.user_manager.set(user_manager)

        token_user_authentication = None
        if user_authentication_callback is not None:
            token_user_authentication = self._context_state.user_auth_callback.set(user_authentication_callback)

        if isinstance(http_connection, WebSocket):
            self.set_metadata_from_websocket(http_connection, user_message_id, conversation_id)
        elif isinstance(http_connection, Request):
            self.set_metadata_from_http_request(http_connection)

        # Extract user_id from metadata
        user_id = None
        cookies = self._context.metadata.cookies
        if cookies:
            user_id = cookies.get("nat-session")

        # Validate if required
        if self._require_user_id and not user_id:
            raise ValueError("user_id is required for this session but not found in the request.")

        # Use default if not found
        if not user_id:
            user_id = "default_user"

        user_data = await self._get_or_create_user_workflow(user_id)

        # track active requests
        async with user_data.lock:
            user_data.ref_count += 1
            logger.debug(f"User {self._truncate_user_id(user_id)} reference count increased to {user_data.ref_count}")
        user_session = UserSession(workflow=user_data.workflow, max_concurrency=self._max_concurrency)

        try:
            yield user_session
        finally:
            async with user_data.lock:
                user_data.ref_count -= 1
                logger.debug(
                    f"User {self._truncate_user_id(user_id)} reference count decreased to {user_data.ref_count}")

            if token_user_manager is not None:
                self._context_state.user_manager.reset(token_user_manager)
            if token_user_input is not None:
                self._context_state.user_input_callback.reset(token_user_input)
            if token_user_authentication is not None:
                self._context_state.user_auth_callback.reset(token_user_authentication)

<<<<<<< HEAD
    async def _cleanup_inactive_users(self) -> int:
=======
    @asynccontextmanager
    async def run(self, message, runtime_type: RuntimeTypeEnum = RuntimeTypeEnum.RUN_OR_SERVE):
>>>>>>> 01f6b260
        """
        Remove workflows for inactive users.
        """
        now = datetime.now()
        to_cleanup: list[tuple[str, UserWorkflowData]] = []

<<<<<<< HEAD
        async with self._users_lock.writer:
            for user_id, user_data in self._user_workflows.items():
                async with user_data.lock:
                    is_idle = now - user_data.last_activity > self._user_idle_timeout
                    is_inactive = user_data.ref_count <= 0

                    if is_idle and is_inactive:
                        to_cleanup.append((user_id, self._user_workflows.pop(user_id)))
                        logger.info(f"User {self._truncate_user_id(user_id)} is idle and inactive, removing")

        # Clean up outside of the lock
        for user_id, user_data in to_cleanup:
            try:
                # Exit builder context (release resources)
                if user_data.builder:
                    await user_data.builder.__aexit__(None, None, None)
                    logger.info(f"Builder exited for user {self._truncate_user_id(user_id)}")

            except Exception as e:
                logger.error(f"Error cleaning up user {self._truncate_user_id(user_id)}: {e}")

        if to_cleanup:
            logger.info(f"Cleanup completed: {len(to_cleanup)} users removed "
                        f"(remaining: {len(self._user_workflows)}/{self._max_users})")

        return len(to_cleanup)

    async def _cleanup_loop(self):
        """
        Background task that periodically cleans up inactive users. Runs until shutdown_event is set.
        """
        logger.info(f"Cleanup loop started (interval: {self._cleanup_check_interval}, "
                    f"timeout: {self._user_idle_timeout})")
        while not self._shutdown_event.is_set():
            try:
                await asyncio.wait_for(self._shutdown_event.wait(),
                                       timeout=self._cleanup_check_interval.total_seconds())
                break

            except TimeoutError:
                try:
                    cleaned = await self._cleanup_inactive_users()
                    logger.info(f"Cleanup completed: {cleaned} users removed (remaining: \
                        {len(self._user_workflows)}/{self._max_users})")
                except Exception as e:
                    logger.error(f"Error during cleanup: {e}")

        logger.info("Cleanup loop stopped")

    def start_cleanup_loop(self):
        """
        Start the cleanup loop in a background task.
        """
        if self._cleanup_task is None or self._cleanup_task.done():
            self._cleanup_task = asyncio.create_task(self._cleanup_loop())
            logger.info("Cleanup loop started")
        else:
            logger.info("Cleanup loop already running")

    async def shutdown(self):
        """
        Gracefully shut down SessionManager.
        """

        self._shutdown_event.set()

        if self._cleanup_task and not self._cleanup_task.done():
            try:
                await asyncio.wait_for(self._cleanup_task, timeout=5.0)
            except TimeoutError:
                logger.warning("Cleanup task did not shut down in time, cancelling")
                self._cleanup_task.cancel()
                try:
                    await self._cleanup_task
                except asyncio.CancelledError:
                    pass

        async with self._users_lock.writer:
            users_to_cleanup = list(self._user_workflows.items())
            self._user_workflows.clear()

        for user_id, user_data in users_to_cleanup:
            try:
                if user_data.builder:
                    await user_data.builder.__aexit__(None, None, None)
                    logger.debug(f"Builder exited for user {self._truncate_user_id(user_id)}")
            except Exception as e:
                logger.error(f"Error cleaning up user {self._truncate_user_id(user_id)}: {e}")

        if self._shared_builder:
            try:
                await self._shared_builder.__aexit__(None, None, None)
                logger.debug("Shared builder exited")
            except Exception as e:
                logger.error("Error cleaning up shared builder: %s", e)
            finally:
                self._shared_builder = None

        logger.info("SessionManager shutdown complete")
=======
            async with self._workflow.run(message, runtime_type=runtime_type) as runner:
                yield runner
>>>>>>> 01f6b260

    def set_metadata_from_http_request(self, request: Request) -> None:
        """
        Extracts and sets user metadata request attributes from a HTTP request.
        If request is None, no attributes are set.
        """
        self._context.metadata._request.method = getattr(request, "method", None)
        self._context.metadata._request.url_path = request.url.path
        self._context.metadata._request.url_port = request.url.port
        self._context.metadata._request.url_scheme = request.url.scheme
        self._context.metadata._request.headers = request.headers
        self._context.metadata._request.query_params = request.query_params
        self._context.metadata._request.path_params = request.path_params
        self._context.metadata._request.client_host = request.client.host
        self._context.metadata._request.client_port = request.client.port
        self._context.metadata._request.cookies = request.cookies

        if request.headers.get("conversation-id"):
            self._context_state.conversation_id.set(request.headers["conversation-id"])

        if request.headers.get("user-message-id"):
            self._context_state.user_message_id.set(request.headers["user-message-id"])

        # W3C Trace Context header: traceparent: 00-<trace-id>-<span-id>-<flags>
        traceparent = request.headers.get("traceparent")
        if traceparent:
            try:
                parts = traceparent.split("-")
                if len(parts) >= 4:
                    trace_id_hex = parts[1]
                    if len(trace_id_hex) == 32:
                        trace_id_int = uuid.UUID(trace_id_hex).int
                        self._context_state.workflow_trace_id.set(trace_id_int)
            except Exception:
                pass

        if not self._context_state.workflow_trace_id.get():
            workflow_trace_id = request.headers.get("workflow-trace-id")
            if workflow_trace_id:
                try:
                    self._context_state.workflow_trace_id.set(uuid.UUID(workflow_trace_id).int)
                except Exception:
                    pass

        workflow_run_id = request.headers.get("workflow-run-id")
        if workflow_run_id:
            self._context_state.workflow_run_id.set(workflow_run_id)

    def set_metadata_from_websocket(self,
                                    websocket: WebSocket,
                                    user_message_id: str | None,
                                    conversation_id: str | None) -> None:
        """
        Extracts and sets user metadata for WebSocket connections.
        """

        # Extract cookies from WebSocket headers (similar to HTTP request)
        if websocket and hasattr(websocket, 'scope') and 'headers' in websocket.scope:
            cookies = {}
            for header_name, header_value in websocket.scope.get('headers', []):
                if header_name == b'cookie':
                    cookie_header = header_value.decode('utf-8')
                    # Parse cookie header: "name1=value1; name2=value2"
                    for cookie in cookie_header.split(';'):
                        cookie = cookie.strip()
                        if '=' in cookie:
                            name, value = cookie.split('=', 1)
                            cookies[name.strip()] = value.strip()

            # Set cookies in metadata (same as HTTP request)
            self._context.metadata._request.cookies = cookies
            self._context_state.metadata.set(self._context.metadata)

        if conversation_id is not None:
            self._context_state.conversation_id.set(conversation_id)

        if user_message_id is not None:
            self._context_state.user_message_id.set(user_message_id)


# Compatibility aliases with previous releases
AIQSessionManager = SessionManager<|MERGE_RESOLUTION|>--- conflicted
+++ resolved
@@ -43,23 +43,15 @@
 from nat.data_models.interactive import HumanResponse
 from nat.data_models.interactive import InteractionPrompt
 from nat.data_models.runtime_enum import RuntimeTypeEnum
-<<<<<<< HEAD
+from nat.data_models.runtime_enum import RuntimeTypeEnum
 from nat.data_models.user_workflow_data import UserWorkflowData
 from nat.runtime.runner import Runner
-=======
->>>>>>> 01f6b260
 
 logger = logging.getLogger(__name__)
 
 
 class UserSession:
 
-<<<<<<< HEAD
-=======
-
-class SessionManager:
-
->>>>>>> 01f6b260
     def __init__(self,
                  workflow: Workflow,
                  max_concurrency: int = 8,
@@ -402,19 +394,13 @@
             if token_user_authentication is not None:
                 self._context_state.user_auth_callback.reset(token_user_authentication)
 
-<<<<<<< HEAD
     async def _cleanup_inactive_users(self) -> int:
-=======
-    @asynccontextmanager
-    async def run(self, message, runtime_type: RuntimeTypeEnum = RuntimeTypeEnum.RUN_OR_SERVE):
->>>>>>> 01f6b260
         """
         Remove workflows for inactive users.
         """
         now = datetime.now()
         to_cleanup: list[tuple[str, UserWorkflowData]] = []
 
-<<<<<<< HEAD
         async with self._users_lock.writer:
             for user_id, user_data in self._user_workflows.items():
                 async with user_data.lock:
@@ -514,10 +500,6 @@
                 self._shared_builder = None
 
         logger.info("SessionManager shutdown complete")
-=======
-            async with self._workflow.run(message, runtime_type=runtime_type) as runner:
-                yield runner
->>>>>>> 01f6b260
 
     def set_metadata_from_http_request(self, request: Request) -> None:
         """
