# SPDX-FileCopyrightText: Copyright (c) 2024-2025, NVIDIA CORPORATION & AFFILIATES. All rights reserved.
# SPDX-License-Identifier: Apache-2.0
#
# Licensed under the Apache License, Version 2.0 (the "License");
# you may not use this file except in compliance with the License.
# You may obtain a copy of the License at
#
# http://www.apache.org/licenses/LICENSE-2.0
#
# Unless required by applicable law or agreed to in writing, software
# distributed under the License is distributed on an "AS IS" BASIS,
# WITHOUT WARRANTIES OR CONDITIONS OF ANY KIND, either express or implied.
# See the License for the specific language governing permissions and
# limitations under the License.

from pydantic import AliasChoices
from pydantic import ConfigDict
from pydantic import Field

from nat.builder.builder import Builder
from nat.builder.llm import LLMProviderInfo
from nat.cli.register_workflow import register_llm_provider
from nat.data_models.llm import LLMBaseConfig
from nat.data_models.optimizable import OptimizableField
from nat.data_models.optimizable import OptimizableMixin
from nat.data_models.optimizable import SearchSpace
from nat.data_models.retry_mixin import RetryMixin
from nat.data_models.temperature_mixin import TemperatureMixin
from nat.data_models.thinking_mixin import ThinkingMixin
from nat.data_models.top_p_mixin import TopPMixin


<<<<<<< HEAD
class AWSBedrockModelConfig(LLMBaseConfig, OptimizableMixin, RetryMixin, name="aws_bedrock"):
=======
class AWSBedrockModelConfig(LLMBaseConfig, RetryMixin, TemperatureMixin, TopPMixin, ThinkingMixin, name="aws_bedrock"):
>>>>>>> e1ae5fdc
    """An AWS Bedrock llm provider to be used with an LLM client."""

    model_config = ConfigDict(protected_namespaces=(), extra="allow")

    # Completion parameters
    model_name: str = Field(validation_alias=AliasChoices("model_name", "model"),
                            serialization_alias="model",
                            description="The model name for the hosted AWS Bedrock.")
<<<<<<< HEAD

    temperature: float = OptimizableField(default=0.0,
                                          description="Sampling temperature in [0, 1].",
                                          space=SearchSpace(high=0.9, low=0.1, step=0.2))
    max_tokens: int = OptimizableField(default=300,
                                       description="Maximum number of tokens to generate.",
                                       space=SearchSpace(high=2176, low=128, step=512))

    context_size: int | None = Field(default=1024,
                                     gt=0,
                                     description="Maximum number of tokens to generate."
                                     "This field is ONLY required when using AWS Bedrock with LlamaIndex.")
=======
    max_tokens: int | None = Field(default=1024, gt=0, description="Maximum number of tokens to generate.")
    context_size: int | None = Field(
        default=1024,
        gt=0,
        description="The maximum number of tokens available for input. This is only required for LlamaIndex. "
        "This field is ignored for LangChain/LangGraph.",
    )
>>>>>>> e1ae5fdc

    # Client parameters
    region_name: str | None = Field(default="None", description="AWS region to use.")
    base_url: str | None = Field(
        default=None, description="Bedrock endpoint to use. Needed if you don't want to default to us-east-1 endpoint.")
    credentials_profile_name: str | None = Field(
        default=None, description="The name of the profile in the ~/.aws/credentials or ~/.aws/config files.")


@register_llm_provider(config_type=AWSBedrockModelConfig)
async def aws_bedrock_model(llm_config: AWSBedrockModelConfig, _builder: Builder):

    yield LLMProviderInfo(config=llm_config, description="A AWS Bedrock model for use with an LLM client.")<|MERGE_RESOLUTION|>--- conflicted
+++ resolved
@@ -30,11 +30,7 @@
 from nat.data_models.top_p_mixin import TopPMixin
 
 
-<<<<<<< HEAD
-class AWSBedrockModelConfig(LLMBaseConfig, OptimizableMixin, RetryMixin, name="aws_bedrock"):
-=======
-class AWSBedrockModelConfig(LLMBaseConfig, RetryMixin, TemperatureMixin, TopPMixin, ThinkingMixin, name="aws_bedrock"):
->>>>>>> e1ae5fdc
+class AWSBedrockModelConfig(LLMBaseConfig, RetryMixin, OptimizableMixin, TemperatureMixin, TopPMixin, ThinkingMixin, name="aws_bedrock"):
     """An AWS Bedrock llm provider to be used with an LLM client."""
 
     model_config = ConfigDict(protected_namespaces=(), extra="allow")
@@ -43,28 +39,15 @@
     model_name: str = Field(validation_alias=AliasChoices("model_name", "model"),
                             serialization_alias="model",
                             description="The model name for the hosted AWS Bedrock.")
-<<<<<<< HEAD
-
-    temperature: float = OptimizableField(default=0.0,
-                                          description="Sampling temperature in [0, 1].",
-                                          space=SearchSpace(high=0.9, low=0.1, step=0.2))
     max_tokens: int = OptimizableField(default=300,
                                        description="Maximum number of tokens to generate.",
                                        space=SearchSpace(high=2176, low=128, step=512))
-
-    context_size: int | None = Field(default=1024,
-                                     gt=0,
-                                     description="Maximum number of tokens to generate."
-                                     "This field is ONLY required when using AWS Bedrock with LlamaIndex.")
-=======
-    max_tokens: int | None = Field(default=1024, gt=0, description="Maximum number of tokens to generate.")
     context_size: int | None = Field(
         default=1024,
         gt=0,
         description="The maximum number of tokens available for input. This is only required for LlamaIndex. "
         "This field is ignored for LangChain/LangGraph.",
     )
->>>>>>> e1ae5fdc
 
     # Client parameters
     region_name: str | None = Field(default="None", description="AWS region to use.")
