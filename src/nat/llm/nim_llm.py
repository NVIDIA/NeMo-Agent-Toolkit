--- conflicted
+++ resolved
@@ -31,11 +31,7 @@
 from nat.data_models.top_p_mixin import TopPMixin
 
 
-<<<<<<< HEAD
-class NIMModelConfig(LLMBaseConfig, OptimizableMixin, RetryMixin, name="nim"):
-=======
-class NIMModelConfig(LLMBaseConfig, RetryMixin, TemperatureMixin, TopPMixin, ThinkingMixin, name="nim"):
->>>>>>> e1ae5fdc
+class NIMModelConfig(LLMBaseConfig, RetryMixin, OptimizableMixin, TemperatureMixin, TopPMixin, ThinkingMixin, name="nim"):
     """An NVIDIA Inference Microservice (NIM) llm provider to be used with an LLM client."""
 
     model_config = ConfigDict(protected_namespaces=(), extra="allow")
@@ -45,19 +41,9 @@
     model_name: str = Field(validation_alias=AliasChoices("model_name", "model"),
                             serialization_alias="model",
                             description="The model name for the hosted NIM.")
-<<<<<<< HEAD
-    temperature: float = OptimizableField(default=0.0,
-                                          description="Sampling temperature in [0, 1].",
-                                          space=SearchSpace(high=0.9, low=0.1, step=0.2))
-    top_p: float = OptimizableField(default=1.0,
-                                    description="Top-p for distribution sampling.",
-                                    space=SearchSpace(high=1.0, low=0.5, step=0.1))
     max_tokens: PositiveInt = OptimizableField(default=300,
                                                description="Maximum number of tokens to generate.",
                                                space=SearchSpace(high=2176, low=128, step=512))
-=======
-    max_tokens: PositiveInt = Field(default=300, description="Maximum number of tokens to generate.")
->>>>>>> e1ae5fdc
 
 
 @register_llm_provider(config_type=NIMModelConfig)
