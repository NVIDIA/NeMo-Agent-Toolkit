# SPDX-FileCopyrightText: Copyright (c) 2025, NVIDIA CORPORATION & AFFILIATES. All rights reserved.
# SPDX-License-Identifier: Apache-2.0
#
# Licensed under the Apache License, Version 2.0 (the "License");
# you may not use this file except in compliance with the License.
# You may obtain a copy of the License at
#
# http://www.apache.org/licenses/LICENSE-2.0
#
# Unless required by applicable law or agreed to in writing, software
# distributed under the License is distributed on an "AS IS" BASIS,
# WITHOUT WARRANTIES OR CONDITIONS OF ANY KIND, either express or implied.
# See the License for the specific language governing permissions and
# limitations under the License.

import logging
<<<<<<< HEAD
from collections.abc import Awaitable
=======
from collections.abc import Callable
from datetime import UTC
>>>>>>> cb27667e
from datetime import datetime

import httpx
from authlib.integrations.httpx_client import OAuth2Client as AuthlibOAuth2Client
from pydantic import SecretStr

from nat.authentication.interfaces import AuthProviderBase
from nat.authentication.oauth2.oauth2_auth_code_flow_provider_config import OAuth2AuthCodeFlowProviderConfig
from nat.builder.context import Context
from nat.data_models.authentication import AuthenticatedContext
from nat.data_models.authentication import AuthFlowType
from nat.data_models.authentication import AuthResult
from nat.data_models.authentication import BearerTokenCred

logger = logging.getLogger(__name__)


class OAuth2AuthCodeFlowProvider(AuthProviderBase[OAuth2AuthCodeFlowProviderConfig]):

    def __init__(self, config: OAuth2AuthCodeFlowProviderConfig, token_storage=None):
        super().__init__(config)
        self._authenticated_tokens: dict[str, AuthResult] = {}
        self._auth_callback = None
        self._token_storage = token_storage

    async def _attempt_token_refresh(self, user_id: str, auth_result: AuthResult) -> AuthResult | None:
        refresh_token = auth_result.raw.get("refresh_token")
        if not isinstance(refresh_token, str):
            return None

        try:
            with AuthlibOAuth2Client(
                    client_id=self.config.client_id,
                    client_secret=self.config.client_secret,
            ) as client:
                new_token_data = client.refresh_token(self.config.token_url, refresh_token=refresh_token)

                expires_at_ts = new_token_data.get("expires_at")
                new_expires_at = datetime.fromtimestamp(expires_at_ts, tz=UTC) if expires_at_ts else None

            new_auth_result = AuthResult(
                credentials=[BearerTokenCred(token=SecretStr(new_token_data["access_token"]))],
                token_expires_at=new_expires_at,
                raw=new_token_data,
            )

            if self._token_storage:
                await self._token_storage.store(user_id, new_auth_result)
            else:
                self._authenticated_tokens[user_id] = new_auth_result
        except httpx.HTTPStatusError:
            return None
        except httpx.RequestError:
            return None
        except Exception:
            # On any other failure, we'll fall back to the full auth flow.
            return None

        return new_auth_result

    def _set_custom_auth_callback(self,
                                  auth_callback: Callable[[OAuth2AuthCodeFlowProviderConfig, AuthFlowType],
                                                          Awaitable[AuthenticatedContext]]):
        self._auth_callback = auth_callback

    async def authenticate(self, user_id: str | None = None, **kwargs) -> AuthResult:
        context = Context.get()
        if user_id is None and hasattr(context, "metadata") and hasattr(
                context.metadata, "cookies") and context.metadata.cookies is not None:
            session_id = context.metadata.cookies.get("nat-session", None)
            if not session_id:
                raise RuntimeError("Authentication failed. No session ID found. Cannot identify user.")

            user_id = session_id

        if user_id:
            # Try to retrieve from token storage or fallback to dict
            if self._token_storage:
                auth_result = await self._token_storage.retrieve(user_id)
            else:
                auth_result = self._authenticated_tokens.get(user_id)

            if auth_result:
                if not auth_result.is_expired():
                    return auth_result

                refreshed_auth_result = await self._attempt_token_refresh(user_id, auth_result)
                if refreshed_auth_result:
                    return refreshed_auth_result

        # Try getting callback from the context if that's not set, use the default callback
        try:
            auth_callback = Context.get().user_auth_callback
        except RuntimeError:
            auth_callback = self._auth_callback

        if not auth_callback:
            raise RuntimeError("Authentication callback not set on Context.")

        try:
            authenticated_context = await auth_callback(self.config, AuthFlowType.OAUTH2_AUTHORIZATION_CODE)
        except Exception as e:
            raise RuntimeError(f"Authentication callback failed: {e}") from e

        headers = authenticated_context.headers or {}
        auth_header = headers.get("Authorization", "")
        if not auth_header.startswith("Bearer "):
            raise RuntimeError("Invalid Authorization header")

        token = auth_header.split(" ")[1]

        # Safely access metadata
        metadata = authenticated_context.metadata or {}
        auth_result = AuthResult(
            credentials=[BearerTokenCred(token=SecretStr(token))],
            token_expires_at=metadata.get("expires_at"),
            raw=metadata.get("raw_token") or {},
        )

        if user_id:
            if self._token_storage:
                await self._token_storage.store(user_id, auth_result)
            else:
                self._authenticated_tokens[user_id] = auth_result

        return auth_result<|MERGE_RESOLUTION|>--- conflicted
+++ resolved
@@ -14,12 +14,9 @@
 # limitations under the License.
 
 import logging
-<<<<<<< HEAD
-from collections.abc import Awaitable
-=======
 from collections.abc import Callable
 from datetime import UTC
->>>>>>> cb27667e
+from collections.abc import Awaitable
 from datetime import datetime
 
 import httpx
