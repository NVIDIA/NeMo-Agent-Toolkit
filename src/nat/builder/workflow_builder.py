--- conflicted
+++ resolved
@@ -52,6 +52,7 @@
 from nat.data_models.component_ref import FunctionRef
 from nat.data_models.component_ref import LLMRef
 from nat.data_models.component_ref import MemoryRef
+from nat.data_models.component_ref import MiddlewareRef
 from nat.data_models.component_ref import MiddlewareRef
 from nat.data_models.component_ref import ObjectStoreRef
 from nat.data_models.component_ref import RetrieverRef
@@ -1502,7 +1503,6 @@
     @override
     def get_middleware_config(self, middleware_name: str | MiddlewareRef) -> MiddlewareBaseConfig:
         """Get the configuration for middleware."""
-<<<<<<< HEAD
         return self._workflow_builder.get_middleware_config(middleware_name)
 
 
@@ -1706,6 +1706,18 @@
             skip_workflow (bool): If True, skips the workflow instantiation step. Defaults to False.
         """
         await super().populate_builder(config, skip_workflow=skip_workflow)
-=======
-        return self._workflow_builder.get_middleware_config(middleware_name)
->>>>>>> 01f6b260
+
+    @override
+    async def add_middleware(self, name: str | MiddlewareRef, config: MiddlewareBaseConfig) -> Middleware:
+        """Add middleware to the builder."""
+        return await self._workflow_builder.add_middleware(name, config)
+
+    @override
+    async def get_middleware(self, middleware_name: str | MiddlewareRef) -> Middleware:
+        """Get built middleware by name."""
+        return await self._workflow_builder.get_middleware(middleware_name)
+
+    @override
+    def get_middleware_config(self, middleware_name: str | MiddlewareRef) -> MiddlewareBaseConfig:
+        """Get the configuration for middleware."""
+        return self._workflow_builder.get_middleware_config(middleware_name)