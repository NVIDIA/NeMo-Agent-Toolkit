--- conflicted
+++ resolved
@@ -146,22 +146,23 @@
         return ComponentGroup.RETRIEVERS
 
 
-<<<<<<< HEAD
 class AuthenticationRef(ComponentRef):
     """
     A reference to an API Authentication Provider in an AIQ Toolkit configuration object.
-=======
-class ITSStrategyRef(ComponentRef):
-    """
-    A reference to an ITS strategy in an AgentIQ configuration object.
->>>>>>> 6518864b
     """
 
     @property
     @override
     def component_group(self):
-<<<<<<< HEAD
         return ComponentGroup.AUTHENTICATION
-=======
-        return ComponentGroup.ITS_STRATEGIES
->>>>>>> 6518864b
+
+
+class ITSStrategyRef(ComponentRef):
+    """
+    A reference to an ITS strategy in an AgentIQ configuration object.
+    """
+
+    @property
+    @override
+    def component_group(self):
+        return ComponentGroup.ITS_STRATEGIES