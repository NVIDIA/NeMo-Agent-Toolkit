# SPDX-FileCopyrightText: Copyright (c) 2024-2025, NVIDIA CORPORATION & AFFILIATES. All rights reserved.
# SPDX-License-Identifier: Apache-2.0
#
# Licensed under the Apache License, Version 2.0 (the "License");
# you may not use this file except in compliance with the License.
# You may obtain a copy of the License at
#
# http://www.apache.org/licenses/LICENSE-2.0
#
# Unless required by applicable law or agreed to in writing, software
# distributed under the License is distributed on an "AS IS" BASIS,
# WITHOUT WARRANTIES OR CONDITIONS OF ANY KIND, either express or implied.
# See the License for the specific language governing permissions and
# limitations under the License.

import abc
import datetime
import typing
import uuid
from abc import abstractmethod
from enum import Enum

from pydantic import BaseModel
from pydantic import ConfigDict
from pydantic import Discriminator
from pydantic import Field
from pydantic import HttpUrl
from pydantic import conlist
from pydantic import field_serializer
from pydantic import field_validator
from pydantic_core.core_schema import ValidationInfo

from aiq.data_models.interactive import HumanPrompt
from aiq.utils.type_converter import GlobalTypeConverter


class Request(BaseModel):
    """
    Request is a data model that represents HTTP request attributes.
    """
    model_config = ConfigDict(extra="forbid")

    method: str | None = Field(default=None,
                               description="HTTP method used for the request (e.g., GET, POST, PUT, DELETE).")
    url_path: str | None = Field(default=None, description="URL request path.")
    url_port: int | None = Field(default=None, description="URL request port number.")
    url_scheme: str | None = Field(default=None, description="URL scheme indicating the protocol (e.g., http, https).")
    headers: typing.Any | None = Field(default=None, description="HTTP headers associated with the request.")
    query_params: typing.Any | None = Field(default=None, description="Query parameters included in the request URL.")
    path_params: dict[str, str] | None = Field(default=None,
                                               description="Path parameters extracted from the request URL.")
    client_host: str | None = Field(default=None, description="Client host address from which the request originated.")
    client_port: int | None = Field(default=None, description="Client port number from which the request originated.")
    cookies: dict[str, str] | None = Field(
        default=None, description="Cookies sent with the request, stored in a dictionary-like object.")


class ChatContentType(str, Enum):
    """
    ChatContentType is an Enum that represents the type of Chat content.
    """
    TEXT = "text"
    IMAGE_URL = "image_url"
    INPUT_AUDIO = "input_audio"


class InputAudio(BaseModel):
    data: str = "default"
    format: str = "default"


class AudioContent(BaseModel):
    model_config = ConfigDict(extra="forbid")

    type: typing.Literal[ChatContentType.INPUT_AUDIO] = ChatContentType.INPUT_AUDIO
    input_audio: InputAudio = InputAudio()


class ImageUrl(BaseModel):
    url: HttpUrl = HttpUrl(url="http://default.com")


class ImageContent(BaseModel):
    model_config = ConfigDict(extra="forbid")

    type: typing.Literal[ChatContentType.IMAGE_URL] = ChatContentType.IMAGE_URL
    image_url: ImageUrl = ImageUrl()


class TextContent(BaseModel):
    model_config = ConfigDict(extra="forbid")

    type: typing.Literal[ChatContentType.TEXT] = ChatContentType.TEXT
    text: str = "default"


class Security(BaseModel):
    model_config = ConfigDict(extra="forbid")

    api_key: str = "default"
    token: str = "default"


UserContent = typing.Annotated[TextContent | ImageContent | AudioContent, Discriminator("type")]


class Message(BaseModel):
    content: str | list[UserContent]
    role: str


class ChatRequest(BaseModel):
    """
    ChatRequest is a data model that represents a request to the AIQ Toolkit chat API.
    Fully compatible with OpenAI Chat Completions API specification.
    """

    # Required fields
    messages: typing.Annotated[list[Message], conlist(Message, min_length=1)]

    # Optional fields (OpenAI Chat Completions API compatible)
    model: str | None = Field(default=None, description="name of the model to use")
    frequency_penalty: float | None = Field(default=0.0,
                                            description="Penalty for new tokens based on frequency in text")
    logit_bias: dict[str, float] | None = Field(default=None,
                                                description="Modify likelihood of specified tokens appearing")
    logprobs: bool | None = Field(default=None, description="Whether to return log probabilities")
    top_logprobs: int | None = Field(default=None, description="Number of most likely tokens to return")
    max_tokens: int | None = Field(default=None, description="Maximum number of tokens to generate")
    n: int | None = Field(default=1, description="Number of chat completion choices to generate")
    presence_penalty: float | None = Field(default=0.0, description="Penalty for new tokens based on presence in text")
    response_format: dict[str, typing.Any] | None = Field(default=None, description="Response format specification")
    seed: int | None = Field(default=None, description="Random seed for deterministic sampling")
    service_tier: typing.Literal["auto", "default"] | None = Field(default=None,
                                                                   description="Service tier for the request")
    stream: bool | None = Field(default=False, description="Whether to stream partial message deltas")
    stream_options: dict[str, typing.Any] | None = Field(default=None, description="Options for streaming")
    temperature: float | None = Field(default=1.0, description="Sampling temperature between 0 and 2")
    top_p: float | None = Field(default=None, description="Nucleus sampling parameter")
    tools: list[dict[str, typing.Any]] | None = Field(default=None, description="List of tools the model may call")
    tool_choice: str | dict[str, typing.Any] | None = Field(default=None, description="Controls which tool is called")
    parallel_tool_calls: bool | None = Field(default=True, description="Whether to enable parallel function calling")
    user: str | None = Field(default=None, description="Unique identifier representing end-user")

    model_config = ConfigDict(extra="allow",
                              json_schema_extra={
                                  "example": {
                                      "model": "nvidia/nemotron",
                                      "messages": [{
                                          "role": "user", "content": "who are you?"
                                      }],
                                      "temperature": 0.7,
                                      "stream": False
                                  }
                              })

    @staticmethod
    def from_string(data: str,
                    *,
                    model: str | None = None,
                    temperature: float | None = None,
                    max_tokens: int | None = None,
                    top_p: float | None = None) -> "ChatRequest":

        return ChatRequest(messages=[Message(content=data, role="user")],
                           model=model,
                           temperature=temperature,
                           max_tokens=max_tokens,
                           top_p=top_p)

    @staticmethod
    def from_content(content: list[UserContent],
                     *,
                     model: str | None = None,
                     temperature: float | None = None,
                     max_tokens: int | None = None,
                     top_p: float | None = None) -> "ChatRequest":

        return ChatRequest(messages=[Message(content=content, role="user")],
                           model=model,
                           temperature=temperature,
                           max_tokens=max_tokens,
                           top_p=top_p)


class ChoiceMessage(BaseModel):
    content: str | None = None
    role: str | None = None


class ChoiceDelta(BaseModel):
    """Delta object for streaming responses (OpenAI-compatible)"""
    content: str | None = None
    role: str | None = None


class Choice(BaseModel):
    model_config = ConfigDict(extra="allow")

    message: ChoiceMessage | None = None
    delta: ChoiceDelta | None = None
    finish_reason: typing.Literal['stop', 'length', 'tool_calls', 'content_filter', 'function_call'] | None = None
    index: int
    # logprobs: AIQChoiceLogprobs | None = None


class Usage(BaseModel):
    prompt_tokens: int
    completion_tokens: int
    total_tokens: int


class ResponseSerializable(abc.ABC):
    """
    AIQChatResponseSerializable is an abstract class that defines the interface for serializing output for the AIQ
    Toolkit chat streaming API.
    """

    @abstractmethod
    def get_stream_data(self) -> str:
        pass


class ResponseBaseModelOutput(BaseModel, ResponseSerializable):

    def get_stream_data(self) -> str:
        return f"data: {self.model_dump_json()}\n\n"


class ResponseBaseModelIntermediate(BaseModel, ResponseSerializable):

    def get_stream_data(self) -> str:
        return f"intermediate_data: {self.model_dump_json()}\n\n"


class ChatResponse(ResponseBaseModelOutput):
    """
    ChatResponse is a data model that represents a response from the AIQ Toolkit chat API.
    Fully compatible with OpenAI Chat Completions API specification.
    """

    # Allow extra fields in the model_config to support derived models
    model_config = ConfigDict(extra="allow")
    id: str
    object: str = "chat.completion"
    model: str = ""
    created: datetime.datetime
    choices: list[Choice]
    usage: Usage | None = None
    system_fingerprint: str | None = None
    service_tier: typing.Literal["scale", "default"] | None = None

    @field_serializer('created')
    def serialize_created(self, created: datetime.datetime) -> int:
        """Serialize datetime to Unix timestamp for OpenAI compatibility"""
        return int(created.timestamp())

    @staticmethod
    def from_string(data: str,
                    *,
                    id_: str | None = None,
                    object_: str | None = None,
                    model: str | None = None,
                    created: datetime.datetime | None = None,
                    usage: Usage | None = None) -> "ChatResponse":

        if id_ is None:
            id_ = str(uuid.uuid4())
        if object_ is None:
            object_ = "chat.completion"
        if model is None:
            model = ""
        if created is None:
            created = datetime.datetime.now(datetime.timezone.utc)

        return ChatResponse(id=id_,
                            object=object_,
                            model=model,
                            created=created,
                            choices=[Choice(index=0, message=ChoiceMessage(content=data), finish_reason="stop")],
                            usage=usage)


class ChatResponseChunk(ResponseBaseModelOutput):
    """
    ChatResponseChunk is a data model that represents a response chunk from the AIQ Toolkit chat streaming API.
    Fully compatible with OpenAI Chat Completions API specification.
    """

    # Allow extra fields in the model_config to support derived models
    model_config = ConfigDict(extra="allow")

    id: str
    choices: list[Choice]
    created: datetime.datetime
    model: str = ""
    object: str = "chat.completion.chunk"
    system_fingerprint: str | None = None
    service_tier: typing.Literal["scale", "default"] | None = None
    usage: Usage | None = None

    @field_serializer('created')
    def serialize_created(self, created: datetime.datetime) -> int:
        """Serialize datetime to Unix timestamp for OpenAI compatibility"""
        return int(created.timestamp())

    @staticmethod
    def from_string(data: str,
                    *,
                    id_: str | None = None,
                    created: datetime.datetime | None = None,
                    model: str | None = None,
                    object_: str | None = None) -> "ChatResponseChunk":

        if id_ is None:
            id_ = str(uuid.uuid4())
        if created is None:
            created = datetime.datetime.now(datetime.timezone.utc)
        if model is None:
            model = ""
        if object_ is None:
            object_ = "chat.completion.chunk"

        return ChatResponseChunk(id=id_,
                                 choices=[Choice(index=0, message=ChoiceMessage(content=data), finish_reason="stop")],
                                 created=created,
                                 model=model,
                                 object=object_)

    @staticmethod
    def create_streaming_chunk(content: str,
                               *,
                               id_: str | None = None,
                               created: datetime.datetime | None = None,
                               model: str | None = None,
                               role: str | None = None,
                               finish_reason: str | None = None,
                               usage: Usage | None = None,
                               system_fingerprint: str | None = None) -> "ChatResponseChunk":
        """Create an OpenAI-compatible streaming chunk"""
        if id_ is None:
            id_ = str(uuid.uuid4())
        if created is None:
            created = datetime.datetime.now(datetime.timezone.utc)
        if model is None:
            model = ""

        delta = ChoiceDelta(content=content, role=role) if content is not None or role is not None else ChoiceDelta()

        return ChatResponseChunk(id=id_,
                                 choices=[Choice(index=0, message=None, delta=delta, finish_reason=finish_reason)],
                                 created=created,
                                 model=model,
                                 object="chat.completion.chunk",
                                 usage=usage,
                                 system_fingerprint=system_fingerprint)


class ResponseIntermediateStep(ResponseBaseModelIntermediate):
    """
    ResponseSerializedStep is a data model that represents a serialized step in the AIQ Toolkit chat streaming API.
    """

    # Allow extra fields in the model_config to support derived models
    model_config = ConfigDict(extra="allow")

    id: str
    parent_id: str | None = None
    type: str = "markdown"
    name: str
    payload: str


class ResponsePayloadOutput(BaseModel, ResponseSerializable):

    payload: typing.Any

    def get_stream_data(self) -> str:

        if (isinstance(self.payload, BaseModel)):
            return f"data: {self.payload.model_dump_json()}\n\n"

        return f"data: {self.payload}\n\n"


class GenerateResponse(BaseModel):
    # Allow extra fields in the model_config to support derived models
    model_config = ConfigDict(extra="allow")

    # (fixme) define the intermediate step model
    intermediate_steps: list[tuple] | None = None
    output: str
    value: str | None = "default"


class UserMessageContentRoleType(str, Enum):
    USER = "user"
    ASSISTANT = "assistant"


class WebSocketMessageType(str, Enum):
    """
    WebSocketMessageType is an Enum that represents WebSocket Message types.
    """
    USER_MESSAGE = "user_message"
    RESPONSE_MESSAGE = "system_response_message"
    INTERMEDIATE_STEP_MESSAGE = "system_intermediate_message"
    SYSTEM_INTERACTION_MESSAGE = "system_interaction_message"
    USER_INTERACTION_MESSAGE = "user_interaction_message"
    ERROR_MESSAGE = "error_message"


class WorkflowSchemaType(str, Enum):
    """
    WorkflowSchemaType is an Enum that represents Workkflow response types.
    """
    GENERATE_STREAM = "generate_stream"
    CHAT_STREAM = "chat_stream"
    GENERATE = "generate"
    CHAT = "chat"


class WebSocketMessageStatus(str, Enum):
    """
    WebSocketMessageStatus is an Enum that represents the status of a WebSocket message.
    """
    IN_PROGRESS = "in_progress"
    COMPLETE = "complete"


class UserMessages(BaseModel):
    model_config = ConfigDict(extra="forbid")

    role: UserMessageContentRoleType
    content: list[UserContent]


class UserMessageContent(BaseModel):
    model_config = ConfigDict(extra="forbid")
    messages: list[UserMessages]


class User(BaseModel):
    model_config = ConfigDict(extra="forbid")

    name: str = "default"
    email: str = "default"


class ErrorTypes(str, Enum):
    UNKNOWN_ERROR = "unknown_error"
    INVALID_MESSAGE = "invalid_message"
    INVALID_MESSAGE_TYPE = "invalid_message_type"
    INVALID_USER_MESSAGE_CONTENT = "invalid_user_message_content"
    INVALID_DATA_CONTENT = "invalid_data_content"


class Error(BaseModel):
    model_config = ConfigDict(extra="forbid")

    code: ErrorTypes = ErrorTypes.UNKNOWN_ERROR
    message: str = "default"
    details: str = "default"


class WebSocketUserMessage(BaseModel):
    """
    For more details, refer to the API documentation:
    docs/source/developer_guide/websockets.md
    """
    # Allow extra fields in the model_config to support derived models
    model_config = ConfigDict(extra="allow")

    type: typing.Literal[WebSocketMessageType.USER_MESSAGE]
    schema_type: WorkflowSchemaType
    id: str = "default"
    conversation_id: str | None = None
    content: UserMessageContent
    user: User = User()
    security: Security = Security()
    error: Error = Error()
    schema_version: str = "1.0.0"
    timestamp: str = str(datetime.datetime.now(datetime.timezone.utc))


class WebSocketUserInteractionResponseMessage(BaseModel):
    """
    For more details, refer to the API documentation:
    docs/source/developer_guide/websockets.md
    """
    type: typing.Literal[WebSocketMessageType.USER_INTERACTION_MESSAGE]
    id: str = "default"
    thread_id: str = "default"
    content: UserMessageContent
    user: User = User()
    security: Security = Security()
    error: Error = Error()
    schema_version: str = "1.0.0"
    timestamp: str = str(datetime.datetime.now(datetime.timezone.utc))


class SystemIntermediateStepContent(BaseModel):
    model_config = ConfigDict(extra="forbid")
    name: str
    payload: str


class WebSocketSystemIntermediateStepMessage(BaseModel):
    """
    For more details, refer to the API documentation:
    docs/source/developer_guide/websockets.md
    """
    # Allow extra fields in the model_config to support derived models
    model_config = ConfigDict(extra="allow")

    type: typing.Literal[WebSocketMessageType.INTERMEDIATE_STEP_MESSAGE]
    id: str = "default"
    thread_id: str | None = "default"
    parent_id: str = "default"
    intermediate_parent_id: str | None = "default"
    update_message_id: str | None = "default"
    conversation_id: str | None = None
    content: SystemIntermediateStepContent
    status: WebSocketMessageStatus
    timestamp: str = str(datetime.datetime.now(datetime.timezone.utc))


class SystemResponseContent(BaseModel):
    model_config = ConfigDict(extra="forbid")

    text: str | None = None


class WebSocketSystemResponseTokenMessage(BaseModel):
    """
    For more details, refer to the API documentation:
    docs/source/developer_guide/websockets.md
    """
    # Allow extra fields in the model_config to support derived models
    model_config = ConfigDict(extra="allow")

    type: typing.Literal[WebSocketMessageType.RESPONSE_MESSAGE, WebSocketMessageType.ERROR_MESSAGE]
    id: str | None = "default"
    thread_id: str | None = "default"
    parent_id: str = "default"
<<<<<<< HEAD
    conversation_id: str | None = None
    content: SystemResponseContent | Error | AIQGenerateResponse
=======
    content: SystemResponseContent | Error | GenerateResponse
>>>>>>> a7a3abc7
    status: WebSocketMessageStatus
    timestamp: str = str(datetime.datetime.now(datetime.timezone.utc))

    @field_validator("content")
    @classmethod
    def validate_content_by_type(cls, value: SystemResponseContent | Error | GenerateResponse, info: ValidationInfo):
        if info.data.get("type") == WebSocketMessageType.ERROR_MESSAGE and not isinstance(value, Error):
            raise ValueError(f"Field: content must be 'Error' when type is {WebSocketMessageType.ERROR_MESSAGE}")

        if info.data.get("type") == WebSocketMessageType.RESPONSE_MESSAGE and not isinstance(
                value, (SystemResponseContent, GenerateResponse)):
            raise ValueError(
                f"Field: content must be 'SystemResponseContent' when type is {WebSocketMessageType.RESPONSE_MESSAGE}")
        return value


class WebSocketSystemInteractionMessage(BaseModel):
    """
    For more details, refer to the API documentation:
    docs/source/developer_guide/websockets.md
    """
    # Allow extra fields in the model_config to support derived models
    model_config = ConfigDict(extra="allow")

    type: typing.Literal[
        WebSocketMessageType.SYSTEM_INTERACTION_MESSAGE] = WebSocketMessageType.SYSTEM_INTERACTION_MESSAGE
    id: str | None = "default"
    thread_id: str | None = "default"
    parent_id: str = "default"
    conversation_id: str | None = None
    content: HumanPrompt
    status: WebSocketMessageStatus
    timestamp: str = str(datetime.datetime.now(datetime.timezone.utc))


# ======== AIQGenerateResponse Converters ========


def _generate_response_to_str(response: GenerateResponse) -> str:
    return response.output


GlobalTypeConverter.register_converter(_generate_response_to_str)


def _generate_response_to_chat_response(response: GenerateResponse) -> ChatResponse:
    data = response.output

    # Simulate usage
    prompt_tokens = 0
    usage = Usage(prompt_tokens=prompt_tokens,
                  completion_tokens=len(data.split()),
                  total_tokens=prompt_tokens + len(data.split()))

    # Build and return the response
    return ChatResponse.from_string(data, usage=usage)


GlobalTypeConverter.register_converter(_generate_response_to_chat_response)


# ======== AIQChatRequest Converters ========
def _aiq_chat_request_to_string(data: ChatRequest) -> str:
    if isinstance(data.messages[-1].content, str):
        return data.messages[-1].content
    return str(data.messages[-1].content)


GlobalTypeConverter.register_converter(_aiq_chat_request_to_string)


def _string_to_aiq_chat_request(data: str) -> ChatRequest:
    return ChatRequest.from_string(data, model="")


GlobalTypeConverter.register_converter(_string_to_aiq_chat_request)


# ======== AIQChatResponse Converters ========
def _aiq_chat_response_to_string(data: ChatResponse) -> str:
    return data.choices[0].message.content or ""


GlobalTypeConverter.register_converter(_aiq_chat_response_to_string)


def _string_to_aiq_chat_response(data: str) -> ChatResponse:
    '''Converts a string to an AIQChatResponse object'''

    # Simulate usage
    prompt_tokens = 0
    usage = Usage(prompt_tokens=prompt_tokens,
                  completion_tokens=len(data.split()),
                  total_tokens=prompt_tokens + len(data.split()))

    # Build and return the response
    return ChatResponse.from_string(data, usage=usage)


GlobalTypeConverter.register_converter(_string_to_aiq_chat_response)


def _chat_response_to_chat_response_chunk(data: ChatResponse) -> ChatResponseChunk:
    # Preserve original message structure for backward compatibility
    return ChatResponseChunk(id=data.id, choices=data.choices, created=data.created, model=data.model)


GlobalTypeConverter.register_converter(_chat_response_to_chat_response_chunk)


# ======== AIQChatResponseChunk Converters ========
def _aiq_chat_response_chunk_to_string(data: ChatResponseChunk) -> str:
    if data.choices and len(data.choices) > 0:
        choice = data.choices[0]
        if choice.delta and choice.delta.content:
            return choice.delta.content
        if choice.message and choice.message.content:
            return choice.message.content
    return ""


GlobalTypeConverter.register_converter(_aiq_chat_response_chunk_to_string)


def _string_to_aiq_chat_response_chunk(data: str) -> ChatResponseChunk:
    '''Converts a string to an AIQChatResponseChunk object'''

    # Build and return the response
    return ChatResponseChunk.from_string(data)


GlobalTypeConverter.register_converter(_string_to_aiq_chat_response_chunk)


# ======== AINodeMessageChunk Converters ========
def _ai_message_chunk_to_aiq_chat_response_chunk(data) -> ChatResponseChunk:
    '''Converts LangChain AINodeMessageChunk to AIQChatResponseChunk'''
    content = ""
    if hasattr(data, 'content') and data.content is not None:
        content = str(data.content)
    elif hasattr(data, 'text') and data.text is not None:
        content = str(data.text)
    elif hasattr(data, 'message') and data.message is not None:
        content = str(data.message)

    return ChatResponseChunk.create_streaming_chunk(content=content, role="assistant", finish_reason=None)


# Compatibility aliases with previous releases
AIQChatRequest = ChatRequest
AIQChoiceMessage = ChoiceMessage
AIQChoiceDelta = ChoiceDelta
AIQChoice = Choice
AIQUsage = Usage
AIQResponseSerializable = ResponseSerializable
AIQResponseBaseModelOutput = ResponseBaseModelOutput
AIQResponseBaseModelIntermediate = ResponseBaseModelIntermediate
AIQChatResponse = ChatResponse
AIQChatResponseChunk = ChatResponseChunk
AIQResponseIntermediateStep = ResponseIntermediateStep
AIQResponsePayloadOutput = ResponsePayloadOutput
AIQGenerateResponse = GenerateResponse<|MERGE_RESOLUTION|>--- conflicted
+++ resolved
@@ -543,12 +543,8 @@
     id: str | None = "default"
     thread_id: str | None = "default"
     parent_id: str = "default"
-<<<<<<< HEAD
     conversation_id: str | None = None
-    content: SystemResponseContent | Error | AIQGenerateResponse
-=======
     content: SystemResponseContent | Error | GenerateResponse
->>>>>>> a7a3abc7
     status: WebSocketMessageStatus
     timestamp: str = str(datetime.datetime.now(datetime.timezone.utc))
 
