--- conflicted
+++ resolved
@@ -179,13 +179,8 @@
 
     @staticmethod
     def from_config_type(config_type: type["TypedBaseModelT"],
-<<<<<<< HEAD
-                         component_type: AIQComponentEnum = AIQComponentEnum.UNDEFINED) -> "DiscoveryMetadata":
+                         component_type: ComponentEnum = ComponentEnum.UNDEFINED) -> "DiscoveryMetadata":
         """Generates discovery metadata from an NAT config object.
-=======
-                         component_type: ComponentEnum = ComponentEnum.UNDEFINED) -> "DiscoveryMetadata":
-        """Generates discovery metadata from an AIQ Toolkit config object.
->>>>>>> a7a3abc7
 
         Args:
             config_type (type[TypedBaseModelT]): A registered component's configuration object.
