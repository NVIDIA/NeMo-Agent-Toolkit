--- conflicted
+++ resolved
@@ -739,30 +739,6 @@
 
         # Loop over all objects and add to the workflow builder
         for component_instance in build_sequence:
-<<<<<<< HEAD
-            # Instantiate a the llm
-            if component_instance.component_group == ComponentGroup.LLMS:
-                await self.add_llm(component_instance.name, component_instance.config)
-            # Instantiate a the embedder
-            elif component_instance.component_group == ComponentGroup.EMBEDDERS:
-                await self.add_embedder(component_instance.name, component_instance.config)
-            # Instantiate a memory client
-            elif component_instance.component_group == ComponentGroup.MEMORY:
-                await self.add_memory_client(component_instance.name, component_instance.config)
-            # Instantiate a object store client
-            elif component_instance.component_group == ComponentGroup.OBJECT_STORES:
-                await self.add_object_store(component_instance.name, component_instance.config)
-            # Instantiate a retriever client
-            elif component_instance.component_group == ComponentGroup.RETRIEVERS:
-                await self.add_retriever(component_instance.name, component_instance.config)
-            # Instantiate a function
-            elif component_instance.component_group == ComponentGroup.FUNCTIONS:
-                # If the function is the root, set it as the workflow later
-                if (not component_instance.is_root):
-                    await self.add_function(component_instance.name, component_instance.config)
-            else:
-                raise ValueError(f"Unknown component group {component_instance.component_group}")
-=======
             try:
                 # Remove from remaining as we start building (if not root)
                 if not component_instance.is_root:
@@ -778,6 +754,9 @@
                 # Instantiate a memory client
                 elif component_instance.component_group == ComponentGroup.MEMORY:
                     await self.add_memory_client(component_instance.name, component_instance.config)
+	            # Instantiate a object store client
+	            elif component_instance.component_group == ComponentGroup.OBJECT_STORES:
+	                await self.add_object_store(component_instance.name, component_instance.config)
                 # Instantiate a retriever client
                 elif component_instance.component_group == ComponentGroup.RETRIEVERS:
                     await self.add_retriever(component_instance.name, component_instance.config)
@@ -797,7 +776,6 @@
             except Exception as e:
                 self._log_build_failure_component(component_instance, completed_components, remaining_components, e)
                 raise
->>>>>>> 7c9b3b22
 
         # Instantiate the workflow
         if not skip_workflow:
