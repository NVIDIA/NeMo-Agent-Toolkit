# SPDX-FileCopyrightText: Copyright (c) 2024-2025, NVIDIA CORPORATION & AFFILIATES. All rights reserved.
# SPDX-License-Identifier: Apache-2.0
#
# Licensed under the Apache License, Version 2.0 (the "License");
# you may not use this file except in compliance with the License.
# You may obtain a copy of the License at
#
# http://www.apache.org/licenses/LICENSE-2.0
#
# Unless required by applicable law or agreed to in writing, software
# distributed under the License is distributed on an "AS IS" BASIS,
# WITHOUT WARRANTIES OR CONDITIONS OF ANY KIND, either express or implied.
# See the License for the specific language governing permissions and
# limitations under the License.

import dataclasses
import inspect
import logging
import warnings
from contextlib import AbstractAsyncContextManager
from contextlib import AsyncExitStack
from contextlib import asynccontextmanager

from aiq.builder.builder import Builder
from aiq.builder.builder import UserManagerHolder
from aiq.builder.component_utils import ComponentInstanceData
from aiq.builder.component_utils import build_dependency_sequence
from aiq.builder.context import AIQContext
from aiq.builder.context import AIQContextState
from aiq.builder.embedder import EmbedderProviderInfo
from aiq.builder.framework_enum import LLMFrameworkEnum
from aiq.builder.function import Function
from aiq.builder.function import LambdaFunction
from aiq.builder.function_info import FunctionInfo
from aiq.builder.llm import LLMProviderInfo
from aiq.builder.retriever import RetrieverProviderInfo
from aiq.builder.workflow import Workflow
from aiq.cli.type_registry import GlobalTypeRegistry
from aiq.cli.type_registry import TypeRegistry
from aiq.data_models.component import ComponentGroup
from aiq.data_models.component_ref import EmbedderRef
from aiq.data_models.component_ref import FunctionRef
from aiq.data_models.component_ref import ITSStrategyRef
from aiq.data_models.component_ref import LLMRef
from aiq.data_models.component_ref import MemoryRef
from aiq.data_models.component_ref import ObjectStoreRef
from aiq.data_models.component_ref import RetrieverRef
from aiq.data_models.config import AIQConfig
from aiq.data_models.config import GeneralConfig
from aiq.data_models.embedder import EmbedderBaseConfig
from aiq.data_models.function import FunctionBaseConfig
from aiq.data_models.function_dependencies import FunctionDependencies
from aiq.data_models.its_strategy import ITSStrategyBaseConfig
from aiq.data_models.llm import LLMBaseConfig
from aiq.data_models.memory import MemoryBaseConfig
from aiq.data_models.object_store import ObjectStoreBaseConfig
from aiq.data_models.retriever import RetrieverBaseConfig
from aiq.data_models.telemetry_exporter import TelemetryExporterBaseConfig
from aiq.experimental.decorators.experimental_warning_decorator import aiq_experimental
from aiq.experimental.inference_time_scaling.models.stage_enums import PipelineTypeEnum
from aiq.experimental.inference_time_scaling.models.stage_enums import StageTypeEnum
from aiq.experimental.inference_time_scaling.models.strategy_base import StrategyBase
from aiq.memory.interfaces import MemoryEditor
<<<<<<< HEAD
from aiq.observability.exporter.base_exporter import BaseExporter
=======
from aiq.object_store.interfaces import ObjectStore
>>>>>>> 7350945b
from aiq.profiler.decorators.framework_wrapper import chain_wrapped_build_fn
from aiq.profiler.utils import detect_llm_frameworks_in_build_fn
from aiq.utils.type_utils import override

logger = logging.getLogger(__name__)


@dataclasses.dataclass
class ConfiguredTelemetryExporter:
    config: TelemetryExporterBaseConfig
    instance: BaseExporter


@dataclasses.dataclass
class ConfiguredFunction:
    config: FunctionBaseConfig
    instance: Function


@dataclasses.dataclass
class ConfiguredLLM:
    config: LLMBaseConfig
    instance: LLMProviderInfo


@dataclasses.dataclass
class ConfiguredEmbedder:
    config: EmbedderBaseConfig
    instance: EmbedderProviderInfo


@dataclasses.dataclass
class ConfiguredMemory:
    config: MemoryBaseConfig
    instance: MemoryEditor


@dataclasses.dataclass
class ConfiguredObjectStore:
    config: ObjectStoreBaseConfig
    instance: ObjectStore


@dataclasses.dataclass
class ConfiguredRetriever:
    config: RetrieverBaseConfig
    instance: RetrieverProviderInfo


@dataclasses.dataclass
class ConfiguredITSStrategy:
    config: ITSStrategyBaseConfig
    instance: StrategyBase


# pylint: disable=too-many-public-methods
class WorkflowBuilder(Builder, AbstractAsyncContextManager):

    def __init__(self, *, general_config: GeneralConfig | None = None, registry: TypeRegistry | None = None):

        if general_config is None:
            general_config = GeneralConfig()

        if registry is None:
            registry = GlobalTypeRegistry.get()

        self.general_config = general_config

        self._registry = registry

        self._logging_handlers: dict[str, logging.Handler] = {}
        self._telemetry_exporters: dict[str, ConfiguredTelemetryExporter] = {}

        self._functions: dict[str, ConfiguredFunction] = {}
        self._workflow: ConfiguredFunction | None = None

        self._llms: dict[str, ConfiguredLLM] = {}
        self._embedders: dict[str, ConfiguredEmbedder] = {}
        self._memory_clients: dict[str, ConfiguredMemory] = {}
        self._object_stores: dict[str, ConfiguredObjectStore] = {}
        self._retrievers: dict[str, ConfiguredRetriever] = {}
        self._its_strategies: dict[str, ConfiguredITSStrategy] = {}

        self._context_state = AIQContextState.get()

        self._exit_stack: AsyncExitStack | None = None

        # Create a mapping to track function name -> other function names it depends on
        self.function_dependencies: dict[str, FunctionDependencies] = {}
        self.current_function_building: str | None = None

    async def __aenter__(self):

        self._exit_stack = AsyncExitStack()

        # Get the telemetry info from the config
        telemetry_config = self.general_config.telemetry

        for key, logging_config in telemetry_config.logging.items():
            # Use the same pattern as tracing, but for logging
            logging_info = self._registry.get_logging_method(type(logging_config))
            handler = await self._exit_stack.enter_async_context(logging_info.build_fn(logging_config, self))

            # Type check
            if not isinstance(handler, logging.Handler):
                raise TypeError(f"Expected a logging.Handler from {key}, got {type(handler)}")

            # Store them in a dict so we can un-register them if needed
            self._logging_handlers[key] = handler

            # Now attach to AIQ Toolkit's root logger
            logging.getLogger().addHandler(handler)

        # Add the telemetry exporters
        for key, telemetry_exporter_config in telemetry_config.tracing.items():
            await self.add_telemetry_exporter(key, telemetry_exporter_config)

        return self

    async def __aexit__(self, *exc_details):

        assert self._exit_stack is not None, "Exit stack not initialized"

        for _, handler in self._logging_handlers.items():
            logging.getLogger().removeHandler(handler)

        await self._exit_stack.__aexit__(*exc_details)

    def build(self, entry_function: str | None = None) -> Workflow:
        """
        Creates an instance of a workflow object using the added components and the desired entry function.

        Parameters
        ----------
        entry_function : str | None, optional
            The function name to use as the entry point for the created workflow. If None, the entry point will be the
            specified workflow function. By default None

        Returns
        -------
        Workflow
            A created workflow.

        Raises
        ------
        ValueError
            If the workflow has not been set before building.
        """

        if (self._workflow is None):
            raise ValueError("Must set a workflow before building")

        # Build the config from the added objects
        config = AIQConfig(general=self.general_config,
                           functions={
                               k: v.config
                               for k, v in self._functions.items()
                           },
                           workflow=self._workflow.config,
                           llms={
                               k: v.config
                               for k, v in self._llms.items()
                           },
                           embedders={
                               k: v.config
                               for k, v in self._embedders.items()
                           },
                           memory={
                               k: v.config
                               for k, v in self._memory_clients.items()
                           },
                           object_stores={
                               k: v.config
                               for k, v in self._object_stores.items()
                           },
                           retrievers={
                               k: v.config
                               for k, v in self._retrievers.items()
                           },
                           its_strategies={
                               k: v.config
                               for k, v in self._its_strategies.items()
                           })

        if (entry_function is None):
            entry_fn_obj = self.get_workflow()
        else:
            entry_fn_obj = self.get_function(entry_function)

        workflow = Workflow.from_entry_fn(config=config,
                                          entry_fn=entry_fn_obj,
                                          functions={
                                              k: v.instance
                                              for k, v in self._functions.items()
                                          },
                                          llms={
                                              k: v.instance
                                              for k, v in self._llms.items()
                                          },
                                          embeddings={
                                              k: v.instance
                                              for k, v in self._embedders.items()
                                          },
                                          memory={
                                              k: v.instance
                                              for k, v in self._memory_clients.items()
                                          },
<<<<<<< HEAD
                                          telemetry_exporters={
=======
                                          object_stores={
                                              k: v.instance
                                              for k, v in self._object_stores.items()
                                          },
                                          exporters={
>>>>>>> 7350945b
                                              k: v.instance
                                              for k, v in self._telemetry_exporters.items()
                                          },
                                          retrievers={
                                              k: v.instance
                                              for k, v in self._retrievers.items()
                                          },
                                          its_strategies={
                                              k: v.instance
                                              for k, v in self._its_strategies.items()
                                          },
                                          context_state=self._context_state)

        return workflow

    def _get_exit_stack(self) -> AsyncExitStack:

        if self._exit_stack is None:
            raise ValueError(
                "Exit stack not initialized. Did you forget to call `async with WorkflowBuilder() as builder`?")

        return self._exit_stack

    async def _build_function(self, name: str, config: FunctionBaseConfig) -> ConfiguredFunction:
        registration = self._registry.get_function(type(config))

        inner_builder = ChildBuilder(self)

        # We need to do this for every function because we don't know
        # Where LLama Index Agents are Instantiated and Settings need to
        # be set before the function is built
        # It's only slower the first time because of the import
        # So we can afford to do this for every function

        llms = {k: v.instance for k, v in self._llms.items()}
        function_frameworks = detect_llm_frameworks_in_build_fn(registration)

        build_fn = chain_wrapped_build_fn(registration.build_fn, llms, function_frameworks)

        # Set the currently building function so the ChildBuilder can track dependencies
        self.current_function_building = config.type
        # Empty set of dependencies for the current function
        self.function_dependencies[config.type] = FunctionDependencies()

        build_result = await self._get_exit_stack().enter_async_context(build_fn(config, inner_builder))

        self.function_dependencies[name] = inner_builder.dependencies

        # If the build result is a function, wrap it in a FunctionInfo
        if inspect.isfunction(build_result):

            build_result = FunctionInfo.from_fn(build_result)

        if (isinstance(build_result, FunctionInfo)):
            # Create the function object
            build_result = LambdaFunction.from_info(config=config, info=build_result, instance_name=name)

        if (not isinstance(build_result, Function)):
            raise ValueError("Expected a function, FunctionInfo object, or FunctionBase object to be "
                             f"returned from the function builder. Got {type(build_result)}")

        return ConfiguredFunction(config=config, instance=build_result)

    @override
    async def add_function(self, name: str | FunctionRef, config: FunctionBaseConfig) -> Function:

        if (name in self._functions):
            raise ValueError(f"Function `{name}` already exists in the list of functions")

        build_result = await self._build_function(name=name, config=config)

        self._functions[name] = build_result

        return build_result.instance

    @override
    def get_function(self, name: str | FunctionRef) -> Function:

        if name not in self._functions:
            raise ValueError(f"Function `{name}` not found")

        return self._functions[name].instance

    @override
    def get_function_config(self, name: str | FunctionRef) -> FunctionBaseConfig:
        if name not in self._functions:
            raise ValueError(f"Function `{name}` not found")

        return self._functions[name].config

    @override
    async def set_workflow(self, config: FunctionBaseConfig) -> Function:

        if self._workflow is not None:
            warnings.warn("Overwriting existing workflow")

        build_result = await self._build_function(name="<workflow>", config=config)

        self._workflow = build_result

        return build_result.instance

    @override
    def get_workflow(self) -> Function:

        if self._workflow is None:
            raise ValueError("No workflow set")

        return self._workflow.instance

    @override
    def get_workflow_config(self) -> FunctionBaseConfig:
        if self._workflow is None:
            raise ValueError("No workflow set")

        return self._workflow.config

    @override
    def get_function_dependencies(self, fn_name: str | FunctionRef) -> FunctionDependencies:
        return self.function_dependencies[fn_name]

    @override
    def get_tool(self, fn_name: str | FunctionRef, wrapper_type: LLMFrameworkEnum | str):

        if fn_name not in self._functions:
            raise ValueError(f"Function `{fn_name}` not found in list of functions")

        fn = self._functions[fn_name]

        try:
            # Using the registry, get the tool wrapper for the requested framework
            tool_wrapper_reg = self._registry.get_tool_wrapper(llm_framework=wrapper_type)

            # Wrap in the correct wrapper
            return tool_wrapper_reg.build_fn(fn_name, fn.instance, self)
        except Exception as e:
            logger.error("Error fetching tool `%s`", fn_name, exc_info=True)
            raise e

    @override
    async def add_llm(self, name: str | LLMRef, config: LLMBaseConfig):

        if (name in self._llms):
            raise ValueError(f"LLM `{name}` already exists in the list of LLMs")

        try:
            llm_info = self._registry.get_llm_provider(type(config))

            info_obj = await self._get_exit_stack().enter_async_context(llm_info.build_fn(config, self))

            self._llms[name] = ConfiguredLLM(config=config, instance=info_obj)
        except Exception as e:
            logger.error("Error adding llm `%s` with config `%s`", name, config, exc_info=True)
            raise e

    @override
    async def get_llm(self, llm_name: str | LLMRef, wrapper_type: LLMFrameworkEnum | str):

        if (llm_name not in self._llms):
            raise ValueError(f"LLM `{llm_name}` not found")

        try:
            # Get llm info
            llm_info = self._llms[llm_name]

            # Generate wrapped client from registered client info
            client_info = self._registry.get_llm_client(config_type=type(llm_info.config), wrapper_type=wrapper_type)

            client = await self._get_exit_stack().enter_async_context(client_info.build_fn(llm_info.config, self))

            # Return a frameworks specific client
            return client
        except Exception as e:
            logger.error("Error getting llm `%s` with wrapper `%s`", llm_name, wrapper_type, exc_info=True)
            raise e

    @override
    def get_llm_config(self, llm_name: str | LLMRef) -> LLMBaseConfig:

        if llm_name not in self._llms:
            raise ValueError(f"LLM `{llm_name}` not found")

        # Return the tool configuration object
        return self._llms[llm_name].config

    @override
    async def add_embedder(self, name: str | EmbedderRef, config: EmbedderBaseConfig):

        if (name in self._embedders):
            raise ValueError(f"Embedder `{name}` already exists in the list of embedders")

        try:
            embedder_info = self._registry.get_embedder_provider(type(config))

            info_obj = await self._get_exit_stack().enter_async_context(embedder_info.build_fn(config, self))

            self._embedders[name] = ConfiguredEmbedder(config=config, instance=info_obj)
        except Exception as e:
            logger.error("Error adding embedder `%s` with config `%s`", name, config, exc_info=True)

            raise e

    @override
    async def get_embedder(self, embedder_name: str | EmbedderRef, wrapper_type: LLMFrameworkEnum | str):

        if (embedder_name not in self._embedders):
            raise ValueError(f"Embedder `{embedder_name}` not found")

        try:
            # Get embedder info
            embedder_info = self._embedders[embedder_name]

            # Generate wrapped client from registered client info
            client_info = self._registry.get_embedder_client(config_type=type(embedder_info.config),
                                                             wrapper_type=wrapper_type)
            client = await self._get_exit_stack().enter_async_context(client_info.build_fn(embedder_info.config, self))

            # Return a frameworks specific client
            return client
        except Exception as e:
            logger.error("Error getting embedder `%s` with wrapper `%s`", embedder_name, wrapper_type, exc_info=True)
            raise e

    @override
    def get_embedder_config(self, embedder_name: str | EmbedderRef) -> EmbedderBaseConfig:

        if embedder_name not in self._embedders:
            raise ValueError(f"Tool `{embedder_name}` not found")

        # Return the tool configuration object
        return self._embedders[embedder_name].config

    @override
    async def add_memory_client(self, name: str | MemoryRef, config: MemoryBaseConfig) -> MemoryEditor:

        if (name in self._memory_clients):
            raise ValueError(f"Memory `{name}` already exists in the list of memories")

        memory_info = self._registry.get_memory(type(config))

        info_obj = await self._get_exit_stack().enter_async_context(memory_info.build_fn(config, self))

        self._memory_clients[name] = ConfiguredMemory(config=config, instance=info_obj)

        return info_obj

    @override
    def get_memory_client(self, memory_name: str | MemoryRef) -> MemoryEditor:
        """
        Return the instantiated memory client for the given name.
        """
        if memory_name not in self._memory_clients:
            raise ValueError(f"Memory `{memory_name}` not found")

        return self._memory_clients[memory_name].instance

    @override
    def get_memory_client_config(self, memory_name: str | MemoryRef) -> MemoryBaseConfig:

        if memory_name not in self._memory_clients:
            raise ValueError(f"Memory `{memory_name}` not found")

        # Return the tool configuration object
        return self._memory_clients[memory_name].config

    @override
    async def add_object_store(self, name: str | ObjectStoreRef, config: ObjectStoreBaseConfig) -> ObjectStore:
        if name in self._object_stores:
            raise ValueError(f"Object store `{name}` already exists in the list of object stores")

        object_store_info = self._registry.get_object_store(type(config))

        info_obj = await self._get_exit_stack().enter_async_context(object_store_info.build_fn(config, self))

        self._object_stores[name] = ConfiguredObjectStore(config=config, instance=info_obj)

        return info_obj

    @override
    async def get_object_store_client(self, object_store_name: str | ObjectStoreRef) -> ObjectStore:
        if object_store_name not in self._object_stores:
            raise ValueError(f"Object store `{object_store_name}` not found")

        return self._object_stores[object_store_name].instance

    @override
    def get_object_store_config(self, object_store_name: str | ObjectStoreRef) -> ObjectStoreBaseConfig:
        if object_store_name not in self._object_stores:
            raise ValueError(f"Object store `{object_store_name}` not found")

        return self._object_stores[object_store_name].config

    @override
    async def add_retriever(self, name: str | RetrieverRef, config: RetrieverBaseConfig):

        if (name in self._retrievers):
            raise ValueError(f"Retriever '{name}' already exists in the list of retrievers")

        try:
            retriever_info = self._registry.get_retriever_provider(type(config))

            info_obj = await self._get_exit_stack().enter_async_context(retriever_info.build_fn(config, self))

            self._retrievers[name] = ConfiguredRetriever(config=config, instance=info_obj)

        except Exception as e:
            logger.error("Error adding retriever `%s` with config `%s`", name, config, exc_info=True)

            raise e

        # return info_obj

    @override
    async def get_retriever(self,
                            retriever_name: str | RetrieverRef,
                            wrapper_type: LLMFrameworkEnum | str | None = None):

        if retriever_name not in self._retrievers:
            raise ValueError(f"Retriever '{retriever_name}' not found")

        try:
            # Get retriever info
            retriever_info = self._retrievers[retriever_name]

            # Generate wrapped client from registered client info
            client_info = self._registry.get_retriever_client(config_type=type(retriever_info.config),
                                                              wrapper_type=wrapper_type)

            client = await self._get_exit_stack().enter_async_context(client_info.build_fn(retriever_info.config, self))

            # Return a frameworks specific client
            return client
        except Exception as e:
            logger.error("Error getting retriever `%s` with wrapper `%s`", retriever_name, wrapper_type, exc_info=True)
            raise e

    @override
    async def get_retriever_config(self, retriever_name: str | RetrieverRef) -> RetrieverBaseConfig:

        if retriever_name not in self._retrievers:
            raise ValueError(f"Retriever `{retriever_name}` not found")

        return self._retrievers[retriever_name].config

    @override
    @aiq_experimental
    async def add_its_strategy(self, name: str | str, config: ITSStrategyBaseConfig):
        if (name in self._its_strategies):
            raise ValueError(f"ITS strategy '{name}' already exists in the list of ITS strategies")

        try:
            its_strategy_info = self._registry.get_its_strategy(type(config))

            info_obj = await self._get_exit_stack().enter_async_context(its_strategy_info.build_fn(config, self))

            self._its_strategies[name] = ConfiguredITSStrategy(config=config, instance=info_obj)

        except Exception as e:
            logger.error("Error adding ITS strategy `%s` with config `%s`", name, config, exc_info=True)

            raise e

    @override
    @aiq_experimental
    async def get_its_strategy(self,
                               strategy_name: str | ITSStrategyRef,
                               pipeline_type: PipelineTypeEnum,
                               stage_type: StageTypeEnum) -> StrategyBase:

        if strategy_name not in self._its_strategies:
            raise ValueError(f"ITS strategy '{strategy_name}' not found")

        try:
            # Get strategy info
            its_strategy_info = self._its_strategies[strategy_name]

            instance = its_strategy_info.instance

            if not stage_type == instance.stage_type():
                raise ValueError(f"ITS strategy '{strategy_name}' is not compatible with stage type '{stage_type}'")

            if pipeline_type not in instance.supported_pipeline_types():
                raise ValueError(
                    f"ITS strategy '{strategy_name}' is not compatible with pipeline type '{pipeline_type}'")

            instance.set_pipeline_type(pipeline_type)

            return instance
        except Exception as e:
            logger.error("Error getting ITS strategy `%s`", strategy_name, exc_info=True)
            raise e

    @override
    @aiq_experimental
    async def get_its_strategy_config(self,
                                      strategy_name: str | ITSStrategyRef,
                                      pipeline_type: PipelineTypeEnum,
                                      stage_type: StageTypeEnum) -> ITSStrategyBaseConfig:
        if strategy_name not in self._its_strategies:
            raise ValueError(f"ITS strategy '{strategy_name}' not found")

        strategy_info = self._its_strategies[strategy_name]
        instance = strategy_info.instance
        config = strategy_info.config

        if not stage_type == instance.stage_type():
            raise ValueError(f"ITS strategy '{strategy_name}' is not compatible with stage type '{stage_type}'")

        if pipeline_type not in instance.supported_pipeline_types():
            raise ValueError(f"ITS strategy '{strategy_name}' is not compatible with pipeline type '{pipeline_type}'")

        return config

    @override
    def get_user_manager(self):
        return UserManagerHolder(context=AIQContext(self._context_state))

    async def add_telemetry_exporter(self, name: str, config: TelemetryExporterBaseConfig) -> None:
        """Add an configured telemetry exporter to the builder.

        Args:
            name (str): The name of the telemetry exporter
            config (TelemetryExporterBaseConfig): The configuration for the exporter
        """
        if (name in self._telemetry_exporters):
            raise ValueError(f"Telemetry exporter '{name}' already exists in the list of telemetry exporters")

        exporter_info = self._registry.get_telemetry_exporter(type(config))

        # Build the exporter outside the lock (parallel)
        exporter_context_manager = exporter_info.build_fn(config, self)

        # Only protect the shared state modifications (serialized)
        exporter = await self._get_exit_stack().enter_async_context(exporter_context_manager)
        self._telemetry_exporters[name] = ConfiguredTelemetryExporter(config=config, instance=exporter)

    def _log_build_failure(self,
                           component_name: str,
                           component_type: str,
                           completed_components: list[tuple[str, str]],
                           remaining_components: list[tuple[str, str]],
                           original_error: Exception) -> None:
        """
        Common method to log comprehensive build failure information.

        Args:
            component_name (str): The name of the component that failed to build
            component_type (str): The type of the component that failed to build
            completed_components (list[tuple[str, str]]): List of (name, type) tuples for successfully built components
            remaining_components (list[tuple[str, str]]): List of (name, type) tuples for components still to be built
            original_error (Exception): The original exception that caused the failure
        """
        logger.error("Failed to initialize component %s (%s)", component_name, component_type)

        if completed_components:
            logger.error("Successfully built components:")
            for name, comp_type in completed_components:
                logger.error("- %s (%s)", name, comp_type)
        else:
            logger.error("No components were successfully built before this failure")

        if remaining_components:
            logger.error("Remaining components to build:")
            for name, comp_type in remaining_components:
                logger.error("- %s (%s)", name, comp_type)
        else:
            logger.error("No remaining components to build")

        logger.error("Original error:", exc_info=original_error)

    def _log_build_failure_component(self,
                                     failing_component: ComponentInstanceData,
                                     completed_components: list[tuple[str, str]],
                                     remaining_components: list[tuple[str, str]],
                                     original_error: Exception) -> None:
        """
        Log comprehensive component build failure information.

        Args:
            failing_component (ComponentInstanceData): The ComponentInstanceData that failed to build
            completed_components (list[tuple[str, str]]): List of (name, type) tuples for successfully built components
            remaining_components (list[tuple[str, str]]): List of (name, type) tuples for components still to be built
            original_error (Exception): The original exception that caused the failure
        """
        component_name = failing_component.name
        component_type = failing_component.component_group.value

        self._log_build_failure(component_name,
                                component_type,
                                completed_components,
                                remaining_components,
                                original_error)

    def _log_build_failure_workflow(self,
                                    completed_components: list[tuple[str, str]],
                                    remaining_components: list[tuple[str, str]],
                                    original_error: Exception) -> None:
        """
        Log comprehensive workflow build failure information.

        Args:
            completed_components (list[tuple[str, str]]): List of (name, type) tuples for successfully built components
            remaining_components (list[tuple[str, str]]): List of (name, type) tuples for components still to be built
            original_error (Exception): The original exception that caused the failure
        """
        self._log_build_failure("<workflow>", "workflow", completed_components, remaining_components, original_error)

    async def populate_builder(self, config: AIQConfig, skip_workflow: bool = False):
        """
        Populate the builder with components and optionally set up the workflow.

        Args:
            config (AIQConfig): The configuration object containing component definitions.
            skip_workflow (bool): If True, skips the workflow instantiation step. Defaults to False.

        """
        # Generate the build sequence
        build_sequence = build_dependency_sequence(config)

        # Initialize progress tracking
        completed_components = []
        remaining_components = [(str(comp.name), comp.component_group.value) for comp in build_sequence
                                if not comp.is_root]
        if not skip_workflow:
            remaining_components.append(("<workflow>", "workflow"))

        # Loop over all objects and add to the workflow builder
        for component_instance in build_sequence:
            try:
                # Remove from remaining as we start building (if not root)
                if not component_instance.is_root:
                    remaining_components.remove(
                        (str(component_instance.name), component_instance.component_group.value))

                # Instantiate a the llm
                if component_instance.component_group == ComponentGroup.LLMS:
                    await self.add_llm(component_instance.name, component_instance.config)
                # Instantiate a the embedder
                elif component_instance.component_group == ComponentGroup.EMBEDDERS:
                    await self.add_embedder(component_instance.name, component_instance.config)
                # Instantiate a memory client
                elif component_instance.component_group == ComponentGroup.MEMORY:
                    await self.add_memory_client(component_instance.name, component_instance.config)
            # Instantiate a object store client
                elif component_instance.component_group == ComponentGroup.OBJECT_STORES:
                    await self.add_object_store(component_instance.name, component_instance.config)
                # Instantiate a retriever client
                elif component_instance.component_group == ComponentGroup.RETRIEVERS:
                    await self.add_retriever(component_instance.name, component_instance.config)
                # Instantiate a function
                elif component_instance.component_group == ComponentGroup.FUNCTIONS:
                    # If the function is the root, set it as the workflow later
                    if (not component_instance.is_root):
                        await self.add_function(component_instance.name, component_instance.config)
                elif component_instance.component_group == ComponentGroup.ITS_STRATEGIES:
                    await self.add_its_strategy(component_instance.name, component_instance.config)
                else:
                    raise ValueError(f"Unknown component group {component_instance.component_group}")

                # Add to completed after successful build (if not root)
                if not component_instance.is_root:
                    completed_components.append(
                        (str(component_instance.name), component_instance.component_group.value))

            except Exception as e:
                self._log_build_failure_component(component_instance, completed_components, remaining_components, e)
                raise

        # Instantiate the workflow
        if not skip_workflow:
            try:
                # Remove workflow from remaining as we start building
                remaining_components.remove(("<workflow>", "workflow"))
                await self.set_workflow(config.workflow)
                completed_components.append(("<workflow>", "workflow"))
            except Exception as e:
                self._log_build_failure_workflow(completed_components, remaining_components, e)
                raise

    @classmethod
    @asynccontextmanager
    async def from_config(cls, config: AIQConfig):

        async with cls(general_config=config.general) as builder:
            await builder.populate_builder(config)
            yield builder


class ChildBuilder(Builder):

    def __init__(self, workflow_builder: WorkflowBuilder) -> None:

        self._workflow_builder = workflow_builder

        self._dependencies = FunctionDependencies()

    @property
    def dependencies(self) -> FunctionDependencies:
        return self._dependencies

    @override
    async def add_function(self, name: str, config: FunctionBaseConfig) -> Function:
        return await self._workflow_builder.add_function(name, config)

    @override
    def get_function(self, name: str) -> Function:
        # If a function tries to get another function, we assume it uses it
        fn = self._workflow_builder.get_function(name)

        self._dependencies.add_function(name)

        return fn

    @override
    def get_function_config(self, name: str) -> FunctionBaseConfig:
        return self._workflow_builder.get_function_config(name)

    @override
    async def set_workflow(self, config: FunctionBaseConfig) -> Function:
        return await self._workflow_builder.set_workflow(config)

    @override
    def get_workflow(self) -> Function:
        return self._workflow_builder.get_workflow()

    @override
    def get_workflow_config(self) -> FunctionBaseConfig:
        return self._workflow_builder.get_workflow_config()

    @override
    def get_tool(self, fn_name: str, wrapper_type: LLMFrameworkEnum | str):
        # If a function tries to get another function as a tool, we assume it uses it
        fn = self._workflow_builder.get_tool(fn_name, wrapper_type)

        self._dependencies.add_function(fn_name)

        return fn

    @override
    async def add_llm(self, name: str, config: LLMBaseConfig):
        return await self._workflow_builder.add_llm(name, config)

    @override
    async def get_llm(self, llm_name: str, wrapper_type: LLMFrameworkEnum | str):
        llm = await self._workflow_builder.get_llm(llm_name, wrapper_type)

        self._dependencies.add_llm(llm_name)

        return llm

    @override
    def get_llm_config(self, llm_name: str) -> LLMBaseConfig:
        return self._workflow_builder.get_llm_config(llm_name)

    @override
    async def add_embedder(self, name: str, config: EmbedderBaseConfig):
        return await self._workflow_builder.add_embedder(name, config)

    @override
    async def get_embedder(self, embedder_name: str, wrapper_type: LLMFrameworkEnum | str):
        embedder = await self._workflow_builder.get_embedder(embedder_name, wrapper_type)

        self._dependencies.add_embedder(embedder_name)

        return embedder

    @override
    def get_embedder_config(self, embedder_name: str) -> EmbedderBaseConfig:
        return self._workflow_builder.get_embedder_config(embedder_name)

    @override
    async def add_memory_client(self, name: str, config: MemoryBaseConfig) -> MemoryEditor:
        return await self._workflow_builder.add_memory_client(name, config)

    @override
    def get_memory_client(self, memory_name: str) -> MemoryEditor:
        """
        Return the instantiated memory client for the given name.
        """
        memory_client = self._workflow_builder.get_memory_client(memory_name)

        self._dependencies.add_memory_client(memory_name)

        return memory_client

    @override
    def get_memory_client_config(self, memory_name: str) -> MemoryBaseConfig:
        return self._workflow_builder.get_memory_client_config(memory_name=memory_name)

    @override
    async def add_object_store(self, name: str, config: ObjectStoreBaseConfig):
        return await self._workflow_builder.add_object_store(name, config)

    @override
    async def get_object_store_client(self, object_store_name: str) -> ObjectStore:
        """
        Return the instantiated object store client for the given name.
        """
        object_store_client = await self._workflow_builder.get_object_store_client(object_store_name)

        self._dependencies.add_object_store(object_store_name)

        return object_store_client

    @override
    def get_object_store_config(self, object_store_name: str) -> ObjectStoreBaseConfig:
        return self._workflow_builder.get_object_store_config(object_store_name)

    @override
    async def add_its_strategy(self, name: str, config: ITSStrategyBaseConfig):
        return await self._workflow_builder.add_its_strategy(name, config)

    @override
    async def get_its_strategy(self,
                               strategy_name: str | ITSStrategyRef,
                               pipeline_type: PipelineTypeEnum,
                               stage_type: StageTypeEnum) -> StrategyBase:
        return await self._workflow_builder.get_its_strategy(strategy_name=strategy_name,
                                                             pipeline_type=pipeline_type,
                                                             stage_type=stage_type)

    @override
    async def get_its_strategy_config(self,
                                      strategy_name: str | ITSStrategyRef,
                                      pipeline_type: PipelineTypeEnum,
                                      stage_type: StageTypeEnum) -> ITSStrategyBaseConfig:
        return await self._workflow_builder.get_its_strategy_config(strategy_name=strategy_name,
                                                                    pipeline_type=pipeline_type,
                                                                    stage_type=stage_type)

    @override
    async def add_retriever(self, name: str, config: RetrieverBaseConfig):
        return await self._workflow_builder.add_retriever(name, config)

    @override
    async def get_retriever(self, retriever_name: str, wrapper_type: LLMFrameworkEnum | str | None = None):
        if not wrapper_type:
            return await self._workflow_builder.get_retriever(retriever_name=retriever_name)
        return await self._workflow_builder.get_retriever(retriever_name=retriever_name, wrapper_type=wrapper_type)

    @override
    async def get_retriever_config(self, retriever_name: str) -> RetrieverBaseConfig:
        return await self._workflow_builder.get_retriever_config(retriever_name=retriever_name)

    @override
    def get_user_manager(self) -> UserManagerHolder:
        return self._workflow_builder.get_user_manager()

    @override
    def get_function_dependencies(self, fn_name: str) -> FunctionDependencies:
        return self._workflow_builder.get_function_dependencies(fn_name)<|MERGE_RESOLUTION|>--- conflicted
+++ resolved
@@ -61,11 +61,8 @@
 from aiq.experimental.inference_time_scaling.models.stage_enums import StageTypeEnum
 from aiq.experimental.inference_time_scaling.models.strategy_base import StrategyBase
 from aiq.memory.interfaces import MemoryEditor
-<<<<<<< HEAD
+from aiq.object_store.interfaces import ObjectStore
 from aiq.observability.exporter.base_exporter import BaseExporter
-=======
-from aiq.object_store.interfaces import ObjectStore
->>>>>>> 7350945b
 from aiq.profiler.decorators.framework_wrapper import chain_wrapped_build_fn
 from aiq.profiler.utils import detect_llm_frameworks_in_build_fn
 from aiq.utils.type_utils import override
@@ -273,15 +270,11 @@
                                               k: v.instance
                                               for k, v in self._memory_clients.items()
                                           },
-<<<<<<< HEAD
-                                          telemetry_exporters={
-=======
                                           object_stores={
                                               k: v.instance
                                               for k, v in self._object_stores.items()
                                           },
-                                          exporters={
->>>>>>> 7350945b
+                                          telemetry_exporters={
                                               k: v.instance
                                               for k, v in self._telemetry_exporters.items()
                                           },
