--- conflicted
+++ resolved
@@ -991,7 +991,6 @@
         return self._workflow_builder.get_memory_client_config(memory_name=memory_name)
 
     @override
-<<<<<<< HEAD
     async def add_object_store(self, name: str, config: ObjectStoreBaseConfig):
         return await self._workflow_builder.add_object_store(name, config)
 
@@ -1009,7 +1008,8 @@
     @override
     def get_object_store_config(self, object_store_name: str) -> ObjectStoreBaseConfig:
         return self._workflow_builder.get_object_store_config(object_store_name)
-=======
+		
+    @override
     async def add_its_strategy(self, name: str, config: ITSStrategyBaseConfig):
         return await self._workflow_builder.add_its_strategy(name, config)
 
@@ -1030,7 +1030,6 @@
         return await self._workflow_builder.get_its_strategy_config(strategy_name=strategy_name,
                                                                     pipeline_type=pipeline_type,
                                                                     stage_type=stage_type)
->>>>>>> 264cb3e4
 
     @override
     async def add_retriever(self, name: str, config: RetrieverBaseConfig):
