--- conflicted
+++ resolved
@@ -29,12 +29,9 @@
 from aiq.data_models.config import AIQConfig
 from aiq.experimental.inference_time_scaling.models.strategy_base import StrategyBase
 from aiq.memory.interfaces import MemoryEditor
-<<<<<<< HEAD
+from aiq.object_store.interfaces import ObjectStore
 from aiq.observability.exporter.base_exporter import BaseExporter
 from aiq.observability.exporter_manager import ExporterManager
-=======
-from aiq.object_store.interfaces import ObjectStore
->>>>>>> 7350945b
 from aiq.runtime.runner import AIQRunner
 
 callback_handler_var: ContextVar[Any | None] = ContextVar("callback_handler_var", default=None)
@@ -50,12 +47,8 @@
                  llms: dict[str, LLMProviderInfo] | None = None,
                  embeddings: dict[str, EmbedderProviderInfo] | None = None,
                  memory: dict[str, MemoryEditor] | None = None,
-<<<<<<< HEAD
+                 object_stores: dict[str, ObjectStore] | None = None,
                  telemetry_exporters: dict[str, BaseExporter] | None = None,
-=======
-                 object_stores: dict[str, ObjectStore] | None = None,
-                 exporters: dict[str, SpanExporter] | None = None,
->>>>>>> 7350945b
                  retrievers: dict[str | None, RetrieverProviderInfo] | None = None,
                  its_strategies: dict[str, StrategyBase] | None = None,
                  context_state: AIQContextState):
@@ -69,15 +62,12 @@
         self.llms = llms or {}
         self.embeddings = embeddings or {}
         self.memory = memory or {}
-<<<<<<< HEAD
         self.telemetry_exporters = telemetry_exporters or {}
-=======
         self.object_stores = object_stores or {}
->>>>>>> 7350945b
         self.retrievers = retrievers or {}
-        self.its_strategies = its_strategies or {}
 
         self._exporter_manager = ExporterManager.from_exporters(self.telemetry_exporters)
+        self.its_strategies = its_strategies or {}
 
         self._entry_fn = entry_fn
 
@@ -132,12 +122,8 @@
                       llms: dict[str, LLMProviderInfo] | None = None,
                       embeddings: dict[str, EmbedderProviderInfo] | None = None,
                       memory: dict[str, MemoryEditor] | None = None,
-<<<<<<< HEAD
+                      object_stores: dict[str, ObjectStore] | None = None,
                       telemetry_exporters: dict[str, BaseExporter] | None = None,
-=======
-                      object_stores: dict[str, ObjectStore] | None = None,
-                      exporters: dict[str, SpanExporter] | None = None,
->>>>>>> 7350945b
                       retrievers: dict[str | None, RetrieverProviderInfo] | None = None,
                       its_strategies: dict[str, StrategyBase] | None = None,
                       context_state: AIQContextState) -> 'Workflow[InputT, StreamingOutputT, SingleOutputT]':
@@ -155,12 +141,8 @@
                             llms=llms,
                             embeddings=embeddings,
                             memory=memory,
-<<<<<<< HEAD
+                            object_stores=object_stores,
                             telemetry_exporters=telemetry_exporters,
-=======
-                            object_stores=object_stores,
-                            exporters=exporters,
->>>>>>> 7350945b
                             retrievers=retrievers,
                             its_strategies=its_strategies,
                             context_state=context_state)