--- conflicted
+++ resolved
@@ -71,10 +71,9 @@
 @register_function(config_type=MCPToolConfig)
 async def mcp_tool(config: MCPToolConfig, builder: Builder):  # pylint: disable=unused-argument
     """
-    Generate an AIQ Toolkit Function that wraps a tool provided by the MCP server.
+    Generate a NeMo Agent Toolkit Function that wraps a tool provided by the MCP server.
     """
 
-<<<<<<< HEAD
     from aiq.tool.mcp.mcp_client_base import MCPSSEClient
     from aiq.tool.mcp.mcp_client_base import MCPStdioClient
     from aiq.tool.mcp.mcp_client_base import MCPStreamableHTTPClient
@@ -104,34 +103,6 @@
         async def _response_fn(tool_input: tool.input_schema | None = None, **kwargs) -> str:
             # Run the tool, catching any errors and sending to agent for correction
             try:
-=======
-    from aiq.tool.mcp.mcp_client import MCPBuilder
-    from aiq.tool.mcp.mcp_client import MCPToolClient
-
-    client = MCPBuilder(url=str(config.url))
-
-    tool: MCPToolClient = await client.get_tool(config.mcp_tool_name)
-    if config.description:
-        tool.set_description(description=config.description)
-
-    logger.info("Configured to use tool: %s from MCP server at %s", tool.name, str(config.url))
-
-    def _convert_from_str(input_str: str) -> tool.input_schema:
-        return tool.input_schema.model_validate_json(input_str)
-
-    async def _response_fn(tool_input: BaseModel | None = None, **kwargs) -> str:
-        # Run the tool, catching any errors and sending to agent for correction
-        try:
-            if tool_input:
-                args = tool_input.model_dump()
-                return await tool.acall(args)
-
-            _ = tool.input_schema.model_validate(kwargs)
-            filtered_kwargs = {k: v for k, v in kwargs.items() if v is not None}
-            return await tool.acall(filtered_kwargs)
-        except Exception as e:
-            if config.return_exception:
->>>>>>> a2a4cfd6
                 if tool_input:
                     args = tool_input.model_dump()
                     return await tool.acall(args)
