--- conflicted
+++ resolved
@@ -237,21 +237,20 @@
     build_fn: MemoryRegisteredCallableT = Field(repr=False)
 
 
-<<<<<<< HEAD
 class RegisteredObjectStoreInfo(RegisteredInfo[ObjectStoreBaseConfig]):
     """
     Represents a registered Object Store object which adheres to the object store interface.
     """
 
     build_fn: ObjectStoreRegisteredCallableT = Field(repr=False)
-=======
+
+
 class RegisteredITSStrategyInfo(RegisteredInfo[ITSStrategyBaseConfig]):
     """
     Represents a registered Inference Time Scaling (ITS) strategy.
     """
 
     build_fn: ITSStrategyRegisterCallableT = Field(repr=False)
->>>>>>> 264cb3e4
 
 
 class RegisteredToolWrapper(BaseModel):
