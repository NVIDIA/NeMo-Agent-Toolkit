# SPDX-FileCopyrightText: Copyright (c) 2025, NVIDIA CORPORATION & AFFILIATES. All rights reserved.
# SPDX-License-Identifier: Apache-2.0
#
# Licensed under the Apache License, Version 2.0 (the "License");
# you may not use this file except in compliance with the License.
# You may obtain a copy of the License at
#
# http://www.apache.org/licenses/LICENSE-2.0
#
# Unless required by applicable law or agreed to in writing, software
# distributed under the License is distributed on an "AS IS" BASIS,
# WITHOUT WARRANTIES OR CONDITIONS OF ANY KIND, either express or implied.
# See the License for the specific language governing permissions and
# limitations under the License.

import json
import logging
from typing import Any

import anyio
import click

<<<<<<< HEAD
=======
from aiq.tool.mcp.exceptions import MCPError
from aiq.tool.mcp.mcp_client import MCPBuilder
from aiq.utils.exception_handlers.mcp import format_mcp_error

>>>>>>> a2a4cfd6
# Suppress verbose logs from mcp.client.sse and httpx
logging.getLogger("mcp.client.sse").setLevel(logging.WARNING)
logging.getLogger("httpx").setLevel(logging.WARNING)

logger = logging.getLogger(__name__)


def format_tool(tool: Any) -> dict[str, str | None]:
    """Format an MCP tool into a dictionary for display.

    Extracts name, description, and input schema from various MCP tool object types
    and normalizes them into a consistent dictionary format for CLI display.

    Args:
        tool (Any): MCPToolClient or raw MCP Tool object (uses Any due to different types)

    Returns:
        dict[str, str | None]: Dictionary with name, description, and input_schema as keys
    """
    name = getattr(tool, 'name', None)
    description = getattr(tool, 'description', '')
    input_schema = getattr(tool, 'input_schema', None) or getattr(tool, 'inputSchema', None)

    # Normalize schema to JSON string
    if hasattr(input_schema, "schema_json"):
        schema_str = input_schema.schema_json(indent=2)
    elif isinstance(input_schema, dict):
        schema_str = json.dumps(input_schema, indent=2)
    else:
        # Final fallback: attempt to dump stringified version wrapped as JSON string
        schema_str = json.dumps({"raw": str(input_schema)}, indent=2)

    return {
        "name": name,
        "description": description,
        "input_schema": schema_str,
    }


def print_tool(tool_dict: dict[str, str | None], detail: bool = False) -> None:
    """Print a formatted tool to the console with optional detailed information.

    Outputs tool information in a user-friendly format to stdout. When detail=True
    or when description/schema are available, shows full information with separator.

    Args:
        tool_dict (dict[str, str | None]): Dictionary containing tool information with name, description, and
        input_schema as keys
        detail (bool, optional): Whether to force detailed output. Defaults to False.
    """
    click.echo(f"Tool: {tool_dict.get('name', 'Unknown')}")
    if detail or tool_dict.get('input_schema') or tool_dict.get('description'):
        click.echo(f"Description: {tool_dict.get('description', 'No description available')}")
        if tool_dict.get("input_schema"):
            click.echo("Input Schema:")
            click.echo(tool_dict.get("input_schema"))
        else:
            click.echo("Input Schema: None")
        click.echo("-" * 60)


<<<<<<< HEAD
async def list_tools_and_schemas(command, url, tool_name=None, transport='sse', args=None, env=None):
    if args is None:
        args = []
    from aiq.tool.mcp.mcp_client_base import MCPSSEClient
    from aiq.tool.mcp.mcp_client_base import MCPStdioClient
    from aiq.tool.mcp.mcp_client_base import MCPStreamableHTTPClient

    try:
        if transport == 'stdio':
            client = MCPStdioClient(command=command, args=args, env=env)
        elif transport == 'streamable-http':
            client = MCPStreamableHTTPClient(url=url)
        else:  # sse
            client = MCPSSEClient(url=url)

        async with client:
            if tool_name:
                tool = await client.get_tool(tool_name)
                return [format_tool(tool)]
            else:
                tools = await client.get_tools()
                return [format_tool(tool) for tool in tools.values()]
    except Exception as e:
        click.echo(f"[ERROR] Failed to fetch tools via MCP client: {e}", err=True)
        return []


async def list_tools_direct(command, url, tool_name=None, transport='sse', args=None, env=None):
    if args is None:
        args = []
=======
async def list_tools_and_schemas(url: str, tool_name: str | None = None) -> list[dict[str, str | None]]:
    """List MCP tools using MCPBuilder with structured exception handling.

    Args:
        url (str): MCP server URL to connect to
        tool_name (str | None, optional): Specific tool name to retrieve.
        If None, retrieves all available tools. Defaults to None.

    Returns:
        list[dict[str, str | None]]: List of formatted tool dictionaries, each containing name, description, and
        input_schema as keys

    Raises:
        MCPError: Caught internally and logged, returns empty list instead
    """
    builder = MCPBuilder(url=url)
    try:
        if tool_name:
            tool = await builder.get_tool(tool_name)
            return [format_tool(tool)]
        else:
            tools = await builder.get_tools()
            return [format_tool(tool) for tool in tools.values()]
    except MCPError as e:
        format_mcp_error(e, include_traceback=False)
        return []


async def list_tools_direct(url: str, tool_name: str | None = None) -> list[dict[str, str | None]]:
    """List MCP tools using direct MCP protocol with exception conversion.

    Bypasses MCPBuilder and uses raw MCP ClientSession and SSE client directly.
    Converts raw exceptions to structured MCPErrors for consistent user experience.
    Used when --direct flag is specified in CLI.

    Args:
        url (str): MCP server URL to connect to
        tool_name (str | None, optional): Specific tool name to retrieve.
        If None, retrieves all available tools. Defaults to None.

    Returns:
        list[dict[str, str | None]]: List of formatted tool dictionaries, each containing name, description, and
        input_schema as keys

    Note:
        This function handles ExceptionGroup by extracting the most relevant exception
        and converting it to MCPError for consistent error reporting.
    """
>>>>>>> a2a4cfd6
    from mcp import ClientSession
    from mcp.client.sse import sse_client
    from mcp.client.stdio import StdioServerParameters
    from mcp.client.stdio import stdio_client
    from mcp.client.streamable_http import streamablehttp_client

    try:
        if transport == 'stdio':

            def get_stdio_client():
                return stdio_client(server=StdioServerParameters(command=command, args=args, env=env))

            client = get_stdio_client
        elif transport == 'streamable-http':

            def get_streamable_http_client():
                return streamablehttp_client(url=url)

            client = get_streamable_http_client
        else:  # transport

            def get_sse_client():
                return sse_client(url=url)

            client = get_sse_client

        async with client() as (read, write):
            async with ClientSession(read, write) as session:
                await session.initialize()
                response = await session.list_tools()

                tools = []
                for tool in response.tools:
                    if tool_name:
                        if tool.name == tool_name:
                            return [format_tool(tool)]
                    else:
                        tools.append(format_tool(tool))
                if tool_name and not tools:
                    click.echo(f"[INFO] Tool '{tool_name}' not found.")
                return tools
    except Exception as e:
        # Convert raw exceptions to structured MCPError for consistency
        from aiq.utils.exception_handlers.mcp import convert_to_mcp_error
        from aiq.utils.exception_handlers.mcp import extract_primary_exception

        if isinstance(e, ExceptionGroup):  # noqa: F821
            primary_exception = extract_primary_exception(list(e.exceptions))
            mcp_error = convert_to_mcp_error(primary_exception, url)
        else:
            mcp_error = convert_to_mcp_error(e, url)

        format_mcp_error(mcp_error, include_traceback=False)
        return []


@click.group(invoke_without_command=True, help="List tool names (default), or show details with --detail or --tool.")
@click.option('--direct', is_flag=True, help='Bypass MCPBuilder and use direct MCP protocol')
@click.option('--url',
              default='http://localhost:9901/sse',
              show_default=True,
              help='For SSE/StreamableHTTP: MCP server URL (e.g. http://localhost:8080/sse)')
@click.option('--transport',
              type=click.Choice(['sse', 'stdio', 'streamable-http']),
              default='sse',
              show_default=True,
              help='Type of client to use')
@click.option('--command', help='For stdio: The command to run (e.g. mcp-server)')
@click.option('--args', help='For stdio: Additional arguments for the command (space-separated)')
@click.option('--env', help='For stdio: Environment variables in KEY=VALUE format (space-separated)')
@click.option('--tool', default=None, help='Get details for a specific tool by name')
@click.option('--detail', is_flag=True, help='Show full details for all tools')
@click.option('--json-output', is_flag=True, help='Output tool metadata in JSON format')
@click.pass_context
<<<<<<< HEAD
def list_mcp(ctx, direct, url, transport, command, args, env, tool, detail, json_output):
    """
    List tool names (default). Use --detail for full output. If --tool is provided,
    always show full output for that tool.
=======
def list_mcp(ctx: click.Context, direct: bool, url: str, tool: str | None, detail: bool, json_output: bool) -> None:
    """List MCP tool names (default) or show detailed tool information.

    Use --detail for full output including descriptions and input schemas.
    If --tool is provided, always shows full output for that specific tool.
    Use --direct to bypass MCPBuilder and use raw MCP protocol.
    Use --json-output to get structured JSON data instead of formatted text.

    Args:
        ctx (click.Context): Click context object for command invocation
        direct (bool): Whether to bypass MCPBuilder and use direct MCP protocol
        url (str): MCP server URL to connect to (default: http://localhost:9901/sse)
        tool (str | None): Optional specific tool name to retrieve detailed info for
        detail (bool): Whether to show full details (description + schema) for all tools
        json_output (bool): Whether to output tool metadata in JSON format instead of text

    Examples:
        aiq info mcp                           # List tool names only
        aiq info mcp --detail                  # Show all tools with full details
        aiq info mcp --tool my_tool            # Show details for specific tool
        aiq info mcp --json-output             # Get JSON format output
        aiq info mcp --direct --url http://...  # Use direct protocol with custom URL
>>>>>>> a2a4cfd6
    """
    if ctx.invoked_subcommand is not None:
        return

    if transport == 'stdio':
        if not command:
            click.echo("[ERROR] --command is required when using stdio client type", err=True)
            return

    if transport in ['sse', 'streamable-http']:
        if not url:
            click.echo("[ERROR] --url is required when using sse or streamable-http client type", err=True)
            return
        if command or args or env:
            click.echo(
                "[ERROR] --command, --args, and --env are not allowed when using sse or streamable-http client type",
                err=True)
            return

    stdio_args = args.split() if args else []
    stdio_env = dict(var.split('=', 1) for var in env.split()) if env else None

    fetcher = list_tools_direct if direct else list_tools_and_schemas
    tools = anyio.run(fetcher, command, url, tool, transport, stdio_args, stdio_env)

    if json_output:
        click.echo(json.dumps(tools, indent=2))
    elif tool:
        for tool_dict in tools:
            print_tool(tool_dict, detail=True)
    elif detail:
        for tool_dict in tools:
            print_tool(tool_dict, detail=True)
    else:
        for tool_dict in tools:
            click.echo(tool_dict.get('name', 'Unknown tool'))<|MERGE_RESOLUTION|>--- conflicted
+++ resolved
@@ -20,13 +20,9 @@
 import anyio
 import click
 
-<<<<<<< HEAD
-=======
 from aiq.tool.mcp.exceptions import MCPError
-from aiq.tool.mcp.mcp_client import MCPBuilder
 from aiq.utils.exception_handlers.mcp import format_mcp_error
 
->>>>>>> a2a4cfd6
 # Suppress verbose logs from mcp.client.sse and httpx
 logging.getLogger("mcp.client.sse").setLevel(logging.WARNING)
 logging.getLogger("httpx").setLevel(logging.WARNING)
@@ -88,13 +84,27 @@
         click.echo("-" * 60)
 
 
-<<<<<<< HEAD
 async def list_tools_and_schemas(command, url, tool_name=None, transport='sse', args=None, env=None):
-    if args is None:
-        args = []
+    """List MCP tools using MCPBuilder with structured exception handling.
+
+    Args:
+        url (str): MCP server URL to connect to
+        tool_name (str | None, optional): Specific tool name to retrieve.
+        If None, retrieves all available tools. Defaults to None.
+
+    Returns:
+        list[dict[str, str | None]]: List of formatted tool dictionaries, each containing name, description, and
+        input_schema as keys
+
+    Raises:
+        MCPError: Caught internally and logged, returns empty list instead
+    """
     from aiq.tool.mcp.mcp_client_base import MCPSSEClient
     from aiq.tool.mcp.mcp_client_base import MCPStdioClient
     from aiq.tool.mcp.mcp_client_base import MCPStreamableHTTPClient
+
+    if args is None:
+        args = []
 
     try:
         if transport == 'stdio':
@@ -111,17 +121,17 @@
             else:
                 tools = await client.get_tools()
                 return [format_tool(tool) for tool in tools.values()]
-    except Exception as e:
-        click.echo(f"[ERROR] Failed to fetch tools via MCP client: {e}", err=True)
+    except MCPError as e:
+        format_mcp_error(e, include_traceback=False)
         return []
 
 
 async def list_tools_direct(command, url, tool_name=None, transport='sse', args=None, env=None):
-    if args is None:
-        args = []
-=======
-async def list_tools_and_schemas(url: str, tool_name: str | None = None) -> list[dict[str, str | None]]:
-    """List MCP tools using MCPBuilder with structured exception handling.
+    """List MCP tools using direct MCP protocol with exception conversion.
+
+    Bypasses MCPBuilder and uses raw MCP ClientSession and SSE client directly.
+    Converts raw exceptions to structured MCPErrors for consistent user experience.
+    Used when --direct flag is specified in CLI.
 
     Args:
         url (str): MCP server URL to connect to
@@ -132,43 +142,12 @@
         list[dict[str, str | None]]: List of formatted tool dictionaries, each containing name, description, and
         input_schema as keys
 
-    Raises:
-        MCPError: Caught internally and logged, returns empty list instead
-    """
-    builder = MCPBuilder(url=url)
-    try:
-        if tool_name:
-            tool = await builder.get_tool(tool_name)
-            return [format_tool(tool)]
-        else:
-            tools = await builder.get_tools()
-            return [format_tool(tool) for tool in tools.values()]
-    except MCPError as e:
-        format_mcp_error(e, include_traceback=False)
-        return []
-
-
-async def list_tools_direct(url: str, tool_name: str | None = None) -> list[dict[str, str | None]]:
-    """List MCP tools using direct MCP protocol with exception conversion.
-
-    Bypasses MCPBuilder and uses raw MCP ClientSession and SSE client directly.
-    Converts raw exceptions to structured MCPErrors for consistent user experience.
-    Used when --direct flag is specified in CLI.
-
-    Args:
-        url (str): MCP server URL to connect to
-        tool_name (str | None, optional): Specific tool name to retrieve.
-        If None, retrieves all available tools. Defaults to None.
-
-    Returns:
-        list[dict[str, str | None]]: List of formatted tool dictionaries, each containing name, description, and
-        input_schema as keys
-
     Note:
         This function handles ExceptionGroup by extracting the most relevant exception
         and converting it to MCPError for consistent error reporting.
     """
->>>>>>> a2a4cfd6
+    if args is None:
+        args = []
     from mcp import ClientSession
     from mcp.client.sse import sse_client
     from mcp.client.stdio import StdioServerParameters
@@ -243,13 +222,7 @@
 @click.option('--detail', is_flag=True, help='Show full details for all tools')
 @click.option('--json-output', is_flag=True, help='Output tool metadata in JSON format')
 @click.pass_context
-<<<<<<< HEAD
 def list_mcp(ctx, direct, url, transport, command, args, env, tool, detail, json_output):
-    """
-    List tool names (default). Use --detail for full output. If --tool is provided,
-    always show full output for that tool.
-=======
-def list_mcp(ctx: click.Context, direct: bool, url: str, tool: str | None, detail: bool, json_output: bool) -> None:
     """List MCP tool names (default) or show detailed tool information.
 
     Use --detail for full output including descriptions and input schemas.
@@ -271,7 +244,6 @@
         aiq info mcp --tool my_tool            # Show details for specific tool
         aiq info mcp --json-output             # Get JSON format output
         aiq info mcp --direct --url http://...  # Use direct protocol with custom URL
->>>>>>> a2a4cfd6
     """
     if ctx.invoked_subcommand is not None:
         return
