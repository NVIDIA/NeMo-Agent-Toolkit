--- conflicted
+++ resolved
@@ -320,7 +320,6 @@
     return register_memory_inner
 
 
-<<<<<<< HEAD
 def register_object_store(config_type: type[ObjectStoreBaseConfigT]):
 
     def register_kv_store_inner(
@@ -328,7 +327,23 @@
     ) -> ObjectStoreRegisteredCallableT[ObjectStoreBaseConfigT]:
         from .type_registry import GlobalTypeRegistry
         from .type_registry import RegisteredObjectStoreInfo
-=======
+
+        context_manager_fn = asynccontextmanager(fn)
+
+        discovery_metadata = DiscoveryMetadata.from_config_type(config_type=config_type,
+                                                                component_type=AIQComponentEnum.OBJECT_STORE)
+
+        GlobalTypeRegistry.get().register_object_store(
+            RegisteredObjectStoreInfo(full_type=config_type.full_type,
+                                      config_type=config_type,
+                                      build_fn=context_manager_fn,
+                                      discovery_metadata=discovery_metadata))
+
+        return context_manager_fn
+
+    return register_kv_store_inner
+
+
 def register_its_strategy(config_type: type[ITSStrategyRegisterCallableT]):
 
     def register_its_strategy_inner(
@@ -336,33 +351,21 @@
     ) -> ITSStrategyRegisterCallableT[ITSStrategyRegisterCallableT]:
         from .type_registry import GlobalTypeRegistry
         from .type_registry import RegisteredITSStrategyInfo
->>>>>>> 264cb3e4
-
-        context_manager_fn = asynccontextmanager(fn)
-
-        discovery_metadata = DiscoveryMetadata.from_config_type(config_type=config_type,
-<<<<<<< HEAD
-                                                                component_type=AIQComponentEnum.OBJECT_STORE)
-
-        GlobalTypeRegistry.get().register_object_store(
-            RegisteredObjectStoreInfo(full_type=config_type.full_type,
-=======
+
+        context_manager_fn = asynccontextmanager(fn)
+
+        discovery_metadata = DiscoveryMetadata.from_config_type(config_type=config_type,
                                                                 component_type=AIQComponentEnum.ITS_STRATEGY)
 
         GlobalTypeRegistry.get().register_its_strategy(
             RegisteredITSStrategyInfo(full_type=config_type.full_type,
->>>>>>> 264cb3e4
                                       config_type=config_type,
                                       build_fn=context_manager_fn,
                                       discovery_metadata=discovery_metadata))
 
         return context_manager_fn
 
-<<<<<<< HEAD
-    return register_kv_store_inner
-=======
     return register_its_strategy_inner
->>>>>>> 264cb3e4
 
 
 def register_retriever_provider(config_type: type[RetrieverBaseConfigT]):
