--- conflicted
+++ resolved
@@ -88,15 +88,10 @@
     @asynccontextmanager
     async def session(self,
                       user_manager=None,
-<<<<<<< HEAD
-                      request: Request = None,
+                      request: Request | None = None,
+                      conversation_id: str | None = None,
                       user_input_callback: Callable[[InteractionPrompt], Awaitable[HumanResponse]] = None,
                       user_request_callback: Callable[[AuthenticatedRequest], Awaitable[httpx.Response | None]] = None):
-=======
-                      request: Request | None = None,
-                      conversation_id: str | None = None,
-                      user_input_callback: Callable[[InteractionPrompt], Awaitable[HumanResponse]] = None):
->>>>>>> 74503fa2
 
         token_user_input = None
         if user_input_callback is not None:
@@ -106,18 +101,14 @@
         if user_manager is not None:
             token_user_manager = self._context_state.user_manager.set(user_manager)
 
-<<<<<<< HEAD
         token_user_request = None
         if user_request_callback is not None:
             token_user_request = self._context_state.user_request_callback.set(user_request_callback)
 
-        self.set_request_attributes(request)
-=======
         if conversation_id is not None and request is None:
             self._context_state.conversation_id.set(conversation_id)
 
         self.set_metadata_from_http_request(request)
->>>>>>> 74503fa2
 
         try:
             yield self
