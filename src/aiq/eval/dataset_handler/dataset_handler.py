# SPDX-FileCopyrightText: Copyright (c) 2025, NVIDIA CORPORATION & AFFILIATES. All rights reserved.
# SPDX-License-Identifier: Apache-2.0
#
# Licensed under the Apache License, Version 2.0 (the "License");
# you may not use this file except in compliance with the License.
# You may obtain a copy of the License at
#
# http://www.apache.org/licenses/LICENSE-2.0
#
# Unless required by applicable law or agreed to in writing, software
# distributed under the License is distributed on an "AS IS" BASIS,
# WITHOUT WARRANTIES OR CONDITIONS OF ANY KIND, either express or implied.
# See the License for the specific language governing permissions and
# limitations under the License.

import json
<<<<<<< HEAD
import logging
import subprocess
import sys
from pathlib import Path
=======
import math
>>>>>>> efa4db13

import pandas as pd

from aiq.data_models.dataset_handler import EvalDatasetConfig
from aiq.data_models.dataset_handler import EvalDatasetCsvConfig
from aiq.data_models.dataset_handler import EvalDatasetJsonConfig
from aiq.data_models.dataset_handler import EvalDatasetJsonlConfig
from aiq.data_models.dataset_handler import EvalDatasetParquetConfig
from aiq.data_models.dataset_handler import EvalDatasetXlsConfig
from aiq.data_models.intermediate_step import IntermediateStep
from aiq.data_models.intermediate_step import IntermediateStepType
from aiq.eval.dataset_handler.dataset_downloader import DatasetDownloader
from aiq.eval.dataset_handler.dataset_filter import DatasetFilter
from aiq.eval.evaluator.evaluator_model import EvalInput
from aiq.eval.evaluator.evaluator_model import EvalInputItem

logger = logging.getLogger(__name__)


class DatasetHandler:
    """
    Read the datasets and pre-process (apply filters, deduplicate etc.) before turning them into EvalInput objects.
    One DatasetHandler object is needed for each dataset to be evaluated.
    """

    def __init__(self,
                 dataset_config: EvalDatasetConfig,
                 reps: int,
                 concurrency: int,
                 num_passes: int | None = None,
                 adjust_dataset_size: bool = False):
        from aiq.eval.intermediate_step_adapter import IntermediateStepAdapter

        self.dataset_config = dataset_config
        self.dataset_filter = DatasetFilter(dataset_config.filter)
        self.reps = reps

        # number of passes at specific concurrency
        self.concurrency = concurrency
        self.num_passes = num_passes
        self.adjust_dataset_size = adjust_dataset_size

        # Helpers
        self.intermediate_step_adapter = IntermediateStepAdapter()

    def is_structured_input(self) -> bool:
        '''Check if the input is structured or unstructured'''
        return not self.dataset_config.structure.disable

    @property
    def id_key(self) -> str:
        return self.dataset_config.id_key

    @property
    def question_key(self) -> str:
        return self.dataset_config.structure.question_key

    @property
    def answer_key(self) -> str:
        return self.dataset_config.structure.answer_key

    @property
    def generated_answer_key(self) -> str:
        return self.dataset_config.structure.generated_answer_key

    @property
    def trajectory_key(self) -> str:
        return self.dataset_config.structure.trajectory_key

    @property
    def expected_trajectory_key(self) -> str:
        return self.dataset_config.structure.expected_trajectory_key

    def get_eval_input_from_df(self, input_df: pd.DataFrame) -> EvalInput:

        def create_eval_item(row: pd.Series, structured: bool) -> EvalInputItem:
            """Helper function to create EvalInputItem."""
            return EvalInputItem(
                id=row.get(self.id_key, ""),
                input_obj=row.to_json() if not structured else row.get(self.question_key, ""),
                expected_output_obj=row.get(self.answer_key, "") if structured else "",
                output_obj=row.get(self.generated_answer_key, "") if structured else "",
                trajectory=row.get(self.trajectory_key, []) if structured else [],
                expected_trajectory=row.get(self.expected_trajectory_key, []) if structured else [],
                full_dataset_entry=row.to_dict(),
            )

        # if input dataframe is empty return an empty list
        if input_df.empty:
            return EvalInput(eval_input_items=[])

        structured = self.is_structured_input()
        if structured:
            # For structured input, question is mandatory. Ignore rows with missing or empty questions
            input_df = input_df[input_df[self.question_key].notnull() & input_df[self.question_key].str.strip().ne("")]
        eval_input_items = [create_eval_item(row, structured) for _, row in input_df.iterrows()]

        return EvalInput(eval_input_items=eval_input_items)

    def setup_reps(self, input_df: pd.DataFrame) -> pd.DataFrame:
        """replicate the rows and update the id to id_key + "_rep" + rep_number"""
        # Replicate the rows
        input_df = pd.concat([input_df] * self.reps, ignore_index=True)
        # Compute repetition index
        rep_index = input_df.groupby(self.dataset_config.id_key).cumcount().astype(str)
        # Convert id_key to string (id can be integer) if needed and update IDs
        input_df[self.dataset_config.id_key] = input_df[self.dataset_config.id_key].astype(str) + "_rep" + rep_index
        # Ensure unique ID values after modification
        input_df.drop_duplicates(subset=[self.dataset_config.id_key], inplace=True)

        return input_df

<<<<<<< HEAD
    @staticmethod
    def run_custom_script(dataset_config: EvalDatasetConfig) -> Path | None:
        """
        Run a custom script to transform the dataset.
        Passes the original dataset (--input_path) and (--output_path/--output_format) as
        arguments along with the kwargs provided in the dataset config. The custom script is
        expected to write the new dataset to the output_path with the output_format.

        If the custom script fails an exception is raised
        """
        if not dataset_config.custom_script:
            return None

        script_config = dataset_config.custom_script
        script_path = script_config.script

        if not script_path.exists():
            raise FileNotFoundError(f"Custom script {script_path} does not exist.")

        output_path = script_config.output_path
        # make the output directory if it doesn't exist
        output_path.parent.mkdir(parents=True, exist_ok=True)

        args = [
            sys.executable,
            str(script_path),
            "--input_path",
            str(dataset_config.file_path),
            "--input_format",
            str(dataset_config.type),
            "--output_path",
            str(output_path),
            "--output_format",
            str(script_config.output_format),
        ]

        if script_config.kwargs:
            for key, value in script_config.kwargs.items():
                args.extend([f"--{key}", str(value)])

        display_args = " ".join(f'"{arg}"' if " " in arg else arg for arg in args[1:])
        logger.info("Running custom script: %s %s", script_path, display_args)

        try:
            output = subprocess.run(args, check=True, text=True, capture_output=True)
            logger.info("Custom script output: %s", output.stdout)
            if not output_path.exists():
                logger.warning("Script completed but did not write to expected output path: %s", output_path)
                return None
            return output_path
        except subprocess.CalledProcessError as e:
            logger.error("Custom script failed: %s", e)
            raise

    @staticmethod
    def _get_dataset_config_class_for_format(output_format: str):
        """Get the appropriate dataset config class based on the output format."""
        format_to_config_class = {
            "json": EvalDatasetJsonConfig,
            "jsonl": EvalDatasetJsonlConfig,
            "csv": EvalDatasetCsvConfig,
            "parquet": EvalDatasetParquetConfig,
            "xls": EvalDatasetXlsConfig,
        }
        if output_format not in format_to_config_class:
            raise ValueError(
                f"Unsupported output format: {output_format}. Supported formats: {list(format_to_config_class.keys())}")
        return format_to_config_class[output_format]
=======
    def adjust_dataset(self, input_df: pd.DataFrame) -> pd.DataFrame:
        """
        Adjust the dataset so its length is a multiple of concurrency.

        If num_passes > 0:
            dataset size is adjusted to concurrency * num_passes
        else:
            dataset size is adjusted to the largest multiple of concurrency
            that is less than or equal to the current dataset size
        """
        if self.concurrency <= 0:
            raise ValueError("Concurrency must be > 0")

        if self.num_passes < 0:
            raise ValueError("num_passes must be >= 0")

        original_size = input_df.shape[0]

        # Calculate target size
        if self.num_passes > 0:
            # When num_passes is specified, always use concurrency * num_passes
            # This respects the user's intent for exact number of passes
            target_size = self.concurrency * self.num_passes
        else:
            # When num_passes = 0, use the largest multiple of concurrency <= original_size
            # If original_size < concurrency, we need at least concurrency rows
            if original_size >= self.concurrency:
                target_size = (original_size // self.concurrency) * self.concurrency
            else:
                target_size = self.concurrency

        if target_size == 0:
            raise ValueError("Input dataset too small for even one batch at given concurrency.")

        id_col = self.dataset_config.id_key

        # If we need more rows than we have, replicate the dataset
        if original_size < target_size:
            # Clean existing _rep suffix if present
            input_df[id_col] = input_df[id_col].astype(str).str.replace(r"_rep\d+$", "", regex=True)

            # Calculate how many complete copies we need
            copies_needed = math.ceil(target_size / original_size)

            # Create the replicated dataframe
            replicated_dfs = []
            for i in range(copies_needed):
                df_copy = input_df.copy()
                if i > 0:  # Add suffix to all but the first copy
                    df_copy[id_col] = df_copy[id_col].astype(str) + f"_rep{i}"
                replicated_dfs.append(df_copy)

            input_df = pd.concat(replicated_dfs, ignore_index=True)

        # Return exactly the target size
        return input_df.head(target_size)
>>>>>>> efa4db13

    def get_eval_input_from_dataset(self, dataset: str) -> EvalInput:
        # read the dataset and convert it to EvalInput

        # if a dataset file has been provided in the command line, use that
        dataset_config = EvalDatasetJsonConfig(file_path=dataset) if dataset else self.dataset_config

        # Download the dataset if it is remote
        downloader = DatasetDownloader(dataset_config=dataset_config)
        downloader.download_dataset()

        # Run a custom script to transform the dataset
        new_file_path = self.run_custom_script(dataset_config)

        # Parse the dataset into a DataFrame
        if new_file_path:
            # parser for the new file is dependent on the output format
            # create a new dataset config with the new file path and format
            output_format = dataset_config.custom_script.output_format
            if not output_format:
                raise ValueError("Output format is not provided in the custom script")
            dataset_config_class = self._get_dataset_config_class_for_format(output_format)
            dataset_config = dataset_config_class(file_path=new_file_path)

        parser, kwargs = dataset_config.parser()
        input_df = parser(dataset_config.file_path, **kwargs)

        # Apply filters and deduplicate
        input_df = self.dataset_filter.apply_filters(input_df)
        input_df.drop_duplicates(subset=[self.dataset_config.id_key], inplace=True)

        if self.reps > 1 and self.adjust_dataset_size:
            raise ValueError("reps and adjust_dataset_size are mutually exclusive")

        # If more than one repetition is needed, replicate the rows
        if self.reps > 1:
            input_df = self.setup_reps(input_df)
        elif self.adjust_dataset_size:
            input_df = self.adjust_dataset(input_df)

        # Convert the DataFrame to a list of EvalInput objects
        return self.get_eval_input_from_df(input_df)

    def filter_intermediate_steps(self,
                                  intermediate_steps: list[IntermediateStep],
                                  event_filter: list[IntermediateStepType] = None) -> list[dict]:
        """
        Filter out the intermediate steps that are not relevant for evaluation.
        The output is written with with the intention of re-running the evaluation using the original config file.
        """
        if event_filter is None:
            event_filter = self.intermediate_step_adapter.DEFAULT_EVENT_FILTER
        filtered_steps = self.intermediate_step_adapter.filter_intermediate_steps(intermediate_steps, event_filter)
        return self.intermediate_step_adapter.serialize_intermediate_steps(filtered_steps)

    def publish_eval_input(self, eval_input, workflow_output_step_filter: list[IntermediateStepType] = None) -> str:
        """
        Convert the EvalInput object to a JSON output for storing in a file. Use the orginal keys to
        allow re-running evaluation using the orignal config file and '--skip_workflow' option.
        """

        def parse_if_json_string(value):
            if isinstance(value, str):
                try:
                    return json.loads(value)
                except json.JSONDecodeError:
                    return value
            if hasattr(value, "model_dump"):
                return value.model_dump()
            return value

        indent = 2
        if self.is_structured_input():
            # Extract structured data from EvalInputItems
            data = [{
                self.id_key: item.id,
                self.question_key: item.input_obj,
                self.answer_key: item.expected_output_obj,
                self.generated_answer_key: item.output_obj,
                self.trajectory_key: self.filter_intermediate_steps(item.trajectory, workflow_output_step_filter),
                self.expected_trajectory_key: self.filter_intermediate_steps(item.expected_trajectory),
            } for item in eval_input.eval_input_items]
        else:
            # Unstructured case: return only raw output objects as a JSON array
            data = [parse_if_json_string(item.output_obj) for item in eval_input.eval_input_items]

        return json.dumps(data, indent=indent, ensure_ascii=False, default=str)<|MERGE_RESOLUTION|>--- conflicted
+++ resolved
@@ -14,14 +14,11 @@
 # limitations under the License.
 
 import json
-<<<<<<< HEAD
 import logging
+import math
 import subprocess
 import sys
 from pathlib import Path
-=======
-import math
->>>>>>> efa4db13
 
 import pandas as pd
 
@@ -134,7 +131,6 @@
 
         return input_df
 
-<<<<<<< HEAD
     @staticmethod
     def run_custom_script(dataset_config: EvalDatasetConfig) -> Path | None:
         """
@@ -203,7 +199,7 @@
             raise ValueError(
                 f"Unsupported output format: {output_format}. Supported formats: {list(format_to_config_class.keys())}")
         return format_to_config_class[output_format]
-=======
+
     def adjust_dataset(self, input_df: pd.DataFrame) -> pd.DataFrame:
         """
         Adjust the dataset so its length is a multiple of concurrency.
@@ -260,7 +256,6 @@
 
         # Return exactly the target size
         return input_df.head(target_size)
->>>>>>> efa4db13
 
     def get_eval_input_from_dataset(self, dataset: str) -> EvalInput:
         # read the dataset and convert it to EvalInput
