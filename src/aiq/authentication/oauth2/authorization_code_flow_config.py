--- conflicted
+++ resolved
@@ -12,13 +12,9 @@
 # WITHOUT WARRANTIES OR CONDITIONS OF ANY KIND, either express or implied.
 # See the License for the specific language governing permissions and
 # limitations under the License.
-from docutils.nodes import description
+
 from pydantic import Field
-<<<<<<< HEAD
 from pydantic.config import ConfigDict
-=======
-from pygments.lexer import default
->>>>>>> 62180905
 
 from aiq.data_models.authentication import AuthenticationBaseConfig
 
