--- conflicted
+++ resolved
@@ -416,19 +416,6 @@
 
         def get_streaming_raw_endpoint(streaming: bool, result_type: type | None, output_type: type | None):
 
-<<<<<<< HEAD
-            async def get_stream(request: Request):
-
-                async with session_manager.session(request=request):
-
-                    return StreamingResponse(headers={"Content-Type": "text/event-stream; charset=utf-8"},
-                                             content=generate_streaming_response_raw_as_str(
-                                                 None,
-                                                 session_manager=session_manager,
-                                                 streaming=streaming,
-                                                 result_type=result_type,
-                                                 output_type=output_type))
-=======
             async def get_stream(filter_steps: str | None = None):
 
                 return StreamingResponse(headers={"Content-Type": "text/event-stream; charset=utf-8"},
@@ -439,7 +426,6 @@
                                              result_type=result_type,
                                              output_type=output_type,
                                              filter_steps=filter_steps))
->>>>>>> da38c41b
 
             return get_stream
 
@@ -483,19 +469,6 @@
             Stream raw intermediate steps without any step adaptor translations.
             """
 
-<<<<<<< HEAD
-            async def post_stream(request: Request, payload: request_type):
-
-                async with session_manager.session(request=request):
-
-                    return StreamingResponse(headers={"Content-Type": "text/event-stream; charset=utf-8"},
-                                             content=generate_streaming_response_raw_as_str(
-                                                 payload,
-                                                 session_manager=session_manager,
-                                                 streaming=streaming,
-                                                 result_type=result_type,
-                                                 output_type=output_type))
-=======
             async def post_stream(payload: request_type, filter_steps: str | None = None):
 
                 return StreamingResponse(headers={"Content-Type": "text/event-stream; charset=utf-8"},
@@ -506,7 +479,6 @@
                                              result_type=result_type,
                                              output_type=output_type,
                                              filter_steps=filter_steps))
->>>>>>> da38c41b
 
             return post_stream
 
