# SPDX-FileCopyrightText: Copyright (c) 2025, NVIDIA CORPORATION & AFFILIATES. All rights reserved.
# SPDX-License-Identifier: Apache-2.0
#
# Licensed under the Apache License, Version 2.0 (the "License");
# you may not use this file except in compliance with the License.
# You may obtain a copy of the License at
#
# http://www.apache.org/licenses/LICENSE-2.0
#
# Unless required by applicable law or agreed to in writing, software
# distributed under the License is distributed on an "AS IS" BASIS,
# WITHOUT WARRANTIES OR CONDITIONS OF ANY KIND, either express or implied.
# See the License for the specific language governing permissions and
# limitations under the License.

import asyncio
import logging
import os
import time
import typing
from abc import ABC
from abc import abstractmethod
from collections.abc import Awaitable
from collections.abc import Callable
from contextlib import asynccontextmanager
from pathlib import Path

from fastapi import BackgroundTasks
from fastapi import Body
from fastapi import FastAPI
from fastapi import Request
from fastapi import Response
from fastapi import UploadFile
from fastapi.exceptions import HTTPException
from fastapi.middleware.cors import CORSMiddleware
from fastapi.responses import StreamingResponse
from pydantic import BaseModel
from pydantic import Field
from starlette.middleware.sessions import SessionMiddleware
from starlette.websockets import WebSocket

from aiq.builder.workflow_builder import WorkflowBuilder
from aiq.data_models.api_server import AIQChatRequest
from aiq.data_models.api_server import AIQChatResponse
from aiq.data_models.api_server import AIQChatResponseChunk
from aiq.data_models.api_server import AIQResponseIntermediateStep
from aiq.data_models.authentication import AuthenticationEndpoint
from aiq.data_models.config import AIQConfig
from aiq.data_models.object_store import KeyAlreadyExistsError
from aiq.data_models.object_store import NoSuchKeyError
from aiq.eval.config import EvaluationRunOutput
from aiq.eval.evaluate import EvaluationRun
from aiq.eval.evaluate import EvaluationRunConfig
from aiq.front_ends.fastapi.auth_flow_handlers.http_flow_handler import HTTPAuthenticationFlowHandler
from aiq.front_ends.fastapi.auth_flow_handlers.websocket_flow_handler import WebSocketAuthenticationFlowHandler
from aiq.front_ends.fastapi.fastapi_front_end_config import AIQAsyncGenerateResponse
from aiq.front_ends.fastapi.fastapi_front_end_config import AIQAsyncGenerationStatusResponse
from aiq.front_ends.fastapi.fastapi_front_end_config import AIQEvaluateRequest
from aiq.front_ends.fastapi.fastapi_front_end_config import AIQEvaluateResponse
from aiq.front_ends.fastapi.fastapi_front_end_config import AIQEvaluateStatusResponse
from aiq.front_ends.fastapi.fastapi_front_end_config import FastApiFrontEndConfig
from aiq.front_ends.fastapi.job_store import JobInfo
from aiq.front_ends.fastapi.job_store import JobStore
from aiq.front_ends.fastapi.message_handler import WebSocketMessageHandler
from aiq.front_ends.fastapi.response_helpers import generate_single_response
from aiq.front_ends.fastapi.response_helpers import generate_streaming_response_as_str
from aiq.front_ends.fastapi.response_helpers import generate_streaming_response_full_as_str
from aiq.front_ends.fastapi.step_adaptor import StepAdaptor
from aiq.object_store.models import ObjectStoreItem
from aiq.runtime.session import AIQSessionManager

logger = logging.getLogger(__name__)


class FastApiFrontEndPluginWorkerBase(ABC):

    def __init__(self, config: AIQConfig):
        self._config = config

        assert isinstance(config.general.front_end,
                          FastApiFrontEndConfig), ("Front end config is not FastApiFrontEndConfig")

        self._front_end_config = config.general.front_end

        self._cleanup_tasks: list[str] = []
        self._cleanup_tasks_lock = asyncio.Lock()
        self._ws_flow_handler: WebSocketAuthenticationFlowHandler | None = WebSocketAuthenticationFlowHandler()
        self._http_flow_handler: HTTPAuthenticationFlowHandler | None = HTTPAuthenticationFlowHandler()

    @property
    def config(self) -> AIQConfig:
        return self._config

    @property
    def front_end_config(self) -> FastApiFrontEndConfig:
        return self._front_end_config

    def build_app(self) -> FastAPI:

        # Create the FastAPI app and configure it
        @asynccontextmanager
        async def lifespan(starting_app: FastAPI):

            logger.debug("Starting AIQ Toolkit server from process %s", os.getpid())

            async with WorkflowBuilder.from_config(self.config) as builder:

                await self.configure(starting_app, builder)

                yield

                # If a cleanup task is running, cancel it
                async with self._cleanup_tasks_lock:

                    # Cancel all cleanup tasks
                    for task_name in self._cleanup_tasks:
                        cleanup_task: asyncio.Task | None = getattr(starting_app.state, task_name, None)
                        if cleanup_task is not None:
                            logger.info("Cancelling %s cleanup task", task_name)
                            cleanup_task.cancel()
                        else:
                            logger.warning("No cleanup task found for %s", task_name)

                    self._cleanup_tasks.clear()

            logger.debug("Closing AIQ Toolkit server from process %s", os.getpid())

        aiq_app = FastAPI(lifespan=lifespan)

        # Configure app CORS.
        self.set_cors_config(aiq_app)

        @aiq_app.middleware("http")
        async def authentication_log_filter(request: Request, call_next: Callable[[Request], Awaitable[Response]]):
            return await self._suppress_authentication_logs(request, call_next)

        return aiq_app

    def set_cors_config(self, aiq_app: FastAPI) -> None:
        """
        Set the cross origin resource sharing configuration.
        """
        cors_kwargs = {}

        if self.front_end_config.cors.allow_origins is not None:
            cors_kwargs["allow_origins"] = self.front_end_config.cors.allow_origins

        if self.front_end_config.cors.allow_origin_regex is not None:
            cors_kwargs["allow_origin_regex"] = self.front_end_config.cors.allow_origin_regex

        if self.front_end_config.cors.allow_methods is not None:
            cors_kwargs["allow_methods"] = self.front_end_config.cors.allow_methods

        if self.front_end_config.cors.allow_headers is not None:
            cors_kwargs["allow_headers"] = self.front_end_config.cors.allow_headers

        if self.front_end_config.cors.allow_credentials is not None:
            cors_kwargs["allow_credentials"] = self.front_end_config.cors.allow_credentials

        if self.front_end_config.cors.expose_headers is not None:
            cors_kwargs["expose_headers"] = self.front_end_config.cors.expose_headers

        if self.front_end_config.cors.max_age is not None:
            cors_kwargs["max_age"] = self.front_end_config.cors.max_age

        aiq_app.add_middleware(
            CORSMiddleware,
            **cors_kwargs,
        )

    async def _suppress_authentication_logs(self, request: Request,
                                            call_next: Callable[[Request], Awaitable[Response]]) -> Response:
        """
        Intercepts authentication request and supreses logs that contain sensitive data.
        """
        from aiq.utils.log_utils import LogFilter

        logs_to_suppress: list[str] = [
            AuthenticationEndpoint.REDIRECT_URI.value, AuthenticationEndpoint.PROMPT_REDIRECT_URI.value
        ]

        logging.getLogger("uvicorn.access").addFilter(LogFilter(logs_to_suppress))
        try:
            response = await call_next(request)
        finally:
            logging.getLogger("uvicorn.access").removeFilter(LogFilter(logs_to_suppress))

        return response

    @abstractmethod
    async def configure(self, app: FastAPI, builder: WorkflowBuilder):
        pass

    @abstractmethod
    def get_step_adaptor(self) -> StepAdaptor:
        pass


class RouteInfo(BaseModel):

    function_name: str | None


class FastApiFrontEndPluginWorker(FastApiFrontEndPluginWorkerBase):

    @staticmethod
    async def _periodic_cleanup(name: str, job_store: JobStore, sleep_time_sec: int = 300):
        while True:
            try:
                job_store.cleanup_expired_jobs()
                logger.debug("Expired %s jobs cleaned up", name)
            except Exception as e:
                logger.error("Error during %s job cleanup: %s", name, e)
            await asyncio.sleep(sleep_time_sec)

    async def create_cleanup_task(self, app: FastAPI, name: str, job_store: JobStore, sleep_time_sec: int = 300):
        # Schedule periodic cleanup of expired jobs on first job creation
        attr_name = f"{name}_cleanup_task"

        # Cheap check, if it doesn't exist, we will need to re-check after we acquire the lock
        if not hasattr(app.state, attr_name):
            async with self._cleanup_tasks_lock:
                if not hasattr(app.state, attr_name):
                    logger.info("Starting %s periodic cleanup task", name)
                    setattr(
                        app.state,
                        attr_name,
                        asyncio.create_task(
                            self._periodic_cleanup(name=name, job_store=job_store, sleep_time_sec=sleep_time_sec)))
                    self._cleanup_tasks.append(attr_name)

    def get_step_adaptor(self) -> StepAdaptor:

        return StepAdaptor(self.front_end_config.step_adaptor)

    async def configure(self, app: FastAPI, builder: WorkflowBuilder):

        # Do things like setting the base URL and global configuration options
        app.root_path = self.front_end_config.root_path

        await self.add_routes(app, builder)

    async def add_routes(self, app: FastAPI, builder: WorkflowBuilder):

        await self.add_default_route(app, AIQSessionManager(builder.build()))
        await self.add_evaluate_route(app, AIQSessionManager(builder.build()))
        await self.add_static_files_route(app, builder)
        await self.add_authorization_route(app)

        for ep in self.front_end_config.endpoints:

            entry_workflow = builder.build(entry_function=ep.function_name)

            await self.add_route(app, endpoint=ep, session_manager=AIQSessionManager(entry_workflow))

    async def add_default_route(self, app: FastAPI, session_manager: AIQSessionManager):

        await self.add_route(app, self.front_end_config.workflow, session_manager)

    async def add_evaluate_route(self, app: FastAPI, session_manager: AIQSessionManager):
        """Add the evaluate endpoint to the FastAPI app."""

        response_500 = {
            "description": "Internal Server Error",
            "content": {
                "application/json": {
                    "example": {
                        "detail": "Internal server error occurred"
                    }
                }
            },
        }

        # Create job store for tracking evaluation jobs
        job_store = JobStore()
        # Don't run multiple evaluations at the same time
        evaluation_lock = asyncio.Lock()

        async def run_evaluation(job_id: str, config_file: str, reps: int, session_manager: AIQSessionManager):
            """Background task to run the evaluation."""
            async with evaluation_lock:
                try:
                    # Create EvaluationRunConfig using the CLI defaults
                    eval_config = EvaluationRunConfig(config_file=Path(config_file), dataset=None, reps=reps)

                    # Create a new EvaluationRun with the evaluation-specific config
                    job_store.update_status(job_id, "running")
                    eval_runner = EvaluationRun(eval_config)
                    output: EvaluationRunOutput = await eval_runner.run_and_evaluate(session_manager=session_manager,
                                                                                     job_id=job_id)
                    if output.workflow_interrupted:
                        job_store.update_status(job_id, "interrupted")
                    else:
                        parent_dir = os.path.dirname(
                            output.workflow_output_file) if output.workflow_output_file else None

                        job_store.update_status(job_id, "success", output_path=str(parent_dir))
                except Exception as e:
                    logger.error("Error in evaluation job %s: %s", job_id, str(e))
                    job_store.update_status(job_id, "failure", error=str(e))

        async def start_evaluation(request: AIQEvaluateRequest,
                                   background_tasks: BackgroundTasks,
                                   http_request: Request):
            """Handle evaluation requests."""

            async with session_manager.session(request=http_request):

                # if job_id is present and already exists return the job info
                if request.job_id:
                    job = job_store.get_job(request.job_id)
                    if job:
                        return AIQEvaluateResponse(job_id=job.job_id, status=job.status)

                job_id = job_store.create_job(request.config_file, request.job_id, request.expiry_seconds)
                await self.create_cleanup_task(app=app, name="async_evaluation", job_store=job_store)
                background_tasks.add_task(run_evaluation, job_id, request.config_file, request.reps, session_manager)

                return AIQEvaluateResponse(job_id=job_id, status="submitted")

        def translate_job_to_response(job: JobInfo) -> AIQEvaluateStatusResponse:
            """Translate a JobInfo object to an AIQEvaluateStatusResponse."""
            return AIQEvaluateStatusResponse(job_id=job.job_id,
                                             status=job.status,
                                             config_file=str(job.config_file),
                                             error=job.error,
                                             output_path=str(job.output_path),
                                             created_at=job.created_at,
                                             updated_at=job.updated_at,
                                             expires_at=job_store.get_expires_at(job))

        async def get_job_status(job_id: str, http_request: Request) -> AIQEvaluateStatusResponse:
            """Get the status of an evaluation job."""
            logger.info("Getting status for job %s", job_id)

            async with session_manager.session(request=http_request):

                job = job_store.get_job(job_id)
                if not job:
                    logger.warning("Job %s not found", job_id)
                    raise HTTPException(status_code=404, detail=f"Job {job_id} not found")
                logger.info("Found job %s with status %s", job_id, job.status)
                return translate_job_to_response(job)

        async def get_last_job_status(http_request: Request) -> AIQEvaluateStatusResponse:
            """Get the status of the last created evaluation job."""
            logger.info("Getting last job status")

            async with session_manager.session(request=http_request):

                job = job_store.get_last_job()
                if not job:
                    logger.warning("No jobs found when requesting last job status")
                    raise HTTPException(status_code=404, detail="No jobs found")
                logger.info("Found last job %s with status %s", job.job_id, job.status)
                return translate_job_to_response(job)

        async def get_jobs(http_request: Request, status: str | None = None) -> list[AIQEvaluateStatusResponse]:
            """Get all jobs, optionally filtered by status."""

            async with session_manager.session(request=http_request):

                if status is None:
                    logger.info("Getting all jobs")
                    jobs = job_store.get_all_jobs()
                else:
                    logger.info("Getting jobs with status %s", status)
                    jobs = job_store.get_jobs_by_status(status)
                logger.info("Found %d jobs", len(jobs))
                return [translate_job_to_response(job) for job in jobs]

        if self.front_end_config.evaluate.path:
            # Add last job endpoint first (most specific)
            app.add_api_route(
                path=f"{self.front_end_config.evaluate.path}/job/last",
                endpoint=get_last_job_status,
                methods=["GET"],
                response_model=AIQEvaluateStatusResponse,
                description="Get the status of the last created evaluation job",
                responses={
                    404: {
                        "description": "No jobs found"
                    }, 500: response_500
                },
            )

            # Add specific job endpoint (least specific)
            app.add_api_route(
                path=f"{self.front_end_config.evaluate.path}/job/{{job_id}}",
                endpoint=get_job_status,
                methods=["GET"],
                response_model=AIQEvaluateStatusResponse,
                description="Get the status of an evaluation job",
                responses={
                    404: {
                        "description": "Job not found"
                    }, 500: response_500
                },
            )

            # Add jobs endpoint with optional status query parameter
            app.add_api_route(
                path=f"{self.front_end_config.evaluate.path}/jobs",
                endpoint=get_jobs,
                methods=["GET"],
                response_model=list[AIQEvaluateStatusResponse],
                description="Get all jobs, optionally filtered by status",
                responses={500: response_500},
            )

            # Add HTTP endpoint for evaluation
            app.add_api_route(
                path=self.front_end_config.evaluate.path,
                endpoint=start_evaluation,
                methods=[self.front_end_config.evaluate.method],
                response_model=AIQEvaluateResponse,
                description=self.front_end_config.evaluate.description,
                responses={500: response_500},
            )

    async def add_static_files_route(self, app: FastAPI, builder: WorkflowBuilder):

        if not self.front_end_config.object_store:
            logger.debug("No object store configured, skipping static files route")
            return

        object_store_client = await builder.get_object_store_client(self.front_end_config.object_store)

        def sanitize_path(path: str) -> str:
            sanitized_path = os.path.normpath(path.strip("/"))
            if sanitized_path == ".":
                raise HTTPException(status_code=400, detail="Invalid file path.")
            filename = os.path.basename(sanitized_path)
            if not filename:
                raise HTTPException(status_code=400, detail="Filename cannot be empty.")
            return sanitized_path

        # Upload static files to the object store; if key is present, it will fail with 409 Conflict
        async def add_static_file(file_path: str, file: UploadFile):
            sanitized_file_path = sanitize_path(file_path)
            file_data = await file.read()

            try:
                await object_store_client.put_object(sanitized_file_path,
                                                     ObjectStoreItem(data=file_data, content_type=file.content_type))
            except KeyAlreadyExistsError as e:
                raise HTTPException(status_code=409, detail=str(e)) from e

            return {"filename": sanitized_file_path}

        # Upsert static files to the object store; if key is present, it will overwrite the file
        async def upsert_static_file(file_path: str, file: UploadFile):
            sanitized_file_path = sanitize_path(file_path)
            file_data = await file.read()

            await object_store_client.upsert_object(sanitized_file_path,
                                                    ObjectStoreItem(data=file_data, content_type=file.content_type))

            return {"filename": sanitized_file_path}

        # Get static files from the object store
        async def get_static_file(file_path: str):

            try:
                file_data = await object_store_client.get_object(file_path)
            except NoSuchKeyError as e:
                raise HTTPException(status_code=404, detail=str(e)) from e

            filename = file_path.split("/")[-1]

            async def reader():
                yield file_data.data

            return StreamingResponse(reader(),
                                     media_type=file_data.content_type,
                                     headers={"Content-Disposition": f"attachment; filename={filename}"})

        async def delete_static_file(file_path: str):
            try:
                await object_store_client.delete_object(file_path)
            except NoSuchKeyError as e:
                raise HTTPException(status_code=404, detail=str(e)) from e

            return Response(status_code=204)

        # Add the static files route to the FastAPI app
        app.add_api_route(
            path="/static/{file_path:path}",
            endpoint=add_static_file,
            methods=["POST"],
            description="Upload a static file to the object store",
        )

        app.add_api_route(
            path="/static/{file_path:path}",
            endpoint=upsert_static_file,
            methods=["PUT"],
            description="Upsert a static file to the object store",
        )

        app.add_api_route(
            path="/static/{file_path:path}",
            endpoint=get_static_file,
            methods=["GET"],
            description="Get a static file from the object store",
        )

        app.add_api_route(
            path="/static/{file_path:path}",
            endpoint=delete_static_file,
            methods=["DELETE"],
            description="Delete a static file from the object store",
        )

    async def add_route(self,
                        app: FastAPI,
                        endpoint: FastApiFrontEndConfig.EndpointBase,
                        session_manager: AIQSessionManager):

        workflow = session_manager.workflow

<<<<<<< HEAD
        if (endpoint.websocket_path):
            app.add_websocket_route(
                endpoint.websocket_path,
                partial(AIQWebSocket, session_manager, self.get_step_adaptor(), self._ws_flow_handler))

=======
>>>>>>> 2a88e201
        GenerateBodyType = workflow.input_schema  # pylint: disable=invalid-name
        GenerateStreamResponseType = workflow.streaming_output_schema  # pylint: disable=invalid-name
        GenerateSingleResponseType = workflow.single_output_schema  # pylint: disable=invalid-name

        # Append job_id and expiry_seconds to the input schema, this effectively makes these reserved keywords
        # Consider prefixing these with "aiq_" to avoid conflicts
        class AIQAsyncGenerateRequest(GenerateBodyType):
            job_id: str | None = Field(default=None, description="Unique identifier for the evaluation job")
            sync_timeout: int = Field(
                default=0,
                ge=0,
                le=300,
                description="Attempt to perform the job synchronously up until `sync_timeout` sectonds, "
                "if the job hasn't been completed by then a job_id will be returned with a status code of 202.")
            expiry_seconds: int = Field(default=JobStore.DEFAULT_EXPIRY,
                                        ge=JobStore.MIN_EXPIRY,
                                        le=JobStore.MAX_EXPIRY,
                                        description="Optional time (in seconds) before the job expires. "
                                        "Clamped between 600 (10 min) and 86400 (24h).")

        # Ensure that the input is in the body. POD types are treated as query parameters
        if (not issubclass(GenerateBodyType, BaseModel)):
            GenerateBodyType = typing.Annotated[GenerateBodyType, Body()]
        else:
            logger.info("Expecting generate request payloads in the following format: %s",
                        GenerateBodyType.model_fields)

        response_500 = {
            "description": "Internal Server Error",
            "content": {
                "application/json": {
                    "example": {
                        "detail": "Internal server error occurred"
                    }
                }
            },
        }

        # Create job store for tracking async generation jobs
        job_store = JobStore()

        # Run up to max_running_async_jobs jobs at the same time
        async_job_concurrency = asyncio.Semaphore(self._front_end_config.max_running_async_jobs)

        def get_single_endpoint(result_type: type | None):

            async def get_single(response: Response, request: Request):

                response.headers["Content-Type"] = "application/json"

                async with session_manager.session(request=request,
                                                   user_authentication_callback=self._http_flow_handler.authenticate):

                    return await generate_single_response(None, session_manager, result_type=result_type)

            return get_single

        def get_streaming_endpoint(streaming: bool, result_type: type | None, output_type: type | None):

            async def get_stream(request: Request):

                async with session_manager.session(request=request,
                                                   user_authentication_callback=self._http_flow_handler.authenticate):

                    return StreamingResponse(headers={"Content-Type": "text/event-stream; charset=utf-8"},
                                             content=generate_streaming_response_as_str(
                                                 None,
                                                 session_manager=session_manager,
                                                 streaming=streaming,
                                                 step_adaptor=self.get_step_adaptor(),
                                                 result_type=result_type,
                                                 output_type=output_type))

            return get_stream

        def get_streaming_raw_endpoint(streaming: bool, result_type: type | None, output_type: type | None):

            async def get_stream(filter_steps: str | None = None):

                return StreamingResponse(headers={"Content-Type": "text/event-stream; charset=utf-8"},
                                         content=generate_streaming_response_full_as_str(
                                             None,
                                             session_manager=session_manager,
                                             streaming=streaming,
                                             result_type=result_type,
                                             output_type=output_type,
                                             filter_steps=filter_steps))

            return get_stream

        def post_single_endpoint(request_type: type, result_type: type | None):

            async def post_single(response: Response, request: Request, payload: request_type):

                response.headers["Content-Type"] = "application/json"

                async with session_manager.session(request=request,
                                                   user_authentication_callback=self._http_flow_handler.authenticate):

                    return await generate_single_response(payload, session_manager, result_type=result_type)

            return post_single

        def post_streaming_endpoint(request_type: type,
                                    streaming: bool,
                                    result_type: type | None,
                                    output_type: type | None):

            async def post_stream(request: Request, payload: request_type):

                async with session_manager.session(request=request,
                                                   user_authentication_callback=self._http_flow_handler.authenticate):

                    return StreamingResponse(headers={"Content-Type": "text/event-stream; charset=utf-8"},
                                             content=generate_streaming_response_as_str(
                                                 payload,
                                                 session_manager=session_manager,
                                                 streaming=streaming,
                                                 step_adaptor=self.get_step_adaptor(),
                                                 result_type=result_type,
                                                 output_type=output_type))

            return post_stream

        def post_streaming_raw_endpoint(request_type: type,
                                        streaming: bool,
                                        result_type: type | None,
                                        output_type: type | None):
            """
            Stream raw intermediate steps without any step adaptor translations.
            """

            async def post_stream(payload: request_type, filter_steps: str | None = None):

                return StreamingResponse(headers={"Content-Type": "text/event-stream; charset=utf-8"},
                                         content=generate_streaming_response_full_as_str(
                                             payload,
                                             session_manager=session_manager,
                                             streaming=streaming,
                                             result_type=result_type,
                                             output_type=output_type,
                                             filter_steps=filter_steps))

            return post_stream

        def post_openai_api_compatible_endpoint(request_type: type):
            """
            OpenAI-compatible endpoint that handles both streaming and non-streaming
            based on the 'stream' parameter in the request.
            """

            async def post_openai_api_compatible(response: Response, request: Request, payload: request_type):
                # Check if streaming is requested
                stream_requested = getattr(payload, 'stream', False)

                async with session_manager.session(request=request):
                    if stream_requested:
                        # Return streaming response
                        return StreamingResponse(headers={"Content-Type": "text/event-stream; charset=utf-8"},
                                                 content=generate_streaming_response_as_str(
                                                     payload,
                                                     session_manager=session_manager,
                                                     streaming=True,
                                                     step_adaptor=self.get_step_adaptor(),
                                                     result_type=AIQChatResponseChunk,
                                                     output_type=AIQChatResponseChunk))
                    else:
                        # Return single response - check if workflow supports non-streaming
                        try:
                            response.headers["Content-Type"] = "application/json"
                            return await generate_single_response(payload, session_manager, result_type=AIQChatResponse)
                        except ValueError as e:
                            if "Cannot get a single output value for streaming workflows" in str(e):
                                # Workflow only supports streaming, but client requested non-streaming
                                # Fall back to streaming and collect the result
                                chunks = []
                                async for chunk_str in generate_streaming_response_as_str(
                                        payload,
                                        session_manager=session_manager,
                                        streaming=True,
                                        step_adaptor=self.get_step_adaptor(),
                                        result_type=AIQChatResponseChunk,
                                        output_type=AIQChatResponseChunk):
                                    if chunk_str.startswith("data: ") and not chunk_str.startswith("data: [DONE]"):
                                        chunk_data = chunk_str[6:].strip()  # Remove "data: " prefix
                                        if chunk_data:
                                            try:
                                                chunk_json = AIQChatResponseChunk.model_validate_json(chunk_data)
                                                if (chunk_json.choices and len(chunk_json.choices) > 0
                                                        and chunk_json.choices[0].delta
                                                        and chunk_json.choices[0].delta.content is not None):
                                                    chunks.append(chunk_json.choices[0].delta.content)
                                            except Exception:
                                                continue

                                # Create a single response from collected chunks
                                content = "".join(chunks)
                                single_response = AIQChatResponse.from_string(content)
                                response.headers["Content-Type"] = "application/json"
                                return single_response
                            else:
                                raise

            return post_openai_api_compatible

        async def run_generation(job_id: str,
                                 payload: typing.Any,
                                 session_manager: AIQSessionManager,
                                 result_type: type):
            """Background task to run the evaluation."""
            async with async_job_concurrency:
                try:
                    result = await generate_single_response(payload=payload,
                                                            session_manager=session_manager,
                                                            result_type=result_type)
                    job_store.update_status(job_id, "success", output=result)
                except Exception as e:
                    logger.error("Error in evaluation job %s: %s", job_id, e)
                    job_store.update_status(job_id, "failure", error=str(e))

        def _job_status_to_response(job: JobInfo) -> AIQAsyncGenerationStatusResponse:
            job_output = job.output
            if job_output is not None:
                job_output = job_output.model_dump()
            return AIQAsyncGenerationStatusResponse(job_id=job.job_id,
                                                    status=job.status,
                                                    error=job.error,
                                                    output=job_output,
                                                    created_at=job.created_at,
                                                    updated_at=job.updated_at,
                                                    expires_at=job_store.get_expires_at(job))

        def post_async_generation(request_type: type, final_result_type: type):

            async def start_async_generation(
                    request: request_type, background_tasks: BackgroundTasks, response: Response,
                    http_request: Request) -> AIQAsyncGenerateResponse | AIQAsyncGenerationStatusResponse:
                """Handle async generation requests."""

                async with session_manager.session(request=http_request):

                    # if job_id is present and already exists return the job info
                    if request.job_id:
                        job = job_store.get_job(request.job_id)
                        if job:
                            return AIQAsyncGenerateResponse(job_id=job.job_id, status=job.status)

                    job_id = job_store.create_job(job_id=request.job_id, expiry_seconds=request.expiry_seconds)
                    await self.create_cleanup_task(app=app, name="async_generation", job_store=job_store)

                    # The fastapi/starlette background tasks won't begin executing until after the response is sent
                    # to the client, so we need to wrap the task in a function, alowing us to start the task now,
                    # and allowing the background task function to await the results.
                    task = asyncio.create_task(
                        run_generation(job_id=job_id,
                                       payload=request,
                                       session_manager=session_manager,
                                       result_type=final_result_type))

                    async def wrapped_task(t: asyncio.Task):
                        return await t

                    background_tasks.add_task(wrapped_task, task)

                    now = time.time()
                    sync_timeout = now + request.sync_timeout
                    while time.time() < sync_timeout:
                        job = job_store.get_job(job_id)
                        if job is not None and job.status not in job_store.ACTIVE_STATUS:
                            # If the job is done, return the result
                            response.status_code = 200
                            return _job_status_to_response(job)

                        # Sleep for a short time before checking again
                        await asyncio.sleep(0.1)

                    response.status_code = 202
                    return AIQAsyncGenerateResponse(job_id=job_id, status="submitted")

            return start_async_generation

        async def get_async_job_status(job_id: str, http_request: Request) -> AIQAsyncGenerationStatusResponse:
            """Get the status of an async job."""
            logger.info("Getting status for job %s", job_id)

            async with session_manager.session(request=http_request):

                job = job_store.get_job(job_id)
                if not job:
                    logger.warning("Job %s not found", job_id)
                    raise HTTPException(status_code=404, detail=f"Job {job_id} not found")

                logger.info("Found job %s with status %s", job_id, job.status)
                return _job_status_to_response(job)

        async def websocket_endpoint(websocket: WebSocket):

            async with WebSocketMessageHandler(websocket,
                                               session_manager,
                                               self.get_step_adaptor(),
                                               self._ws_flow_handler) as handler:

                await handler.run()

        if (endpoint.websocket_path):
            app.add_websocket_route(endpoint.websocket_path, websocket_endpoint)

        if (endpoint.path):

            if (endpoint.method == "GET"):

                app.add_api_route(
                    path=endpoint.path,
                    endpoint=get_single_endpoint(result_type=GenerateSingleResponseType),
                    methods=[endpoint.method],
                    response_model=GenerateSingleResponseType,
                    description=endpoint.description,
                    responses={500: response_500},
                )

                app.add_api_route(
                    path=f"{endpoint.path}/stream",
                    endpoint=get_streaming_endpoint(streaming=True,
                                                    result_type=GenerateStreamResponseType,
                                                    output_type=GenerateStreamResponseType),
                    methods=[endpoint.method],
                    response_model=GenerateStreamResponseType,
                    description=endpoint.description,
                    responses={500: response_500},
                )

                app.add_api_route(
                    path=f"{endpoint.path}/full",
                    endpoint=get_streaming_raw_endpoint(streaming=True,
                                                        result_type=GenerateStreamResponseType,
                                                        output_type=GenerateStreamResponseType),
                    methods=[endpoint.method],
                    description="Stream raw intermediate steps without any step adaptor translations.\n"
                    "Use filter_steps query parameter to filter steps by type (comma-separated list) or\
                        set to 'none' to suppress all intermediate steps.",
                )

            elif (endpoint.method == "POST"):

                app.add_api_route(
                    path=endpoint.path,
                    endpoint=post_single_endpoint(request_type=GenerateBodyType,
                                                  result_type=GenerateSingleResponseType),
                    methods=[endpoint.method],
                    response_model=GenerateSingleResponseType,
                    description=endpoint.description,
                    responses={500: response_500},
                )

                app.add_api_route(
                    path=f"{endpoint.path}/stream",
                    endpoint=post_streaming_endpoint(request_type=GenerateBodyType,
                                                     streaming=True,
                                                     result_type=GenerateStreamResponseType,
                                                     output_type=GenerateStreamResponseType),
                    methods=[endpoint.method],
                    response_model=GenerateStreamResponseType,
                    description=endpoint.description,
                    responses={500: response_500},
                )

                app.add_api_route(
                    path=f"{endpoint.path}/full",
                    endpoint=post_streaming_raw_endpoint(request_type=GenerateBodyType,
                                                         streaming=True,
                                                         result_type=GenerateStreamResponseType,
                                                         output_type=GenerateStreamResponseType),
                    methods=[endpoint.method],
                    response_model=GenerateStreamResponseType,
                    description="Stream raw intermediate steps without any step adaptor translations.\n"
                    "Use filter_steps query parameter to filter steps by type (comma-separated list) or \
                        set to 'none' to suppress all intermediate steps.",
                    responses={500: response_500},
                )

                app.add_api_route(
                    path=f"{endpoint.path}/async",
                    endpoint=post_async_generation(request_type=AIQAsyncGenerateRequest,
                                                   final_result_type=GenerateSingleResponseType),
                    methods=[endpoint.method],
                    response_model=AIQAsyncGenerateResponse | AIQAsyncGenerationStatusResponse,
                    description="Start an async generate job",
                    responses={500: response_500},
                )
            else:
                raise ValueError(f"Unsupported method {endpoint.method}")

            app.add_api_route(
                path=f"{endpoint.path}/async/job/{{job_id}}",
                endpoint=get_async_job_status,
                methods=["GET"],
                response_model=AIQAsyncGenerationStatusResponse,
                description="Get the status of an async job",
                responses={
                    404: {
                        "description": "Job not found"
                    }, 500: response_500
                },
            )

        if (endpoint.openai_api_path):
            if (endpoint.method == "GET"):

                app.add_api_route(
                    path=endpoint.openai_api_path,
                    endpoint=get_single_endpoint(result_type=AIQChatResponse),
                    methods=[endpoint.method],
                    response_model=AIQChatResponse,
                    description=endpoint.description,
                    responses={500: response_500},
                )

                app.add_api_route(
                    path=f"{endpoint.openai_api_path}/stream",
                    endpoint=get_streaming_endpoint(streaming=True,
                                                    result_type=AIQChatResponseChunk,
                                                    output_type=AIQChatResponseChunk),
                    methods=[endpoint.method],
                    response_model=AIQChatResponseChunk,
                    description=endpoint.description,
                    responses={500: response_500},
                )

            elif (endpoint.method == "POST"):

                # Check if OpenAI v1 compatible endpoint is configured
                openai_v1_path = getattr(endpoint, 'openai_api_v1_path', None)

                # Always create legacy endpoints for backward compatibility (unless they conflict with v1 path)
                if not openai_v1_path or openai_v1_path != endpoint.openai_api_path:
                    # <openai_api_path> = non-streaming (legacy behavior)
                    app.add_api_route(
                        path=endpoint.openai_api_path,
                        endpoint=post_single_endpoint(request_type=AIQChatRequest, result_type=AIQChatResponse),
                        methods=[endpoint.method],
                        response_model=AIQChatResponse,
                        description=endpoint.description,
                        responses={500: response_500},
                    )

                    # <openai_api_path>/stream = streaming (legacy behavior)
                    app.add_api_route(
                        path=f"{endpoint.openai_api_path}/stream",
                        endpoint=post_streaming_endpoint(request_type=AIQChatRequest,
                                                         streaming=True,
                                                         result_type=AIQChatResponseChunk,
                                                         output_type=AIQChatResponseChunk),
                        methods=[endpoint.method],
                        response_model=AIQChatResponseChunk | AIQResponseIntermediateStep,
                        description=endpoint.description,
                        responses={500: response_500},
                    )

                # Create OpenAI v1 compatible endpoint if configured
                if openai_v1_path:
                    # OpenAI v1 Compatible Mode: Create single endpoint that handles both streaming and non-streaming
                    app.add_api_route(
                        path=openai_v1_path,
                        endpoint=post_openai_api_compatible_endpoint(request_type=AIQChatRequest),
                        methods=[endpoint.method],
                        response_model=AIQChatResponse | AIQChatResponseChunk,
                        description=f"{endpoint.description} (OpenAI Chat Completions API compatible)",
                        responses={500: response_500},
                    )

            else:
                raise ValueError(f"Unsupported method {endpoint.method}")

    async def add_authorization_route(self, app: FastAPI):

        from fastapi.responses import HTMLResponse

        from aiq.front_ends.fastapi.html_snippets.auth_code_grant_success import AUTH_REDIRECT_SUCCESS_HTML

        async def redirect_uri(request: Request):
            """
            Handle the redirect URI for OAuth2 authentication.
            Args:
                request: The FastAPI request object containing query parameters.

            Returns:
                HTMLResponse: A response indicating the success of the authentication flow.
            """
            state = request.query_params.get("state")
            if not state or state not in self._ws_flow_handler._flows:
                return "Invalid state. Please restart the authentication process."

            flow_state = self._ws_flow_handler._flows[state]
            config = self._ws_flow_handler._configs[state]
            verifier = flow_state.verifier
            client = flow_state.client

            try:
                flow_state.future.set_result(await client.fetch_token(url=config.token_url,
                                                                      authorization_response=str(request.url),
                                                                      code_verifier=verifier,
                                                                      state=state))
            except Exception as e:
                flow_state.future.set_exception(e)

            return HTMLResponse(content=AUTH_REDIRECT_SUCCESS_HTML,
                                status_code=200,
                                headers={
                                    "Content-Type": "text/html; charset=utf-8", "Cache-Control": "no-cache"
                                })

        # Add the redirect URI route
        app.add_api_route(
            path=f"{self.front_end_config.authorization.path}{AuthenticationEndpoint.REDIRECT_URI.value}",
            endpoint=redirect_uri,
            methods=["GET"],
            description="Handles the authorization code and state returned from the Authorization Code Grant Flow.")<|MERGE_RESOLUTION|>--- conflicted
+++ resolved
@@ -519,14 +519,6 @@
 
         workflow = session_manager.workflow
 
-<<<<<<< HEAD
-        if (endpoint.websocket_path):
-            app.add_websocket_route(
-                endpoint.websocket_path,
-                partial(AIQWebSocket, session_manager, self.get_step_adaptor(), self._ws_flow_handler))
-
-=======
->>>>>>> 2a88e201
         GenerateBodyType = workflow.input_schema  # pylint: disable=invalid-name
         GenerateStreamResponseType = workflow.streaming_output_schema  # pylint: disable=invalid-name
         GenerateSingleResponseType = workflow.single_output_schema  # pylint: disable=invalid-name
