# SPDX-FileCopyrightText: Copyright (c) 2025, NVIDIA CORPORATION & AFFILIATES. All rights reserved.
# SPDX-License-Identifier: Apache-2.0
#
# Licensed under the Apache License, Version 2.0 (the "License");
# you may not use this file except in compliance with the License.
# You may obtain a copy of the License at
#
# http://www.apache.org/licenses/LICENSE-2.0
#
# Unless required by applicable law or agreed to in writing, software
# distributed under the License is distributed on an "AS IS" BASIS,
# WITHOUT WARRANTIES OR CONDITIONS OF ANY KIND, either express or implied.
# See the License for the specific language governing permissions and
# limitations under the License.

import asyncio
import logging
import typing
import uuid
from typing import Any

from fastapi import WebSocket
from pydantic import BaseModel
from pydantic import ValidationError
from starlette.websockets import WebSocketDisconnect

from aiq.authentication.interfaces import FlowHandlerBase
from aiq.data_models.api_server import ChatResponse
from aiq.data_models.api_server import Error
from aiq.data_models.api_server import ErrorTypes
from aiq.data_models.api_server import ResponsePayloadOutput
from aiq.data_models.api_server import ResponseSerializable
from aiq.data_models.api_server import SystemResponseContent
from aiq.data_models.api_server import TextContent
from aiq.data_models.api_server import WebSocketMessageStatus
from aiq.data_models.api_server import WebSocketMessageType
from aiq.data_models.api_server import WebSocketSystemInteractionMessage
from aiq.data_models.api_server import WebSocketSystemIntermediateStepMessage
from aiq.data_models.api_server import WebSocketSystemResponseTokenMessage
from aiq.data_models.api_server import WebSocketUserInteractionResponseMessage
from aiq.data_models.api_server import WebSocketUserMessage
from aiq.data_models.interactive import HumanPromptNotification
from aiq.data_models.interactive import HumanResponse
from aiq.data_models.interactive import HumanResponseNotification
from aiq.data_models.interactive import InteractionPrompt
from aiq.front_ends.fastapi.message_validator import MessageValidator
from aiq.front_ends.fastapi.response_helpers import generate_streaming_response
from aiq.front_ends.fastapi.step_adaptor import StepAdaptor
from aiq.runtime.session import SessionManager

logger = logging.getLogger(__name__)


class WebSocketMessageHandler:

    def __init__(self, socket: WebSocket, session_manager: SessionManager, step_adaptor: StepAdaptor):
        self._socket: WebSocket = socket
        self._session_manager: SessionManager = session_manager
        self._step_adaptor: StepAdaptor = step_adaptor

        self._message_validator: MessageValidator = MessageValidator()
        self._running_workflow_task: asyncio.Task | None = None
        self._message_parent_id: str = "default_id"
        self._conversation_id: str | None = None
        self._workflow_schema_type: str = None
        self._user_interaction_response: asyncio.Future[HumanResponse] | None = None

        self._flow_handler: FlowHandlerBase | None = None

    def set_flow_handler(self, flow_handler: FlowHandlerBase) -> None:
        self._flow_handler = flow_handler

    async def __aenter__(self) -> "WebSocketMessageHandler":
        await self._socket.accept()

        return self

    async def __aexit__(self, exc_type, exc_value, traceback) -> None:

        # TODO: Handle the exit
        pass

    async def run(self) -> None:
        """
        Processes received messages from websocket and routes them appropriately.
        """
        while True:

            try:

                message: dict[str, Any] = await self._socket.receive_json()

                validated_message: BaseModel = await self._message_validator.validate_message(message)

                # Received a request to start a workflow
                if (isinstance(validated_message, WebSocketUserMessage)):
                    await self.process_workflow_request(validated_message)

                elif isinstance(
                        validated_message,
                    (  # noqa: E131
                        WebSocketSystemResponseTokenMessage,
                        WebSocketSystemIntermediateStepMessage,
                        WebSocketSystemInteractionMessage)):
                    # These messages are already handled by self.create_websocket_message(data_model=value, …)
                    # No further processing is needed here.
                    pass

                elif (isinstance(validated_message, WebSocketUserInteractionResponseMessage)):
                    user_content = await self.process_user_message_content(validated_message)
                    self._user_interaction_response.set_result(user_content)
            except (asyncio.CancelledError, WebSocketDisconnect):
                # TODO: Handle the disconnect
                break

        return None

    async def process_user_message_content(
            self, user_content: WebSocketUserMessage | WebSocketUserInteractionResponseMessage) -> BaseModel | None:
        """
        Processes the contents of a user message.

        :param user_content: Incoming content data model.
        :return: A validated Pydantic user content model or None if not found.
        """

        for user_message in user_content.content.messages[::-1]:
            if (user_message.role == "user"):

                for attachment in user_message.content:

                    if isinstance(attachment, TextContent):
                        return attachment

        return None

    async def process_workflow_request(self, user_message_as_validated_type: WebSocketUserMessage) -> None:
        """
        Process user messages and routes them appropriately.

        :param user_message_as_validated_type: A WebSocketUserMessage Data Model instance.
        """

        try:
            self._message_parent_id = user_message_as_validated_type.id
            self._workflow_schema_type = user_message_as_validated_type.schema_type
            self._conversation_id = user_message_as_validated_type.conversation_id

            content: BaseModel | None = await self.process_user_message_content(user_message_as_validated_type)

            if content is None:
                raise ValueError(f"User message content could not be found: {user_message_as_validated_type}")

            if isinstance(content, TextContent) and (self._running_workflow_task is None):

                def _done_callback(task: asyncio.Task):
                    self._running_workflow_task = None

                # await self._process_response()
                self._running_workflow_task = asyncio.create_task(
<<<<<<< HEAD
                    self._run_workflow(content.text, self._conversation_id,
                                       result_type=AIQChatResponse)).add_done_callback(_done_callback)
=======
                    self._run_workflow(content.text, conversation_id,
                                       result_type=ChatResponse)).add_done_callback(_done_callback)
>>>>>>> a7a3abc7

        except ValueError as e:
            logger.error("User message content not found: %s", str(e), exc_info=True)
            await self.create_websocket_message(data_model=Error(code=ErrorTypes.INVALID_USER_MESSAGE_CONTENT,
                                                                 message="User message content could not be found",
                                                                 details=str(e)),
                                                message_type=WebSocketMessageType.ERROR_MESSAGE,
                                                status=WebSocketMessageStatus.IN_PROGRESS)

    async def create_websocket_message(self,
                                       data_model: BaseModel,
                                       message_type: str | None = None,
                                       status: str = WebSocketMessageStatus.IN_PROGRESS) -> None:
        """
        Creates a websocket message that will be ready for routing based on message type or data model.

        :param data_model: Message content model.
        :param message_type: Message content model.
        :param status: Message content model.
        """
        try:
            message: BaseModel | None = None

            if message_type is None:
                message_type = await self._message_validator.resolve_message_type_by_data(data_model)

            message_schema: type[BaseModel] = await self._message_validator.get_message_schema_by_type(message_type)

            if 'id' in data_model.model_fields:
                message_id: str = data_model.id
            else:
                message_id = str(uuid.uuid4())

            content: BaseModel = await self._message_validator.convert_data_to_message_content(data_model)

            if issubclass(message_schema, WebSocketSystemResponseTokenMessage):
                message = await self._message_validator.create_system_response_token_message(
                    message_id=message_id,
                    parent_id=self._message_parent_id,
                    conversation_id=self._conversation_id,
                    content=content,
                    status=status)

            elif issubclass(message_schema, WebSocketSystemIntermediateStepMessage):
                message = await self._message_validator.create_system_intermediate_step_message(
                    message_id=message_id,
                    parent_id=await self._message_validator.get_intermediate_step_parent_id(data_model),
                    conversation_id=self._conversation_id,
                    content=content,
                    status=status)

            elif issubclass(message_schema, WebSocketSystemInteractionMessage):
                message = await self._message_validator.create_system_interaction_message(
                    message_id=message_id,
                    parent_id=self._message_parent_id,
                    conversation_id=self._conversation_id,
                    content=content,
                    status=status)

            elif isinstance(content, Error):
                raise ValidationError(f"Invalid input data creating websocket message. {data_model.model_dump_json()}")

            elif issubclass(message_schema, Error):
                raise TypeError(f"Invalid message type: {message_type}")

            elif (message is None):
                raise ValueError(
                    f"Message type could not be resolved by input data model: {data_model.model_dump_json()}")

        except (ValidationError, TypeError, ValueError) as e:
            logger.error("A data vaidation error ocurred creating websocket message: %s", str(e), exc_info=True)
            message = await self._message_validator.create_system_response_token_message(
                message_type=WebSocketMessageType.ERROR_MESSAGE,
                conversation_id=self._conversation_id,
                content=Error(code=ErrorTypes.UNKNOWN_ERROR, message="default", details=str(e)))

        finally:
            if (message is not None):
                await self._socket.send_json(message.model_dump())

    async def human_interaction_callback(self, prompt: InteractionPrompt) -> HumanResponse:
        """
        Registered human interaction callback that processes human interactions and returns
        responses from websocket connection.

        :param prompt: Incoming interaction content data model.
        :return: A Text Content Base Pydantic model.
        """

        # First create a future from the loop for the human response
        human_response_future: asyncio.Future[HumanResponse] = asyncio.get_running_loop().create_future()

        # Then add the future to the outstanding human prompts dictionary
        self._user_interaction_response = human_response_future

        try:

            await self.create_websocket_message(data_model=prompt.content,
                                                message_type=WebSocketMessageType.SYSTEM_INTERACTION_MESSAGE,
                                                status=WebSocketMessageStatus.IN_PROGRESS)

            if (isinstance(prompt.content, HumanPromptNotification)):

                return HumanResponseNotification()

            # Wait for the human response future to complete
            interaction_response: HumanResponse = await human_response_future

            interaction_response: HumanResponse = await self._message_validator.convert_text_content_to_human_response(
                interaction_response, prompt.content)

            return interaction_response

        finally:
            # Delete the future from the outstanding human prompts dictionary
            self._user_interaction_response = None

    async def _run_workflow(self,
                            payload: typing.Any,
                            conversation_id: str | None = None,
                            result_type: type | None = None,
                            output_type: type | None = None) -> None:

        try:
            async with self._session_manager.session(
                    conversation_id=conversation_id,
                    request=self._socket,
                    user_input_callback=self.human_interaction_callback,
                    user_authentication_callback=(self._flow_handler.authenticate
                                                  if self._flow_handler else None)) as session:

                async for value in generate_streaming_response(payload,
                                                               session_manager=session,
                                                               streaming=True,
                                                               step_adaptor=self._step_adaptor,
                                                               result_type=result_type,
                                                               output_type=output_type):

                    if not isinstance(value, ResponseSerializable):
                        value = ResponsePayloadOutput(payload=value)

                    await self.create_websocket_message(data_model=value, status=WebSocketMessageStatus.IN_PROGRESS)

        finally:
            await self.create_websocket_message(data_model=SystemResponseContent(),
                                                message_type=WebSocketMessageType.RESPONSE_MESSAGE,
                                                status=WebSocketMessageStatus.COMPLETE)<|MERGE_RESOLUTION|>--- conflicted
+++ resolved
@@ -158,13 +158,8 @@
 
                 # await self._process_response()
                 self._running_workflow_task = asyncio.create_task(
-<<<<<<< HEAD
                     self._run_workflow(content.text, self._conversation_id,
-                                       result_type=AIQChatResponse)).add_done_callback(_done_callback)
-=======
-                    self._run_workflow(content.text, conversation_id,
                                        result_type=ChatResponse)).add_done_callback(_done_callback)
->>>>>>> a7a3abc7
 
         except ValueError as e:
             logger.error("User message content not found: %s", str(e), exc_info=True)
