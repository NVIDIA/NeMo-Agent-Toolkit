# SPDX-FileCopyrightText: Copyright (c) 2025, NVIDIA CORPORATION & AFFILIATES. All rights reserved.
# SPDX-License-Identifier: Apache-2.0
#
# Licensed under the Apache License, Version 2.0 (the "License");
# you may not use this file except in compliance with the License.
# You may obtain a copy of the License at
#
# http://www.apache.org/licenses/LICENSE-2.0
#
# Unless required by applicable law or agreed to in writing, software
# distributed under the License is distributed on an "AS IS" BASIS,
# WITHOUT WARRANTIES OR CONDITIONS OF ANY KIND, either express or implied.
# See the License for the specific language governing permissions and
# limitations under the License.

import logging
import subprocess
from collections.abc import AsyncGenerator
from contextlib import asynccontextmanager

from aiq.registry_handlers.package_utils import build_package_metadata
from aiq.registry_handlers.registry_handler_base import AbstractRegistryHandler
from aiq.registry_handlers.schemas.package import PackageNameVersionList
from aiq.registry_handlers.schemas.publish import Artifact
from aiq.registry_handlers.schemas.publish import PublishResponse
from aiq.registry_handlers.schemas.pull import PullRequestPackages
from aiq.registry_handlers.schemas.pull import PullResponse
from aiq.registry_handlers.schemas.remove import RemoveResponse
from aiq.registry_handlers.schemas.search import SearchFields
from aiq.registry_handlers.schemas.search import SearchQuery
from aiq.registry_handlers.schemas.search import SearchResponse
from aiq.registry_handlers.schemas.status import ActionEnum
from aiq.registry_handlers.schemas.status import StatusEnum

logger = logging.getLogger(__name__)


class LocalRegistryHandler(AbstractRegistryHandler):
    """A registry handler for interactions with a local Python environment."""

    search_fields: list[SearchFields] = [field for field in SearchFields if field != SearchFields.ALL]

    @asynccontextmanager
<<<<<<< HEAD
    async def publish(self, artifact: AIQArtifact) -> AsyncGenerator[PublishResponse]:
        """Publishes an NAT artifact to a local registry.
=======
    async def publish(self, artifact: Artifact) -> AsyncGenerator[PublishResponse]:
        """Publishes an AIQ Toolkit artifact to a local registry.
>>>>>>> a7a3abc7

        Args:
            artifact (AIQArtifact): An artifact that contain NAT plugin wheel and it's corrosponding discovery
            metadata.

        Yields:
            Iterator[AsyncGenerator[PublishResponse]]: A response message that includes a completion status message.
        """

        try:
            validated_remove_response = RemoveResponse(status={
                "status": StatusEnum.ERROR, "message": "Local publish not supported.", "action": ActionEnum.PUBLISH
            })
            yield validated_remove_response
        finally:
            logger.warning(validated_remove_response.status.message)

    @asynccontextmanager
    async def pull(self, packages: PullRequestPackages) -> AsyncGenerator[PullResponse]:
        """Download and install NAT artifacts from a local registry.

        Args:
            packages (PullRequestPackages): Parameters used to pull the NAT artifact.

        Yields:
            Iterator[AsyncGenerator[PullResponse]]: A response message that includes a the pulled packages and a
                completion status message.
        """

        try:
            validated_remove_response = RemoveResponse(status={
                "status": StatusEnum.ERROR, "message": "Local pull not supported.", "action": ActionEnum.PULL
            })

            yield validated_remove_response
        finally:
            logger.warning(validated_remove_response.status.message)

    @asynccontextmanager
    async def search(self, query: SearchQuery) -> AsyncGenerator[SearchResponse]:
        """Searches the local aiq registry for relevant NAT components.

        Args:
            query (SearchQuery): Parameters of the search to be performed.

        Yields:
            Iterator[AsyncGenerator[SearchResponse]]: A response message that includes search
                parameters and a completion status message.
        """

        try:
            results_dict = build_package_metadata(wheel_data=None)
            component_results = []
            query_component_types = [component_type.value for component_type in query.component_types]
            for component_type, components in results_dict.items():
                if component_type in query_component_types:
                    component_results.extend(components)

            if (SearchFields.ALL in query.fields):
                query.fields = self.search_fields

            matched_results = []
            for component_result in component_results:
                for search_field in query.fields:
                    if (query.query in component_result.get(search_field.value, "")):
                        matched_results.append(component_result)
                        break

            if query.top_k > 0:
                top_k = query.top_k
            else:
                top_k = len(matched_results)

            validated_search_response = SearchResponse(results=matched_results[:top_k],
                                                       params=query,
                                                       status={
                                                           "status": StatusEnum.SUCCESS,
                                                           "message": "",
                                                           "action": ActionEnum.SEARCH
                                                       })
            yield validated_search_response

        except Exception as e:
            msg = f"Error searching for artifacts: {e}"
            validated_search_response = SearchResponse(params=query,
                                                       status={
                                                           "status": StatusEnum.SUCCESS,
                                                           "message": msg,
                                                           "action": ActionEnum.SEARCH
                                                       })
            logger.exception(validated_search_response.status.message, exc_info=True)

            yield validated_search_response

        finally:
            logger.info("Execution complete.")

    @asynccontextmanager
    async def remove(self, packages: PackageNameVersionList) -> AsyncGenerator[RemoveResponse]:
        """Uninstall packages from the local Python environment.

        Args:
            packages (PackageNameVersionList): The list of packages to remove.

        Yields:
            Iterator[AsyncGenerator[RemoveResponse]]: A response message that includes the packages and a
                completion status message.
        """

        try:
            for package_name in packages.packages:
                result = subprocess.run(["uv", "pip", "uninstall", package_name.name], check=True)
                result.check_returncode()

            validated_remove_response = RemoveResponse(status={
                "status": StatusEnum.SUCCESS, "message": "", "action": ActionEnum.REMOVE
            })  # type: ignore

            yield validated_remove_response

        except Exception as e:
            msg = f"Error uninstalling artifacts: {e}"
            validated_remove_response = RemoveResponse(status={
                "status": StatusEnum.ERROR, "message": msg, "action": ActionEnum.REMOVE
            })  # type: ignore
            logger.exception(validated_remove_response.status.message, exc_info=True)

            yield validated_remove_response

        finally:
            logger.info("Execution complete.")<|MERGE_RESOLUTION|>--- conflicted
+++ resolved
@@ -41,13 +41,8 @@
     search_fields: list[SearchFields] = [field for field in SearchFields if field != SearchFields.ALL]
 
     @asynccontextmanager
-<<<<<<< HEAD
-    async def publish(self, artifact: AIQArtifact) -> AsyncGenerator[PublishResponse]:
+    async def publish(self, artifact: Artifact) -> AsyncGenerator[PublishResponse]:
         """Publishes an NAT artifact to a local registry.
-=======
-    async def publish(self, artifact: Artifact) -> AsyncGenerator[PublishResponse]:
-        """Publishes an AIQ Toolkit artifact to a local registry.
->>>>>>> a7a3abc7
 
         Args:
             artifact (AIQArtifact): An artifact that contain NAT plugin wheel and it's corrosponding discovery
