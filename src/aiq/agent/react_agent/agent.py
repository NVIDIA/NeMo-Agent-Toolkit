--- conflicted
+++ resolved
@@ -43,12 +43,9 @@
 from aiq.agent.react_agent.output_parser import ReActOutputParserException
 
 logger = logging.getLogger(__name__)
-<<<<<<< HEAD
-=======
 TOOL_NOT_FOUND_ERROR_MESSAGE = "There is no tool named {tool_name}. Tool must be one of {tools}."
 INPUT_SCHEMA_MESSAGE = ". Arguments must be provided as a valid JSON object following this format: {schema}"
 NO_INPUT_ERROR_MESSAGE = "No human input recieved to the agent, Please ask a valid question."
->>>>>>> 74f56875
 
 
 class ReActGraphState(BaseModel):
