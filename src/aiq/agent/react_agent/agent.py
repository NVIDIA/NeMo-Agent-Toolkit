# SPDX-FileCopyrightText: Copyright (c) 2025, NVIDIA CORPORATION & AFFILIATES. All rights reserved.
# SPDX-License-Identifier: Apache-2.0
#
# Licensed under the Apache License, Version 2.0 (the "License");
# you may not use this file except in compliance with the License.
# You may obtain a copy of the License at
#
# http://www.apache.org/licenses/LICENSE-2.0
#
# Unless required by applicable law or agreed to in writing, software
# distributed under the License is distributed on an "AS IS" BASIS,
# WITHOUT WARRANTIES OR CONDITIONS OF ANY KIND, either express or implied.
# See the License for the specific language governing permissions and
# limitations under the License.

import json
# pylint: disable=R0917
import logging
from json import JSONDecodeError

from langchain_core.agents import AgentAction
from langchain_core.agents import AgentFinish
from langchain_core.callbacks.base import AsyncCallbackHandler
from langchain_core.language_models import BaseChatModel
from langchain_core.messages.ai import AIMessage
from langchain_core.messages.base import BaseMessage
from langchain_core.messages.human import HumanMessage
from langchain_core.messages.tool import ToolMessage
from langchain_core.prompts import ChatPromptTemplate
from langchain_core.prompts import MessagesPlaceholder
from langchain_core.runnables.config import RunnableConfig
from langchain_core.tools import BaseTool
from pydantic import BaseModel
from pydantic import Field

from aiq.agent.base import AGENT_CALL_LOG_MESSAGE
from aiq.agent.base import AGENT_LOG_PREFIX
from aiq.agent.base import INPUT_SCHEMA_MESSAGE
from aiq.agent.base import NO_INPUT_ERROR_MESSAGE
from aiq.agent.base import TOOL_NOT_FOUND_ERROR_MESSAGE
from aiq.agent.base import AgentDecision
from aiq.agent.dual_node import DualNodeAgent
from aiq.agent.react_agent.output_parser import ReActOutputParser
from aiq.agent.react_agent.output_parser import ReActOutputParserException
from aiq.agent.react_agent.prompt import SYSTEM_PROMPT
from aiq.agent.react_agent.prompt import USER_PROMPT
from aiq.agent.react_agent.register import ReActAgentWorkflowConfig

logger = logging.getLogger(__name__)


class ReActGraphState(BaseModel):
    """State schema for the ReAct Agent Graph"""
    messages: list[BaseMessage] = Field(default_factory=list)  # input and output of the ReAct Agent
    agent_scratchpad: list[AgentAction] = Field(default_factory=list)  # agent thoughts / intermediate steps
    tool_responses: list[BaseMessage] = Field(default_factory=list)  # the responses from any tool calls


class ReActAgentGraph(DualNodeAgent):
    """Configurable LangGraph ReAct Agent. A ReAct Agent performs reasoning inbetween tool calls, and utilizes the tool
    names and descriptions to select the optimal tool.  Supports retrying on output parsing errors.  Argument
    "detailed_logs" toggles logging of inputs, outputs, and intermediate steps."""

    def __init__(self,
                 llm: BaseChatModel,
                 prompt: ChatPromptTemplate,
                 tools: list[BaseTool],
                 use_tool_schema: bool = True,
                 callbacks: list[AsyncCallbackHandler] | None = None,
                 detailed_logs: bool = False,
                 retry_agent_response_parsing_errors: bool = True,
                 parse_agent_response_max_retries: int = 1,
                 tool_call_max_retries: int = 1,
                 pass_tool_call_errors_to_agent: bool = True):
        super().__init__(llm=llm, tools=tools, callbacks=callbacks, detailed_logs=detailed_logs)
        self.parse_agent_response_max_retries = (parse_agent_response_max_retries
                                                 if retry_agent_response_parsing_errors else 1)
        self.tool_call_max_retries = tool_call_max_retries
        self.pass_tool_call_errors_to_agent = pass_tool_call_errors_to_agent
        logger.debug(
            "%s Filling the prompt variables 'tools' and 'tool_names', using the tools provided in the config.",
            AGENT_LOG_PREFIX)
        tool_names = ",".join([tool.name for tool in tools[:-1]]) + ',' + tools[-1].name  # prevent trailing ","
        if not use_tool_schema:
            tool_names_and_descriptions = "\n".join(
                [f"{tool.name}: {tool.description}"
                 for tool in tools[:-1]]) + "\n" + f"{tools[-1].name}: {tools[-1].description}"  # prevent trailing "\n"
        else:
            logger.debug("%s Adding the tools' input schema to the tools' description", AGENT_LOG_PREFIX)
            tool_names_and_descriptions = "\n".join([
                f"{tool.name}: {tool.description}. {INPUT_SCHEMA_MESSAGE.format(schema=tool.input_schema.model_fields)}"
                for tool in tools[:-1]
            ]) + "\n" + (f"{tools[-1].name}: {tools[-1].description}. "
                         f"{INPUT_SCHEMA_MESSAGE.format(schema=tools[-1].input_schema.model_fields)}")
        prompt = prompt.partial(tools=tool_names_and_descriptions, tool_names=tool_names)
        # construct the ReAct Agent
        bound_llm = llm.bind(stop=["Observation:"])  # type: ignore
        self.agent = prompt | bound_llm
        self.tools_dict = {tool.name: tool for tool in tools}
        logger.debug("%s Initialized ReAct Agent Graph", AGENT_LOG_PREFIX)

    def _get_tool(self, tool_name: str):
        try:
            return self.tools_dict.get(tool_name)
        except Exception as ex:
            logger.exception("%s Unable to find tool with the name %s\n%s",
                             AGENT_LOG_PREFIX,
                             tool_name,
                             ex,
                             exc_info=True)
            raise ex

    async def agent_node(self, state: ReActGraphState):
        try:
            logger.debug("%s Starting the ReAct Agent Node", AGENT_LOG_PREFIX)
            # keeping a working state allows us to resolve parsing errors without polluting the agent scratchpad
            # the agent "forgets" about the parsing error after solving it - prevents hallucinations in next cycles
            working_state = []
            # Starting from attempt 1 instead of 0 for logging
            for attempt in range(1, self.parse_agent_response_max_retries + 1):
                # the first time we are invoking the ReAct Agent, it won't have any intermediate steps / agent thoughts
                if len(state.agent_scratchpad) == 0 and len(working_state) == 0:
                    # the user input comes from the "messages" state channel
                    if len(state.messages) == 0:
                        raise RuntimeError('No input received in state: "messages"')
                    # to check is any human input passed or not, if no input passed Agent will return the state
                    content = str(state.messages[0].content)
                    if content.strip() == "":
                        logger.error("%s No human input passed to the agent.", AGENT_LOG_PREFIX)
                        state.messages += [AIMessage(content=NO_INPUT_ERROR_MESSAGE)]
                        return state
                    question = content
                    logger.debug("%s Querying agent, attempt: %s", AGENT_LOG_PREFIX, attempt)

                    output_message = await self._stream_llm(
                        self.agent,
                        {"question": question},
                        RunnableConfig(callbacks=self.callbacks)  # type: ignore
                    )

                    if self.detailed_logs:
                        logger.info(AGENT_CALL_LOG_MESSAGE, question, output_message.content)
                else:
                    # ReAct Agents require agentic cycles
                    # in an agentic cycle, preserve the agent's thoughts from the previous cycles,
                    # and give the agent the response from the tool it called
                    agent_scratchpad = []
                    for index, intermediate_step in enumerate(state.agent_scratchpad):
                        agent_thoughts = AIMessage(content=intermediate_step.log)
                        agent_scratchpad.append(agent_thoughts)
                        tool_response_content = str(state.tool_responses[index].content)
                        tool_response = HumanMessage(content=tool_response_content)
                        agent_scratchpad.append(tool_response)
                    agent_scratchpad += working_state
                    question = str(state.messages[0].content)
                    logger.debug("%s Querying agent, attempt: %s", AGENT_LOG_PREFIX, attempt)

                    output_message = await self._stream_llm(self.agent, {
                        "question": question, "agent_scratchpad": agent_scratchpad
                    },
                                                            RunnableConfig(callbacks=self.callbacks))

                    if self.detailed_logs:
                        logger.info(AGENT_CALL_LOG_MESSAGE, question, output_message.content)
                        logger.debug("%s The agent's scratchpad (with tool result) was:\n%s",
                                     AGENT_LOG_PREFIX,
                                     agent_scratchpad)
                try:
                    # check if the agent has the final answer yet
                    logger.debug("%s Successfully obtained agent response. Parsing agent's response", AGENT_LOG_PREFIX)
                    agent_output = await ReActOutputParser().aparse(output_message.content)
                    logger.debug("%s Successfully parsed agent response after %s attempts", AGENT_LOG_PREFIX, attempt)
                    if isinstance(agent_output, AgentFinish):
                        final_answer = agent_output.return_values.get('output', output_message.content)
                        logger.debug("%s The agent has finished, and has the final answer", AGENT_LOG_PREFIX)
                        # this is where we handle the final output of the Agent, we can clean-up/format/postprocess here
                        # the final answer goes in the "messages" state channel
                        state.messages += [AIMessage(content=final_answer)]
                    else:
                        # the agent wants to call a tool, ensure the thoughts are preserved for the next agentic cycle
                        agent_output.log = output_message.content
                        logger.debug("%s The agent wants to call a tool: %s", AGENT_LOG_PREFIX, agent_output.tool)
                        state.agent_scratchpad += [agent_output]

                    return state
                except ReActOutputParserException as ex:
                    # the agent output did not meet the expected ReAct output format. This can happen for a few reasons:
                    # the agent mentioned a tool, but already has the final answer, this can happen with Llama models
                    #   - the ReAct Agent already has the answer, and is reflecting on how it obtained the answer
                    # the agent might have also missed Action or Action Input in its output
                    logger.debug("%s Error parsing agent output\nObservation:%s\nAgent Output:\n%s",
                                 AGENT_LOG_PREFIX,
                                 ex.observation,
                                 output_message.content)
                    if attempt == self.parse_agent_response_max_retries:
                        logger.error(
                            "%s Failed to parse agent output after %d attempts, consider enabling or "
                            "increasing parse_agent_response_max_retries",
                            AGENT_LOG_PREFIX,
                            attempt,
                            exc_info=True)
                        # the final answer goes in the "messages" state channel
                        combined_content = str(ex.observation) + '\n' + str(output_message.content)
                        output_message.content = combined_content
                        state.messages += [output_message]
                        return state
                    # retry parsing errors, if configured
                    logger.info("%s Retrying ReAct Agent, including output parsing Observation", AGENT_LOG_PREFIX)
                    working_state.append(output_message)
                    working_state.append(HumanMessage(content=str(ex.observation)))
        except Exception as ex:
            logger.exception("%s Failed to call agent_node: %s", AGENT_LOG_PREFIX, ex, exc_info=True)
            raise ex

    async def conditional_edge(self, state: ReActGraphState):
        try:
            logger.debug("%s Starting the ReAct Conditional Edge", AGENT_LOG_PREFIX)
            if len(state.messages) > 1:
                # the ReAct Agent has finished executing, the last agent output was AgentFinish
                last_message_content = str(state.messages[-1].content)
                logger.debug("%s Final answer:\n%s", AGENT_LOG_PREFIX, last_message_content)
                return AgentDecision.END
            # else the agent wants to call a tool
            agent_output = state.agent_scratchpad[-1]
            logger.debug("%s The agent wants to call: %s with input: %s",
                         AGENT_LOG_PREFIX,
                         agent_output.tool,
                         agent_output.tool_input)
            return AgentDecision.TOOL
        except Exception as ex:
            logger.exception("Failed to determine whether agent is calling a tool: %s", ex, exc_info=True)
            logger.warning("%s Ending graph traversal", AGENT_LOG_PREFIX)
            return AgentDecision.END

    async def tool_node(self, state: ReActGraphState):

        logger.debug("%s Starting the Tool Call Node", AGENT_LOG_PREFIX)
        if len(state.agent_scratchpad) == 0:
            raise RuntimeError('No tool input received in state: "agent_scratchpad"')
        agent_thoughts = state.agent_scratchpad[-1]
        # the agent can run any installed tool, simply install the tool and add it to the config file
        requested_tool = self._get_tool(agent_thoughts.tool)
        if not requested_tool:
            configured_tool_names = list(self.tools_dict.keys())
            logger.warning(
                "%s ReAct Agent wants to call tool %s. In the ReAct Agent's configuration within the config file,"
                "there is no tool with that name: %s",
                AGENT_LOG_PREFIX,
                agent_thoughts.tool,
                configured_tool_names)
            tool_response = ToolMessage(name='agent_error',
                                        tool_call_id='agent_error',
                                        content=TOOL_NOT_FOUND_ERROR_MESSAGE.format(tool_name=agent_thoughts.tool,
                                                                                    tools=configured_tool_names))
            state.tool_responses += [tool_response]
            return state

        logger.debug("%s Calling tool %s with input: %s",
                     AGENT_LOG_PREFIX,
                     requested_tool.name,
                     agent_thoughts.tool_input)

        # Run the tool. Try to use structured input, if possible.
        tool_input_str = agent_thoughts.tool_input.strip()
        if (tool_input_str != 'None'):
            try:
<<<<<<< HEAD
                tool_input_str = str(agent_thoughts.tool_input).strip().replace("'", '"')
                tool_input_dict = json.loads(tool_input_str) if tool_input_str != 'None' else tool_input_str
                logger.debug("%s Successfully parsed structured tool input from Action Input", AGENT_LOG_PREFIX)

                tool_response = await self._call_tool(requested_tool,
                                                      tool_input_dict,
                                                      RunnableConfig(callbacks=self.callbacks),
                                                      max_retries=self.tool_call_max_retries)

                if self.detailed_logs:
                    self._log_tool_response(requested_tool.name, tool_input_dict, str(tool_response.content))

            except JSONDecodeError as ex:
                logger.debug(
                    "%s Unable to parse structured tool input from Action Input. Using Action Input as is."
                    "\nParsing error: %s",
                    AGENT_LOG_PREFIX,
                    ex,
                    exc_info=True)
                tool_input_str = str(agent_thoughts.tool_input)

                tool_response = await self._call_tool(requested_tool,
                                                      tool_input_str,
                                                      RunnableConfig(callbacks=self.callbacks),
                                                      max_retries=self.tool_call_max_retries)

                if self.detailed_logs:
                    self._log_tool_response(requested_tool.name, tool_input_str, str(tool_response.content))

            if not self.pass_tool_call_errors_to_agent:
                if tool_response.status == "error":
                    logger.error("%s Tool %s failed: %s", AGENT_LOG_PREFIX, requested_tool.name, tool_response.content)
                    raise RuntimeError("Tool call failed: " + str(tool_response.content))

            state.tool_responses += [tool_response]
            return state

=======
                # Try to parse the tool input as a JSON object
                tool_input_obj = json.loads(tool_input_str)
            except JSONDecodeError:
                # Try one more time replacing single quotes with double quotes
                try:
                    tool_input_str = tool_input_str.replace("'", '"')
                    tool_input_obj = json.loads(tool_input_str)
                except JSONDecodeError as ex:
                    # If that doesn't work, just use the original string
                    logger.warning(
                        "%s Unable to parse structured tool input from Action Input. Using Action Input as is."
                        "\nParsing error: %s",
                        AGENT_LOG_PREFIX,
                        ex,
                        exc_info=True)

                    tool_input_obj = tool_input_str

        logger.debug("%s Running tool %s with input: %s", AGENT_LOG_PREFIX, requested_tool.name, tool_input_obj)

        # Now call the tool
        try:
            tool_response = await requested_tool.ainvoke(tool_input_obj,
                                                         config=RunnableConfig(callbacks=self.callbacks))
            if self.detailed_logs:
                # The tool response can be very large, so we log only the first 1000 characters
                tool_response_str = str(tool_response)
                tool_response_str = tool_response_str[:1000] + "..." if len(
                    tool_response_str) > 1000 else tool_response_str
                tool_response_log_message = TOOL_RESPONSE_LOG_MESSAGE % (
                    requested_tool.name, tool_input_str, tool_response_str)
                logger.info(tool_response_log_message)
>>>>>>> 432c5e49
        except Exception as ex:
            logger.exception("%s Failed to call tool %s: %s", AGENT_LOG_PREFIX, requested_tool.name, ex, exc_info=ex)
            raise ex

        # some tools, such as Wikipedia, will return an empty response when no search results are found
        if tool_response is None or tool_response == "":
            tool_response = "The tool provided an empty response.\n"
        # put the tool response in the graph state
        tool_response = ToolMessage(name=agent_thoughts.tool, tool_call_id=agent_thoughts.tool, content=tool_response)
        logger.debug("%s Called tool %s with input: %s\nThe tool returned: %s",
                     AGENT_LOG_PREFIX,
                     requested_tool.name,
                     agent_thoughts.tool_input,
                     tool_response.content)
        state.tool_responses += [tool_response]
        return state

    async def build_graph(self):
        try:
            await super()._build_graph(state_schema=ReActGraphState)
            logger.debug("%s ReAct Graph built and compiled successfully", AGENT_LOG_PREFIX)
            return self.graph
        except Exception as ex:
            logger.exception("%s Failed to build ReAct Graph: %s", AGENT_LOG_PREFIX, ex, exc_info=ex)
            raise ex

    @staticmethod
    def validate_system_prompt(system_prompt: str) -> bool:
        errors = []
        if not system_prompt:
            errors.append("The system prompt cannot be empty.")
        required_prompt_variables = {
            "{tools}": "The system prompt must contain {tools} so the agent knows about configured tools.",
            "{tool_names}": "The system prompt must contain {tool_names} so the agent knows tool names."
        }
        for variable_name, error_message in required_prompt_variables.items():
            if variable_name not in system_prompt:
                errors.append(error_message)
        if errors:
            error_text = "\n".join(errors)
            logger.exception("%s %s", AGENT_LOG_PREFIX, error_text)
            raise ValueError(error_text)
        return True


def create_react_agent_prompt(config: ReActAgentWorkflowConfig) -> ChatPromptTemplate:
    """
    Create a ReAct Agent prompt from the config.

    Args:
        config (ReActAgentWorkflowConfig): The config to use for the prompt.

    Returns:
        ChatPromptTemplate: The ReAct Agent prompt.
    """
    # the ReAct Agent prompt can be customized via config option system_prompt and additional_instructions.

    if config.system_prompt:
        prompt_str = config.system_prompt
    else:
        prompt_str = SYSTEM_PROMPT

    if config.additional_instructions:
        prompt_str += f" {config.additional_instructions}"

    valid_prompt = ReActAgentGraph.validate_system_prompt(prompt_str)
    if not valid_prompt:
        logger.exception("%s Invalid system_prompt", AGENT_LOG_PREFIX)
        raise ValueError("Invalid system_prompt")
    prompt = ChatPromptTemplate([("system", prompt_str), ("user", USER_PROMPT),
                                 MessagesPlaceholder(variable_name='agent_scratchpad', optional=True)])
    return prompt<|MERGE_RESOLUTION|>--- conflicted
+++ resolved
@@ -260,11 +260,8 @@
                      requested_tool.name,
                      agent_thoughts.tool_input)
 
-        # Run the tool. Try to use structured input, if possible.
-        tool_input_str = agent_thoughts.tool_input.strip()
-        if (tool_input_str != 'None'):
+            # Run the tool. Try to use structured input, if possible.
             try:
-<<<<<<< HEAD
                 tool_input_str = str(agent_thoughts.tool_input).strip().replace("'", '"')
                 tool_input_dict = json.loads(tool_input_str) if tool_input_str != 'None' else tool_input_str
                 logger.debug("%s Successfully parsed structured tool input from Action Input", AGENT_LOG_PREFIX)
@@ -302,56 +299,9 @@
             state.tool_responses += [tool_response]
             return state
 
-=======
-                # Try to parse the tool input as a JSON object
-                tool_input_obj = json.loads(tool_input_str)
-            except JSONDecodeError:
-                # Try one more time replacing single quotes with double quotes
-                try:
-                    tool_input_str = tool_input_str.replace("'", '"')
-                    tool_input_obj = json.loads(tool_input_str)
-                except JSONDecodeError as ex:
-                    # If that doesn't work, just use the original string
-                    logger.warning(
-                        "%s Unable to parse structured tool input from Action Input. Using Action Input as is."
-                        "\nParsing error: %s",
-                        AGENT_LOG_PREFIX,
-                        ex,
-                        exc_info=True)
-
-                    tool_input_obj = tool_input_str
-
-        logger.debug("%s Running tool %s with input: %s", AGENT_LOG_PREFIX, requested_tool.name, tool_input_obj)
-
-        # Now call the tool
-        try:
-            tool_response = await requested_tool.ainvoke(tool_input_obj,
-                                                         config=RunnableConfig(callbacks=self.callbacks))
-            if self.detailed_logs:
-                # The tool response can be very large, so we log only the first 1000 characters
-                tool_response_str = str(tool_response)
-                tool_response_str = tool_response_str[:1000] + "..." if len(
-                    tool_response_str) > 1000 else tool_response_str
-                tool_response_log_message = TOOL_RESPONSE_LOG_MESSAGE % (
-                    requested_tool.name, tool_input_str, tool_response_str)
-                logger.info(tool_response_log_message)
->>>>>>> 432c5e49
-        except Exception as ex:
-            logger.exception("%s Failed to call tool %s: %s", AGENT_LOG_PREFIX, requested_tool.name, ex, exc_info=ex)
+        except Exception as ex:
+            logger.exception("%s Failed to call tool_node: %s", AGENT_LOG_PREFIX, ex, exc_info=ex)
             raise ex
-
-        # some tools, such as Wikipedia, will return an empty response when no search results are found
-        if tool_response is None or tool_response == "":
-            tool_response = "The tool provided an empty response.\n"
-        # put the tool response in the graph state
-        tool_response = ToolMessage(name=agent_thoughts.tool, tool_call_id=agent_thoughts.tool, content=tool_response)
-        logger.debug("%s Called tool %s with input: %s\nThe tool returned: %s",
-                     AGENT_LOG_PREFIX,
-                     requested_tool.name,
-                     agent_thoughts.tool_input,
-                     tool_response.content)
-        state.tool_responses += [tool_response]
-        return state
 
     async def build_graph(self):
         try:
