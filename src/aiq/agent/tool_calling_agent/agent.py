--- conflicted
+++ resolved
@@ -111,13 +111,8 @@
 
     async def build_graph(self):
         try:
-<<<<<<< HEAD
-            self.graph = await super()._build_graph(state=ToolCallAgentGraphState)
+            await super()._build_graph(state_schema=ToolCallAgentGraphState)
             logger.debug("Tool Calling Agent Graph built and compiled successfully")
-=======
-            await super()._build_graph(state_schema=ToolCallAgentGraphState)
-            logger.info("Tool Calling Agent Graph built and compiled successfully")
->>>>>>> b5ca8eaa
             return self.graph
         except Exception as ex:
             logger.exception("Failed to build Tool Calling Agent Graph: %s", ex, exc_info=ex)
