[
    {
        "version": "1.4",
        "preferred": true,
<<<<<<< HEAD
        "url": "https://docs.nvidia.com/nemo/agent-toolkit/1.4/"
    },
    {
        "version": "1.3",
=======
>>>>>>> 79213db3
        "url": "https://docs.nvidia.com/nemo/agent-toolkit/1.3/"
    },
    {
        "version": "1.2",
        "url": "https://docs.nvidia.com/nemo/agent-toolkit/1.2/"
    },
    {
        "version": "1.1",
        "url": "https://docs.nvidia.com/nemo/agent-toolkit/1.1/"
    },
    {
        "version": "1.0",
        "url": "https://docs.nvidia.com/nemo/agent-toolkit/1.0/"
    }
]<|MERGE_RESOLUTION|>--- conflicted
+++ resolved
@@ -2,13 +2,10 @@
     {
         "version": "1.4",
         "preferred": true,
-<<<<<<< HEAD
-        "url": "https://docs.nvidia.com/nemo/agent-toolkit/1.4/"
+        "url": "https://docs.nvidia.com/nemo/agent-toolkit/1.3/"
     },
     {
         "version": "1.3",
-=======
->>>>>>> 79213db3
         "url": "https://docs.nvidia.com/nemo/agent-toolkit/1.3/"
     },
     {
