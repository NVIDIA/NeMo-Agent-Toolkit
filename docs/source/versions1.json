--- conflicted
+++ resolved
@@ -3,13 +3,10 @@
         "version": "1.4",
         "preferred": true,
         "url": "https://docs.nvidia.com/nemo/agent-toolkit/1.3/"
-<<<<<<< HEAD
-=======
     },
     {
         "version": "1.3",
         "url": "https://docs.nvidia.com/nemo/agent-toolkit/1.3/"
->>>>>>> 01f6b260
     },
     {
         "version": "1.2",
