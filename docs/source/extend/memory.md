--- conflicted
+++ resolved
@@ -82,11 +82,7 @@
            ...
    ```
 3. **Tell NeMo Agent toolkit how to build your MemoryEditor**. Typically, you do this by hooking into the builder system so that when `builder.get_memory_client("my_custom_memory")` is called, it returns an instance of `MyCustomMemoryEditor`.
-<<<<<<< HEAD
-   - For example, you might define a `@register_memory` or do it manually with the global type registry. The standard pattern is to see how `mem0`, `redis` or `zep` memory is integrated in the code. For instance, see `packages/nvidia_nat_mem0ai/src/aiq/plugins/mem0ai/memory.py` to see how `mem0_memory` is integrated.
-=======
    - For example, you might define a `@register_memory` or do it manually with the global type registry. The standard pattern is to see how `mem0`, `redis` or `zep` memory is integrated in the code. For instance, see `packages/nvidia_nat_mem0ai/src/nat/plugins/mem0ai/memory.py` to see how `mem0_memory` is integrated.
->>>>>>> 22641088
 
 4. **Use in config**: Now in your NeMo Agent toolkit config, you can do something like:
    ```yaml
