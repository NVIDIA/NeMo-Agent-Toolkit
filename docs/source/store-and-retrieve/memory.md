<!--
SPDX-FileCopyrightText: Copyright (c) 2025, NVIDIA CORPORATION & AFFILIATES. All rights reserved.
SPDX-License-Identifier: Apache-2.0

Licensed under the Apache License, Version 2.0 (the "License");
you may not use this file except in compliance with the License.
You may obtain a copy of the License at

http://www.apache.org/licenses/LICENSE-2.0

Unless required by applicable law or agreed to in writing, software
distributed under the License is distributed on an "AS IS" BASIS,
WITHOUT WARRANTIES OR CONDITIONS OF ANY KIND, either express or implied.
See the License for the specific language governing permissions and
limitations under the License.
-->

# NVIDIA NeMo Agent Toolkit Memory Module

The NeMo Agent toolkit Memory subsystem is designed to store and retrieve a user's conversation history, preferences, and other "long-term memory." This is especially useful for building stateful LLM-based applications that recall user-specific data or interactions across multiple steps.

The memory module is designed to be extensible, allowing developers to create custom memory back-ends, providers in NeMo Agent toolkit terminology.

## Included Memory Modules
The NeMo Agent toolkit includes two memory module providers, both of which are available as plugins:
* [Mem0](https://mem0.ai/) which is provided by the [`aiqtoolkit-mem0ai`](https://pypi.org/project/aiqtoolkit-mem0ai/) plugin.
* [Zep](https://www.getzep.com/) which is provided by the [`aiqtoolkit-zep-cloud`](https://pypi.org/project/aiqtoolkit-zep-cloud/) plugin.

## Examples
The following examples demonstrate how to use the memory module in the NeMo Agent toolkit:
<<<<<<< HEAD
* `examples/intermediate/RAG/simple_rag`
* `examples/basic/frameworks/semantic_kernel_demo`
=======
* `examples/RAG/simple_rag`
* `examples/frameworks/semantic_kernel_demo`
>>>>>>> 68cd39bb

## Additional Resources
For information on how to write a new memory module provider can be found in the [Adding a Memory Provider](../extend/memory.md) document.<|MERGE_RESOLUTION|>--- conflicted
+++ resolved
@@ -28,13 +28,8 @@
 
 ## Examples
 The following examples demonstrate how to use the memory module in the NeMo Agent toolkit:
-<<<<<<< HEAD
-* `examples/intermediate/RAG/simple_rag`
-* `examples/basic/frameworks/semantic_kernel_demo`
-=======
 * `examples/RAG/simple_rag`
 * `examples/frameworks/semantic_kernel_demo`
->>>>>>> 68cd39bb
 
 ## Additional Resources
 For information on how to write a new memory module provider can be found in the [Adding a Memory Provider](../extend/memory.md) document.