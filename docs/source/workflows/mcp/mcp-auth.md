<!--
SPDX-FileCopyrightText: Copyright (c) 2025, NVIDIA CORPORATION & AFFILIATES. All rights reserved.
SPDX-License-Identifier: Apache-2.0

Licensed under the Apache License, Version 2.0 (the "License");
you may not use this file except in compliance with the License.
You may obtain a copy of the License at

http://www.apache.org/licenses/LICENSE-2.0

Unless required by applicable law or agreed to in writing, software
distributed under the License is distributed on an "AS IS" BASIS,
WITHOUT WARRANTIES OR CONDITIONS OF ANY KIND, either express or implied.
See the License for the specific language governing permissions and
limitations under the License.
-->

# Model Context Protocol (MCP) Authentication for the NVIDIA NeMo Agent Toolkit
MCP provides authorization capabilities at the transport level, enabling MCP clients to make requests to restricted MCP servers on behalf of resource owners. The NVIDIA NeMo Agent toolkit provides a set of built-in authentication providers for accessing servers that require authentication. The `mcp_oauth2` provider is the default authentication provider in the NeMo Agent toolkit for MCP servers. It conforms to the [MCP OAuth2](https://modelcontextprotocol.io/specification/draft/basic/authorization) specification.

## Supported Capabilities
NeMo Agent toolkit MCP authentication provides the capabilities required to access protected MCP servers:
- Dynamic endpoint discovery using the procedures defined in [RFC 9728](https://www.rfc-editor.org/rfc/rfc9728), [RFC 8414](https://www.rfc-editor.org/rfc/rfc8414), and [OpenID Connect](https://openid.net/specs/openid-connect-core-1_0.html)
- Client registration using the procedures defined in [RFC 7591](https://www.rfc-editor.org/rfc/rfc7591)
- Authentication using the procedures defined in the [OAuth2 specification](https://datatracker.ietf.org/doc/html/draft-ietf-oauth-v2-1-13)

## Configuring an Auth Provider
`mcp_oauth2` is a built-in authentication provider in the NeMo Agent toolkit that implements the MCP OAuth2 specification. It is used to authenticate with MCP servers that require authentication.
Sample configuration:
```yaml
authentication:
  auth_provider_mcp:
    _type: mcp_oauth2
    server_url: "http://localhost:9901/mcp"
    redirect_uri: http://localhost:8000/auth/redirect
    default_user_id: ${NAT_USER_ID}
    allow_default_user_id_for_tool_calls: ${ALLOW_DEFAULT_USER_ID_FOR_TOOL_CALLS:-true}
```
Configuration options:
- `server_url`: The URL of the MCP server that requires authentication.
- `redirect_uri`: The redirect URI for the OAuth2 flow.
- `default_user_id`: The user ID for discovering and adding tools to the workflow at startup. The `default_user_id` can be any string and is used as the key to cache the user's information. It defaults to the `server_url` if not provided.
- `allow_default_user_id_for_tool_calls`: Whether to allow the default user ID for tool calls. This is typically enabled for single-user workflows, for example, a workflow that is launched using the `nat run` CLI command. For multi-user workflows, this should be disabled to avoid accidental tool calls by unauthorized users.

To view all configuration options for the `mcp_oauth2` authentication provider, run the following command:
```bash
 nat info components -t auth_provider -q mcp_oauth2
```

### Environment Variables
Some configuration values are commonly provided through environment variables:
- `NAT_USER_ID`: Used as `default_user_id` to cache the authenticating user during setup and optionally for tool calls. Defaults to the `server_url` if not provided.
- `ALLOW_DEFAULT_USER_ID_FOR_TOOL_CALLS`: Controls whether the default user can invoke tools. Defaults to `true` if not provided.

Set them for your current shell:
```bash
export NAT_USER_ID="dev-user"
export ALLOW_DEFAULT_USER_ID_FOR_TOOL_CALLS=true
```
## Referencing Auth Providers in Clients
The authentication provider is referenced by name through the `auth_provider` parameter in the MCP client configuration.
```yaml
function_groups:
  mcp_tools:
    _type: mcp_client
    server:
      transport: streamable-http
      url: "http://localhost:9901/mcp"
      auth_provider: auth_provider_mcp
```

## Limitations and Supported Transports
<<<<<<< HEAD

:::{warning}
**SSE Transport Security Limitations**: The SSE transport does not support authentication. MCP authentication is only available for `streamable-http` transport. If you need authentication, you must use `streamable-http` transport instead of SSE.
:::

### Supported Transports
- **streamable-http**: Supports authentication (recommended for production)
- **stdio**: Local process communication, no network authentication needed
- **sse**: Does not support authentication, use only for local development

### Configuration Compatibility
- Authentication configuration is only available with `mcp_client` style configuration
- Not supported with `mcp_tool_wrapper` style configuration
=======
- MCP Authentication is only supported for `streamable-http` transport. It is not supported for local `stdio` transport or for `sse` transport.
- Authentication configuration is only available with `mcp_client` style configuration, not with `mcp_tool_wrapper` style configuration.
>>>>>>> d92b863a

## Example Workflow
The MCP Authentication Example Workflow, `examples/MCP/simple_auth_mcp/README.md`, provides an example of how to use the `mcp_oauth2` authentication provider to authenticate with an MCP server.
### Example Configuration
```yaml
function_groups:
  mcp_jira:
    _type: mcp_client
    server:
      transport: streamable-http
      url: ${CORPORATE_MCP_JIRA_URL}
    auth_provider: mcp_oauth2_jira

authentication:
  mcp_oauth2_jira:
    _type: mcp_oauth2
    server_url: ${CORPORATE_MCP_JIRA_URL}
    redirect_uri: http://localhost:8000/auth/redirect
    default_user_id: ${NAT_USER_ID}
    allow_default_user_id_for_tool_calls: ${ALLOW_DEFAULT_USER_ID_FOR_TOOL_CALLS:-true}
```

:::{warning}
Set `CORPORATE_MCP_JIRA_URL` to your protected Jira MCP server URL, not the sample URL provided in the examples. The sample URL is for demonstration purposes only and will not work with your actual Jira instance.
:::

### Running the Workflow in Single-User Mode (CLI)
In this mode, the `default_user_id` is used for authentication during setup and for subsequent tool calls.

```mermaid
flowchart LR
  U[User<br/>default-user-id] --> H[MCP Host<br/>NAT Workflow]
  H --> C[MCP Client<br/>default-user-id]
  C --> S[MCP Server<br/>Protected Jira Service]
```

Set the environment variables to access the protected MCP server:
```bash
export CORPORATE_MCP_JIRA_URL="https://your-jira-server.com/mcp"
export NAT_USER_ID="dev-user"
export ALLOW_DEFAULT_USER_ID_FOR_TOOL_CALLS=true
```
Then run the workflow:
```bash
nat run --config_file examples/MCP/simple_auth_mcp/configs/config-mcp-auth-jira.yml --input "What is Jira ticket AIQ-1935 about"
```

### Running the Workflow in Multi-User Mode (FastAPI)
In this mode, the workflow is served through a FastAPI frontend. Multiple users can access the workflow concurrently using a UI with `WebSocket` mode enabled.

```mermaid
flowchart LR
  U0[User<br/>default-user-id] --> H2[MCP Host<br/>NAT Workflow]
  U1[User<br/>UI-User-1] --> H2
  U2[User<br/>UI-User-2] --> H2

  H2 --> C0[MCP Client<br/>default-user-id]
  H2 --> C1[MCP Client<br/>UI-User-1]
  H2 --> C2[MCP Client<br/>UI-User-2]

  C0 --> S2[MCP Server]
  C1 --> S2
  C2 --> S2
```

Follow the steps below to run the workflow in multi-user mode.
1. Set the environment variables to access the protected MCP server:
```bash
export CORPORATE_MCP_JIRA_URL="https://your-jira-server.com/mcp"
export NAT_USER_ID="dev-user"
export ALLOW_DEFAULT_USER_ID_FOR_TOOL_CALLS=false
```
2. Start the workflow:
```bash
nat serve --config_file examples/MCP/simple_auth_mcp/configs/config-mcp-auth-jira.yml
```
At this point, a consent window is displayed to the user. The user must authorize the workflow to access the MCP server. This user's information is cached as the default user ID. The `default_user_id` credentials are only used for the initial setup and for populating the tools in the workflow or agent prompt at startup.

Subsequent tool calls can be disabled for the default user ID by setting `allow_default_user_id_for_tool_calls` to `false` in the authentication configuration. This is recommended for multi-user workflows to avoid accidental tool calls by unauthorized users.

3. Launch the UI:
- Launch the UI by following the instructions in the [User Interface](../../quick-start/launching-ui.md) documentation.
- Connect to the UI at `http://localhost:3000`

:::important
Ensure that `WebSocket` mode is enabled by navigating to the top-right corner and selecting the `WebSocket` option in the arrow pop-out. WebSocket connections are required for OAuth authentication workflows.
:::

4. Send the input to the workflow using the UI:
```text
What is ticket AIQ-1935 about
```
At this point, a consent window is displayed again. The `UI` user must authorize the workflow to access the MCP server and call the tool. This user's information is cached separately using the `WebSocket` session cookie as the user ID.

## Displaying Protected MCP Tools through the CLI
MCP client CLI can be used to display and call MCP tools on a remote MCP server. To use a protected MCP server, you need to provide the `--auth` flag:
```bash
nat mcp client tool list --url http://example.com/mcp --auth
```
This will use the `mcp_oauth2` authentication provider to authenticate the user. For more information, refer to [MCP Client](./mcp-client.md).

## Security Considerations
<<<<<<< HEAD

### Transport Security
:::{important}
**Always use `streamable-http` transport for authenticated MCP servers.** The SSE transport does not support authentication and should never be used for production deployments requiring security.
:::

### Authentication Best Practices
=======
>>>>>>> d92b863a
When using MCP authentication, consider the following security recommendations:
- The `default_user_id` is used to cache the authenticating user during setup and optionally for tool calls. It is recommended to set `allow_default_user_id_for_tool_calls` to `false` in the authentication configuration for multi-user workflows to avoid accidental tool calls by unauthorized users.
- Use HTTPS redirect URIs in production environments.
- Scope OAuth2 tokens to the minimum required permissions.
- For production deployments, configure [secure token storage](./mcp-auth-token-storage.md) using an external object store (S3, MySQL, or Redis) with encryption enabled.

### Deployment Recommendations
- **Production**: Use `streamable-http` transport with authentication and HTTPS
- **Development**: Use `streamable-http` on localhost for testing authentication flows
- **Never**: Use SSE transport for authenticated or production deployments

## Troubleshooting
Setup may fail if one of the following happens:
- The user identified by `default_user_id` did not complete the authentication flow through the pop-up UI, or
- The user did not authorize the workflow to access the MCP server

Tool calls may fail if one of the following happens:
- The workflow was not accessed in `WebSocket` mode, or
- The user did not complete the authentication flow through the `WebSocket` UI, or
- The user is not authorized to call the tool

## Related Documentation
- [Secure Token Storage](./mcp-auth-token-storage.md) - Learn about configuring secure token storage for MCP authentication
- [MCP Client](./mcp-client.md) - Connect to and use tools from remote MCP servers
- [Object Store Documentation](../../store-and-retrieve/object-store.md) - Configure object stores for persistent token storage<|MERGE_RESOLUTION|>--- conflicted
+++ resolved
@@ -70,7 +70,6 @@
 ```
 
 ## Limitations and Supported Transports
-<<<<<<< HEAD
 
 :::{warning}
 **SSE Transport Security Limitations**: The SSE transport does not support authentication. MCP authentication is only available for `streamable-http` transport. If you need authentication, you must use `streamable-http` transport instead of SSE.
@@ -84,10 +83,6 @@
 ### Configuration Compatibility
 - Authentication configuration is only available with `mcp_client` style configuration
 - Not supported with `mcp_tool_wrapper` style configuration
-=======
-- MCP Authentication is only supported for `streamable-http` transport. It is not supported for local `stdio` transport or for `sse` transport.
-- Authentication configuration is only available with `mcp_client` style configuration, not with `mcp_tool_wrapper` style configuration.
->>>>>>> d92b863a
 
 ## Example Workflow
 The MCP Authentication Example Workflow, `examples/MCP/simple_auth_mcp/README.md`, provides an example of how to use the `mcp_oauth2` authentication provider to authenticate with an MCP server.
@@ -190,7 +185,6 @@
 This will use the `mcp_oauth2` authentication provider to authenticate the user. For more information, refer to [MCP Client](./mcp-client.md).
 
 ## Security Considerations
-<<<<<<< HEAD
 
 ### Transport Security
 :::{important}
@@ -198,8 +192,7 @@
 :::
 
 ### Authentication Best Practices
-=======
->>>>>>> d92b863a
+When using MCP authentication, consider the following security recommendations:
 When using MCP authentication, consider the following security recommendations:
 - The `default_user_id` is used to cache the authenticating user during setup and optionally for tool calls. It is recommended to set `allow_default_user_id_for_tool_calls` to `false` in the authentication configuration for multi-user workflows to avoid accidental tool calls by unauthorized users.
 - Use HTTPS redirect URIs in production environments.
