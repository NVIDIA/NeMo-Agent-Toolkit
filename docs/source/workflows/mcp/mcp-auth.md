--- conflicted
+++ resolved
@@ -153,17 +153,11 @@
 
 3. **Start the UI**:
 - Start the UI by following the instructions in the [Launching the UI](../../quick-start/launching-ui.md) documentation.
-<<<<<<< HEAD
-- Connect to the UI at `http://localhost:3000`
-
-> **Important**: Ensure that `WebSocket` mode is enabled by navigating to the top-right corner and selecting the `WebSocket` option in the arrow pop-out. WebSocket connections are required for OAuth authentication workflows.
-=======
 - Connect to the UI at http://localhost:3000
 
 :::important
 Ensure that `WebSocket` mode is enabled by navigating to the top-right corner and selecting the `WebSocket` option in the arrow pop-out. WebSocket connections are required for OAuth authentication workflows.
 :::
->>>>>>> 2beffd14
 
 4. **Send the input to the workflow via the UI**:
 ```text
