--- conflicted
+++ resolved
@@ -115,12 +115,6 @@
 In this example:
 - `config_file`: A string or {py:class}`~pathlib.Path` pointing to your workflow YAML file
 - `input_str`: A string containing the input for your workflow
-<<<<<<< HEAD
-- The `workflow.run(input_str)` method returns an instance of {py:class}`~aiq.runtime.runner.Runner`
-
-For detailed information about the `Runner` class and its capabilities, please refer to the Python API documentation for the {py:class}`~aiq.runtime.runner.Runner` class.
-=======
 - The `workflow.run(input_str)` method returns an instance of {py:class}`~nat.runtime.runner.AIQRunner`
 
-For detailed information about the `AIQRunner` class and its capabilities, please refer to the Python API documentation for the {py:class}`~nat.runtime.runner.AIQRunner` class.
->>>>>>> c0055ac2
+For detailed information about the `AIQRunner` class and its capabilities, please refer to the Python API documentation for the {py:class}`~nat.runtime.runner.AIQRunner` class.