<!--
SPDX-FileCopyrightText: Copyright (c) 2025, NVIDIA CORPORATION & AFFILIATES. All rights reserved.
SPDX-License-Identifier: Apache-2.0

Licensed under the Apache License, Version 2.0 (the "License");
you may not use this file except in compliance with the License.
You may obtain a copy of the License at

http://www.apache.org/licenses/LICENSE-2.0

Unless required by applicable law or agreed to in writing, software
distributed under the License is distributed on an "AS IS" BASIS,
WITHOUT WARRANTIES OR CONDITIONS OF ANY KIND, either express or implied.
See the License for the specific language governing permissions and
limitations under the License.
-->

# Workflow Configuration

NeMo Agent toolkit workflows are defined by a [YAML configuration file](#workflow-configuration-file), which specifies which entities (functions, LLMs, embedders, etc.) to use in the workflow, along with general configuration settings.

The configuration attributes of each entity in NeMo Agent toolkit is defined by a [Configuration Object](#configuration-object). This object defines both the type and optionally the default value of each attribute. Any attribute without a default value is required to be specified in the configuration file.

## Configuration Object
Each NeMo Agent toolkit tool requires a configuration object which inherits from {py:class}`~nat.data_models.function.FunctionBaseConfig`. The `FunctionBaseConfig` class and ultimately all NeMo Agent toolkit configuration objects are subclasses of the [`pydantic.BaseModel `](https://docs.pydantic.dev/2.9/api/base_model/#pydantic.BaseModel) class from the [Pydantic Library](https://docs.pydantic.dev/2.9/), which provides a way to define and validate configuration objects. Each configuration object defines the parameters used to create runtime instances of functions (or other component type), each with different functionality based on configuration settings. It is possible to define nested functions that access other component runtime instances by name. These could be other `functions`, `llms`, `embedders`, `retrievers`, or `memory`. To facilitate nested runtime instance discovery, each component must be initialized in order based on the dependency tree. Enabling this feature requires configuration object parameters that refer to other component instances by name use a `ComponentRef` `dtype` that matches referred component type. The supported `ComponentRef` types are enumerated below:

- `FunctionRef`: Refers to a registered function by its instance name in the `functions` section configuration object.
- `LLMRef`: Refers to a registered LLM by its instance name in the `llms` section of the configuration object.
- `EmbedderRef`: Refers to a registered embedder by its instance name in the `embedders` section of the configuration object.
- `RetrieverRef`: Refers to a registered retriever by its instance name in the `retrievers` section of the configuration object.
- `MemoryRef`: Refers to a registered memory by its instance name in the `memory` section of the configuration object.


## Workflow Configuration File

The workflow configuration file is a YAML file that specifies the tools and models to use in the workflow, along with general configuration settings. To illustrate how these are organized, we will examine the configuration of the simple workflow.

`examples/getting_started/simple_web_query/configs/config.yml`:
```yaml
functions:
  webpage_query:
    _type: webpage_query
    webpage_url: https://docs.smith.langchain.com
    description: "Search for information about LangSmith. For any questions about LangSmith, you must use this tool!"
    embedder_name: nv-embedqa-e5-v5
    chunk_size: 512
  current_datetime:
    _type: current_datetime

llms:
  nim_llm:
    _type: nim
    model_name: meta/llama-3.1-70b-instruct
    temperature: 0.0

embedders:
  nv-embedqa-e5-v5:
    _type: nim
    model_name: nvidia/nv-embedqa-e5-v5

workflow:
  _type: react_agent
  tool_names: [webpage_query, current_datetime]
  llm_name: nim_llm
  verbose: true
  parse_agent_response_max_retries: 3
```

From the above we see that it is divided into four sections: `functions`, `llms`, `embedders`, and `workflow`. There are additional optional sections not used in the above example they are: `general`, `memory`, `retrievers`, and `eval`.

### `functions`
The `functions` section contains the tools used in the workflow, in our example we have two `webpage_query` and `current_datetime`. By convention, the key matches the `_type` value, however this is not a strict requirement, and can be used to include multiple instances of the same tool.


### `llms`
This section contains the models used in the workflow. The `_type` value refers to the API hosting the model, in this case `nim` refers to an NIM model hosted on [`build.nvidia.com`](https://build.nvidia.com).

<!-- path-check-skip-next-line -->
The `model_name` value then needs to match a model hosted by the API, in our example we are using the [`meta/llama-3.1-70b-instruct`](https://build.nvidia.com/meta/llama-3_1-70b-instruct) model.

<<<<<<< HEAD
Each type of API supports specific attributes. For `nim` these are defined in the {py:class}`~aiq.llm.nim_llm.NIMModelConfig` class.

See the [LLMs](./llms/index.md) documentation for more information.
=======
Both the `nim` and `openai` APIs support API specific attributes. For `nim` these are defined in the {py:class}`~nat.llm.nim_llm.NIMModelConfig` class, and for `openai` these are defined in the {py:class}`~nat.llm.openai_llm.OpenAIModelConfig` class.
>>>>>>> b5e91688

### `embedders`
<!-- path-check-skip-next-line -->
This section follows a the same structure as the `llms` section and serves as a way to separate the embedding models from the LLM models. In our example, we are using the [`nvidia/nv-embedqa-e5-v5`](https://build.nvidia.com/nvidia/nv-embedqa-e5-v5) model.

See the [Embedders](./embedders.md) documentation for more information.

### `workflow`

This section ties the previous sections together by defining the tools and LLM models to use. The `tool_names` section lists the tool names from the `functions` section, while the `llm_name` section specifies the LLM model to use.

The `_type` value refers to the workflow type, in our example we are using a `react_agent` workflow. You can also use the workflow type, `tool_calling_agent`. The parameters for each are specified by the {py:class}`~nat.agent.react_agent.register.ReActAgentWorkflowConfig` and {py:class}`~nat.agent.tool_calling_agent.register.ToolCallAgentWorkflowConfig` classes respectively.

### `general`
This section contains general configuration settings for AngentIQ which are not specific to any workflow. The parameters for this section are specified by the {py:class}`~nat.data_models.config.GeneralConfig` class.

:::{note}
The `use_uvloop` parameter which specifies whether to use the [`uvloop`](https://github.com/MagicStack/uvloop) event loop. This is set to `true` by default, and can provide a significant speedup in some cases, however this can also make it difficult to debug workflow issues. For debugging purposes it is recommended to set this to `false`:

```yaml
general:
  use_uvloop: false
```
:::

### `eval`
This section contains the evaluation settings for the workflow. Refer to [Evaluating NeMo Agent toolkit Workflows](../workflows/evaluate.md) for more information.

### `memory`

This section configures integration of memory layers with tools such as the [Mem0 Platform](https://mem0.ai/). It follows the same format as the `llms` section. Refer to the [Memory Module](../store-and-retrieve/memory.md) document for an example on how this is used.

### `retrievers`

This section configures retrievers for vector stores. It follows the same format as the `llms` section. Refer to the `examples/RAG/simple_rag` example workflow for an example on how this is used.

See the [Retrievers](./retrievers.md) documentation for more information.

### Environment Variable Interpolation

NeMo Agent toolkit supports environment variable interpolation in YAML configuration files using the format `${VAR:-default_value}`. This allows you to:

1. Reference environment variables in your configuration
2. Provide default values if the environment variable is not set
3. Use empty strings as default values if needed

To illustrate this concept, an example from the `llms` section of the configuration file is provided below.

```yaml
llms:
  nim_llm:
    _type: nim
    base_url: ${NIM_BASE_URL:-"http://default.com"}  # Optional with default value
    api_key: ${NIM_API_KEY}  # Will use empty string if `NIM_API_KEY` not set
    model_name: ${MODEL_NAME:-}  # Will use empty string if `MODEL_NAME` not set
    temperature: 0.0
```

The environment variable interpolation process follow the rules enumerated below.

- `${VAR}` - Uses the value of environment variable `VAR`, or empty string if not set
- `${VAR:-default}` - Uses the value of environment variable `VAR`, or `default` if not set
- `${VAR:-}` - Uses the value of environment variable `VAR`, or empty string if not set<|MERGE_RESOLUTION|>--- conflicted
+++ resolved
@@ -78,13 +78,9 @@
 <!-- path-check-skip-next-line -->
 The `model_name` value then needs to match a model hosted by the API, in our example we are using the [`meta/llama-3.1-70b-instruct`](https://build.nvidia.com/meta/llama-3_1-70b-instruct) model.
 
-<<<<<<< HEAD
-Each type of API supports specific attributes. For `nim` these are defined in the {py:class}`~aiq.llm.nim_llm.NIMModelConfig` class.
+Each type of API supports specific attributes. For `nim` these are defined in the {py:class}`~nat.llm.nim_llm.NIMModelConfig` class.
 
 See the [LLMs](./llms/index.md) documentation for more information.
-=======
-Both the `nim` and `openai` APIs support API specific attributes. For `nim` these are defined in the {py:class}`~nat.llm.nim_llm.NIMModelConfig` class, and for `openai` these are defined in the {py:class}`~nat.llm.openai_llm.OpenAIModelConfig` class.
->>>>>>> b5e91688
 
 ### `embedders`
 <!-- path-check-skip-next-line -->
