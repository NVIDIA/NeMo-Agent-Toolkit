--- conflicted
+++ resolved
@@ -198,11 +198,7 @@
 
 ## Creating the Workflow Configuration
 
-<<<<<<< HEAD
-Starting from the `custom_config.yml` file you created in the previous section, replace the two `webpage_query` tools with the new `text_file_ingest` tool. For the data source, you can use a collection of text files located in the `examples/documentation_guides/workflows/text_file_ingest/data` directory that describes [DOCA GPUNetIO](https://docs.nvidia.com/doca/archive/3-0-0/doca+gpunetio/index.html).
-=======
 Starting from the `custom_config.yml` file you created in the previous section, replace the two `webpage_query` tools with the new `text_file_ingest` tool. For the data source, you can use a collection of text files located in the `examples/documentation_guides/workflows/text_file_ingest/data` directory that describes [DOCA GPUNetIO](https://docs.nvidia.com/doca/sdk/doca-gpunetio/index.html).
->>>>>>> e6fe2f70
 
 :::{note}
 <!-- path-check-skip-next-line -->
