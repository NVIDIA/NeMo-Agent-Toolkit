<!--
SPDX-FileCopyrightText: Copyright (c) 2025, NVIDIA CORPORATION & AFFILIATES. All rights reserved.
SPDX-License-Identifier: Apache-2.0

Licensed under the Apache License, Version 2.0 (the "License");
you may not use this file except in compliance with the License.
You may obtain a copy of the License at

http://www.apache.org/licenses/LICENSE-2.0

Unless required by applicable law or agreed to in writing, software
distributed under the License is distributed on an "AS IS" BASIS,
WITHOUT WARRANTIES OR CONDITIONS OF ANY KIND, either express or implied.
See the License for the specific language governing permissions and
limitations under the License.
-->
# NVIDIA NeMo Agent toolkit Optimizer Guide

Welcome to the NeMo Agent toolkit Optimizer guide. This document provides a comprehensive overview of how to use the NeMo Agent toolkit Optimizer to tune your NeMo Agent toolkit workflows.

## Introduction

### What is Parameter Optimization?

Parameter optimization is the process of automatically finding the best combination of settings (parameters) for your NeMo Agent toolkit workflows. Think of it like tuning a musical instrument – you adjust different knobs and strings until you achieve the perfect sound. Similarly, AI workflows have various "knobs" you can adjust:

- **Hyperparameters**: Numerical settings that control model behavior (such as `temperature`, `top_p`, `max_tokens`)
- **Prompts**: The instructions and context you provide to language models
- **Model choices**: Which specific AI models to use for different tasks
- **Processing parameters**: Settings that affect how data flows through your workflow

### Why Use Parameter Optimization?

Manual parameter tuning has several challenges:

1. **Time-consuming**: Testing different combinations manually can take days or weeks
2. **Suboptimal results**: Humans often miss the best combinations due to the vast search space
3. **Lack of reproducibility**: Manual tuning is hard to document and reproduce
4. **Complex interactions**: Parameters often interact in non-obvious ways

The NeMo Agent toolkit Optimizer solves these problems by:

- **Automating the search process**: Tests hundreds of parameter combinations automatically
- **Using intelligent algorithms**: Employs proven optimization techniques (Optuna for numerical parameters, genetic algorithms for prompts)
- **Balancing multiple objectives**: Optimizes for multiple goals simultaneously (such as accuracy vs. speed)
- **Providing insights**: Generates visualizations and reports to help you understand parameter impacts

### Real-World Example

Imagine you're building a customer service chatbot. You need to optimize:
- The system prompt to get the right tone and behavior
- Model parameters like temperature (creativity vs. consistency)
- Which LLM to use (balancing cost vs. quality)
- Response length limits

Instead of manually testing hundreds of combinations, the optimizer can find the best settings that maximize customer satisfaction while minimizing response time and cost.

### What This Guide Covers

This guide will walk you through:
1. Understanding the core concepts (`OptimizableField` and `SearchSpace`)
2. Configuring which parameters to optimize
3. Setting up the optimization process
4. Running the optimizer
5. Interpreting the results and applying them

## How it Works

The NeMo Agent toolkit Optimizer uses a combination of techniques to find the best parameters for your workflow:

- Numerical Values
  - [Optuna](https://optuna.org/) is used to optimize numerical values.
- Prompts
  - A custom genetic algorithm (GA) is used to optimize prompts. It evolves a population of prompt candidates over multiple generations using LLM-powered mutation and optional recombination.

![Optimizer Flow Chart](../_static/optimizer_flow_chart.png)

The optimization process follows the steps outlined in the diagram above:

1.  **Configuration Loading**: The optimizer starts by reading the `optimizer` section of your workflow configuration file. It uses this to understand your optimization objectives, which parameters are tunable, and the overall optimization strategy.

2.  **Study Initialization**: An [Optuna study](https://optuna.readthedocs.io/en/stable/reference/study.html) is created to manage the optimization process. This study keeps track of all the trials, their parameters, and their resulting scores.

3.  **Optimization Loops**:
    - Numerical parameters: loop for `n_trials_numeric` trials (Optuna).
    - Prompt parameters: loop for `ga_generations` generations (Genetic Algorithm).

4.  **Parameter Suggestion**: In each numeric trial, Optuna's sampler suggests a new set of hyperparameters from the `SearchSpace` you defined with `OptimizableField`. For prompt optimization, a population of prompts is evolved each generation using LLM-powered mutation and optional recombination guided by the `prompt_purpose`. No trajectory feedback is used.

5.  **Workflow Execution**: The NeMo Agent toolkit workflow is executed using the suggested parameters for that trial. This is repeated `reps_per_param_set` times to ensure the results are statistically stable.

6.  **Evaluation**: The output of each workflow run is passed to the evaluators defined in the `eval_metrics` configuration. Each evaluator calculates a score for a specific objective (such as correctness, latency, or creativity).

7.  **Recording Results**:
    - Numeric trials: scores are combined per `multi_objective_combination_mode` and recorded in the Optuna study.
    - Prompt GA: each individual's metrics are normalized per generation and `scalarized` per `multi_objective_combination_mode`; the best individuals are checkpointed each generation.

8.  **Analysis and Output**: Once all trials are complete, the optimizer analyzes the study to find the best-performing trial. It then generates the output files, including `best_params.json` and the various plots, to help you understand the results.

Before diving into configuration, let's understand the fundamental concepts that make parameters optimizable.

## Core Concepts: `OptimizableField` and `SearchSpace`

The optimizer needs to know two things about each parameter:
1. **Which parameters can be optimized** (`OptimizableField`)
2. **What values to try** (`SearchSpace`)

### Understanding `OptimizableField`

An `OptimizableField` is a special type of field in your workflow configuration that tells the optimizer "this parameter can be tuned." It's like putting a label on certain knobs saying "you can adjust this."

For example, in a language model configuration:
- `temperature` might be an OptimizableField (can be tuned)
- `api_key` would be a regular field (should not be tuned)

### Understanding SearchSpaces

A `SearchSpace` defines the range or set of possible values for an optimizable parameter. It answers the question: "What values should the optimizer try?"

There are three main types of search spaces:

1. **Continuous Numerical**: A range of numbers (e.g., temperature from 0.1 to 0.9)
2. **Discrete/Categorical**: A list of specific choices (e.g., model names)
3. **Prompt**: Special search space for optimizing text prompts using AI-powered mutations

<<<<<<< HEAD
-   `output_path: Path | None`: The directory where optimization results will be saved, for example, `optimizer_results/`. Defaults to `None`.
-   `eval_metrics: dict[str, OptimizerMetric] | None`: A dictionary of evaluation metrics to optimize. The keys are custom names for the metrics, and the values are `OptimizerMetric` objects.
-   `numeric.enabled: bool`: Enable numeric optimization (Optuna). Defaults to `true`.
-   `numeric.n_trials: int`: Number of numeric trials. Defaults to `20`.
-   `numeric.sampler: SamplerType | None`: Sampling strategy for numeric optimization. Valid values: `"bayesian"`, `"grid"`, or `None`. `None` and `"bayesian"` use Optuna default (TPE for single-objective, NSGA-II for multi-objective). `"grid"` performs exhaustive grid search over parameter combinations. For grid search, optimizable parameters must either specify explicit `values` or provide `low`, `high`, and `step` to create the range. Defaults to `None`.
-   `prompt.enabled: bool`: Enable GA-based prompt optimization. Defaults to `false`.
-   `prompt.ga_population_size: int`: Population size for GA prompt optimization. Larger populations increase diversity but cost more per generation. Defaults to `10`.
-   `prompt.ga_generations: int`: Number of generations for GA prompt optimization. Replaces `n_trials_prompt`. Defaults to `5`.
-   `prompt.ga_offspring_size: int | null`: Number of offspring produced per generation. If `null`, defaults to `ga_population_size - ga_elitism`.
-   `prompt.ga_crossover_rate: float`: Probability of recombination between two parents for each prompt parameter. Defaults to `0.7`.
-   `prompt.ga_mutation_rate: float`: Probability of mutating a child's prompt parameter using the LLM optimizer. Defaults to `0.1`.
-   `prompt.ga_elitism: int`: Number of elite individuals copied unchanged to the next generation. Defaults to `1`.
-   `prompt.ga_selection_method: str`: Parent selection scheme. `tournament` (default) or `roulette`.
-   `prompt.ga_tournament_size: int`: Tournament size when `ga_selection_method` is `tournament`. Defaults to `3`.
-   `prompt.ga_parallel_evaluations: int`: Maximum number of concurrent evaluations. Controls async concurrency. Defaults to `8`.
-   `prompt.ga_diversity_lambda: float`: Diversity penalty strength to discourage duplicate prompt sets. `0.0` disables it. Defaults to `0.0`.
-   `prompt.prompt_population_init_function: str | null`: Function name used to mutate base prompts to seed the initial population and perform mutations.
-   `prompt.prompt_recombination_function: str | null`: Optional function name used to recombine two parent prompts into a child prompt.
-   `reps_per_param_set: int`: The number of times to run the workflow for each set of parameters to get a more stable evaluation. This is important for noisy evaluations where the result might vary even with the same parameters. Defaults to `3`.
-   `target: float | None`: If set, the optimization will stop when the combined score for a trial reaches this value. This is useful if you have a specific performance target and want to save time. The score is normalized between 0 and 1. Defaults to `None`.
-   `multi_objective_combination_mode: str`: How to combine multiple objective scores into a single scalar. Supported: `harmonic`, `sum`, `chebyshev`. Defaults to `harmonic`.

### `OptimizerMetric`
=======
### How They Work Together
>>>>>>> b6055992

When you mark a field as optimizable and define its search space, you're telling the optimizer:
- "This parameter affects my workflow's performance"
- "Here are the reasonable values to try"
- "Find the best value within these constraints"

The optimizer will then systematically explore these search spaces to find the optimal combination.

## Implementing `OptimizableField`

To make a parameter in your workflow optimizable, you need to use the `OptimizableField` function instead of Pydantic's standard `Field`. This allows you to attach search space metadata to the field. You may omit the `space` argument to mark a field as optimizable and supply its search space later in the configuration file.

### SearchSpace Model

The `SearchSpace` Pydantic model is used to define the range or set of possible values for a hyperparameter.

-   `values: Sequence[T] | None`: Categorical values for a discrete search space. You can either set `values`. Mutually exclusive with `low` and `high`.
-   `low: T | None`: The lower bound for a numerical parameter.
-   `high: T | None`: The upper bound for a numerical parameter.
-   `log: bool`: Whether to use a logarithmic scale for numerical parameters. Defaults to `False`.
-   `step: float`: The step size for numerical parameters.
-   `is_prompt: bool`: Indicates that this field is a prompt to be optimized. Defaults to `False`.
-   `prompt: str`: The base prompt to be optimized.
-   `prompt_purpose: str`: A description of what the prompt is for, used to guide the LLM-based prompt optimizer.

### `OptimizableField` Function

This function is a drop-in replacement for `pydantic.Field` that optionally takes a `space` argument.

Here's how you can define optimizable fields in your workflow's data models:

```python
from pydantic import BaseModel

from nat.data_models.function import FunctionBaseConfig
from nat.data_models.optimizable import OptimizableField, SearchSpace, OptimizableMixin

class SomeImageAgentConfig(FunctionBaseConfig, OptimizableMixin, name="some_image_agent_config"):
    quality: int = OptimizableField(
        default=90,
        space=SearchSpace(low=75, high=100)
    )
    sharpening: float = OptimizableField(
        default=0.5,
        space=SearchSpace(low=0.0, high=1.0)
    )
    model_name: str = OptimizableField(
        default="gpt-3.5-turbo",
        space=SearchSpace(values=["gpt-3.5-turbo", "gpt-4", "claude-2"]),
        description="The name of the model to use."
    )
    # Option A: Start from a prompt different from the default (set prompt in space)
    system_prompt_a: str = OptimizableField(
        default="You are a helpful assistant.",
        space=SearchSpace(
            is_prompt=True,
            prompt="You are a concise and safety-aware assistant.",
            prompt_purpose="To guide the behavior of the chatbot."
        ),
        description="The system prompt for the LLM."
    )

    # Option B: Start from the field's default prompt (omit prompt in space)
    system_prompt_b: str = OptimizableField(
        default="You are a helpful assistant.",
        space=SearchSpace(
            is_prompt=True,
            # prompt is intentionally omitted; defaults to the field's default
            prompt_purpose="To guide the behavior of the chatbot."
        ),
        description="The system prompt for the LLM."
    )

    # Option C: Mark as optimizable but provide search space in config
    temperature: float = OptimizableField(0.0)
```

In this example:
- `quality` (int) and `sharpening` (float) are continuous parameters.
- `model_name` is a categorical parameter, and the optimizer will choose from the provided list of models.
- `system_prompt_a` demonstrates setting a different starting prompt in the `SearchSpace`.
- `system_prompt_b` demonstrates omitting `SearchSpace.prompt`, which uses the field's default as the base prompt.
- `temperature` shows how to mark a field as optimizable without specifying a search space in code; the search space must then be provided in the workflow configuration.

Behavior for prompt-optimized fields:
- If `space.is_prompt` is `true` and `space.prompt` is `None`, the optimizer will use the `OptimizableField`'s `default` as the base prompt.
- If both `space.prompt` and the field `default` are `None`, an error is raised. Provide at least one.
- If `space` is omitted entirely, a corresponding search space **must** be supplied in the configuration's `search_space` mapping; otherwise a runtime error is raised when walking optimizable fields.

## Enabling Optimization in Configuration Files

Once `OptimizableField`s have been created in your workflow's data models, you need to enable optimization for these fields in your workflow configuration file.
This can be enabled using the `optimizable_params` field of your configuration file.

For example:
```yaml

llms:
  nim_llm:
    _type: nim
    model_name: meta/llama-3.1-70b-instruct
    temperature: 0.0
    optimizable_params:
      - temperature
      - top_p
      - max_tokens
```

**NOTE:** Ensure your configuration object inherits from `OptimizableMixin` to enable the `optimizable_params` field.

### Overriding Search Spaces in Configuration Files

You can override the search space for any optimizable parameter directly in your workflow configuration by adding a `search_space` mapping alongside `optimizable_params`:

```yaml
llms:
  nim_llm:
    _type: nim
    model_name: meta/llama-3.1-70b-instruct
    temperature: 0.0
    optimizable_params: [temperature, top_p]
    search_space:
      temperature:
        low: 0.2
        high: 0.8
        step: 0.2
      top_p:
        low: 0.5
        high: 1.0
        step: 0.1
```

The `search_space` entries are parsed into `SearchSpace` objects and override any defaults defined in the data models.
If a field is marked as optimizable but lacks a `search_space` in both the data model and this mapping, the optimizer will raise an error when collecting optimizable fields.

## Default Optimizable LLM Parameters

Many of the LLM providers in the NeMo Agent Toolkit come with pre-configured optimizable parameters. This means you can start tuning common hyperparameters like `temperature` and `top_p` without any extra configuration.

Here is a matrix of the default optimizable parameters for some of the built-in LLM providers:

| Parameter     | Provider | Default Value | Search Space                       |
|:--------------|:---------|:--------------|:-----------------------------------|
| `temperature` | `openai` | `0.0`         | `low=0.1`, `high=0.8`, `step=0.2`  |
|               | `nim`    | `0.0`         | `low=0.1`, `high=0.8`, `step=0.2`  |
| `top_p`       | `openai` | `1.0`         | `low=0.5`, `high=1.0`, `step=0.1`  |
|               | `nim`    | `1.0`         | `low=0.5`, `high=1.0`, `step=0.1`  |
| `max_tokens`  | `nim`    | `300`         | `low=128`, `high=2176`, `step=512` |

To use these defaults, you just need to enable numeric optimization in your `config.yml`. The optimizer will automatically find these `OptimizableField`s in the LLM configuration and start tuning them. You can always override these defaults by defining your own `OptimizableField` on the LLM configuration in your workflow.

## Optimizer Configuration

Now that you understand how to make fields optimizable, let's look at how to configure the optimization process itself.

The optimizer is configured through an `optimizer` section in your workflow's YAML configuration file. This configuration is mapped to the `OptimizerConfig` and `OptimizerMetric` Pydantic models.

Here is an example of an `optimizer` section in a YAML configuration file:

```yaml
optimizer:
  output_path: "optimizer_results"

  # Numeric (Optuna)
  numeric:
    enabled: true
    n_trials: 50

  # Prompt (Genetic Algorithm)
  prompt:
    enabled: true
    prompt_population_init_function: "prompt_optimizer"
    prompt_recombination_function: "prompt_recombiner"  # optional
    ga_population_size: 16
    ga_generations: 8
    ga_offspring_size: 12        # optional; defaults to pop_size - elitism
    ga_crossover_rate: 0.7
    ga_mutation_rate: 0.2
    ga_elitism: 2
    ga_selection_method: "tournament"  # or "roulette"
    ga_tournament_size: 3
    ga_parallel_evaluations: 8
    ga_diversity_lambda: 0.0

  # Evaluation
  reps_per_param_set: 5
  eval_metrics:
    latency:
      evaluator_name: "latency"
      direction: "minimize"
      weight: 0.2
    correctness:
      evaluator_name: "correctness"
      direction: "maximize"
      weight: 0.8
```

### `OptimizerConfig`

This is the main configuration object for the optimizer.

-   `output_path: Path | None`: The directory where optimization results will be saved, for example, `optimizer_results/`. Defaults to `None`.
-   `eval_metrics: dict[str, OptimizerMetric] | None`: A dictionary of evaluation metrics to optimize. The keys are custom names for the metrics, and the values are `OptimizerMetric` objects.
-   `numeric.enabled: bool`: Enable numeric optimization (Optuna). Defaults to `true`.
-   `numeric.n_trials: int`: Number of numeric trials. Defaults to `20`.
-   `numeric.sampler: SamplerType | None`: Sampling strategy for numeric optimization. Valid values: `"bayesian"`, `"grid"`, or `None`. `None` and `"bayesian"` use Optuna default (TPE for single-objective, NSGA-II for multi-objective). `"grid"` performs exhaustive grid search over parameter combinations. For grid search, optimizable parameters must either specify explicit `values` or provide `low`, `high`, and `step` to create the range. Defaults to `None`.
-   `prompt.enabled: bool`: Enable GA-based prompt optimization. Defaults to `false`.
-   `prompt.ga_population_size: int`: Population size for GA prompt optimization. Larger populations increase diversity but cost more per generation. Defaults to `10`.
-   `prompt.ga_generations: int`: Number of generations for GA prompt optimization. Replaces `n_trials_prompt`. Defaults to `5`.
-   `prompt.ga_offspring_size: int | null`: Number of offspring produced per generation. If `null`, defaults to `ga_population_size - ga_elitism`.
-   `prompt.ga_crossover_rate: float`: Probability of recombination between two parents for each prompt parameter. Defaults to `0.7`.
-   `prompt.ga_mutation_rate: float`: Probability of mutating a child's prompt parameter using the LLM optimizer. Defaults to `0.1`.
-   `prompt.ga_elitism: int`: Number of elite individuals copied unchanged to the next generation. Defaults to `1`.
-   `prompt.ga_selection_method: str`: Parent selection scheme. `tournament` (default) or `roulette`.
-   `prompt.ga_tournament_size: int`: Tournament size when `ga_selection_method` is `tournament`. Defaults to `3`.
-   `prompt.ga_parallel_evaluations: int`: Maximum number of concurrent evaluations. Controls async concurrency. Defaults to `8`.
-   `prompt.ga_diversity_lambda: float`: Diversity penalty strength to discourage duplicate prompt sets. `0.0` disables it. Defaults to `0.0`.
-   `prompt.prompt_population_init_function: str | null`: Function name used to mutate base prompts to seed the initial population and perform mutations. The NeMo Agent Toolkit includes a built-in `prompt_init` Function located in the {py:mod}`~nat.agent.prompt_optimizer.register` file you can use in your configurations. 
-   `prompt.prompt_recombination_function: str | null`: Optional function name used to recombine two parent prompts into a child prompt. The NeMo Agent Toolkit includes a built-in `prompt_recombiner` Function located in the {py:mod}`~nat.agent.prompt_optimizer.register` file you can use in your configurations. 
-   `reps_per_param_set: int`: The number of times to run the workflow for each set of parameters to get a more stable evaluation. This is important for noisy evaluations where the result might vary even with the same parameters. Defaults to `3`.
-   `target: float | None`: If set, the optimization will stop when the combined score for a trial reaches this value. This is useful if you have a specific performance target and want to save time. The score is normalized between 0 and 1. Defaults to `None`.
-   `multi_objective_combination_mode: str`: How to combine multiple objective scores into a single scalar. Supported: `harmonic`, `sum`, `chebyshev`. Defaults to `harmonic`.

### `OptimizerMetric`

This model defines a single metric to be used in the optimization.

-   `evaluator_name: str`: The name of the evaluator to use for this metric. This should correspond to a registered evaluator in the system.
-   `direction: str`: The direction of optimization. Must be either `maximize` or `minimize`.
-   `weight: float`: The weight of this metric in the multi-objective optimization. The weights will be normalized. Defaults to `1.0`.


### How Genetic Prompt Optimization Works in Practice

1. Start with an initial population of prompt variations
2. Evaluate each prompt's performance using your metrics
3. Select the best performers as parents
4. Create new prompts through mutation and crossover
5. Replace the old population with the new one
6. Repeat until you find optimal prompts

This evolutionary approach is particularly effective for prompt optimization because it can explore creative combinations while gradually improving performance.

Before diving into prompt optimization, let's clarify the genetic algorithm (GA) terminology used throughout this guide. Genetic algorithms are inspired by natural evolution and use biological metaphors:

### Key GA Concepts

**Population**: A collection of candidate solutions (in our case, different prompt variations). Think of it as a group of individuals, each representing a different approach to solving your problem.

**Individual**: A single candidate solution - one specific set of prompts being evaluated.

**Generation**: One iteration of the evolutionary process. Each generation produces a new population based on the performance of the previous one.

**Fitness**: A score indicating how well an individual performs according to your evaluation metrics. Higher fitness means better performance.

**Parents**: Individuals selected from the current generation to create new individuals for the next generation. Better-performing individuals are more likely to be selected as parents.

**Offspring/Children**: New individuals created by combining aspects of parent individuals or by mutating existing ones.

**Mutation**: Random changes applied to an individual to introduce variety. In prompt optimization, this means using an LLM to intelligently modify prompts.

**Crossover/Recombination**: Combining features from two parent individuals to create a child. For prompts, this might mean taking the structure from one prompt and the tone from another.

**Elitism**: Preserving the best individuals from one generation to the next without modification, ensuring we don't lose good solutions.

**Selection Methods**:
- **Tournament Selection**: Randomly select a small group and choose the best performer
- **Roulette Selection**: Select individuals with probability proportional to their fitness

## Prompt Optimization with Genetic Algorithm (GA)

This section explains how the GA evolves prompt parameters when `do_prompt_optimization` is enabled.

### Workflow

1. Seed an initial population:
   - The first individual uses your original prompts.
   - The remaining `ga_population_size - 1` individuals are created by applying `prompt_population_init_function` to each prompt parameter with its `prompt_purpose`.
2. Evaluate all individuals with your configured `eval_metrics` and `reps_per_param_set`. Metrics are averaged per evaluator.
3. Normalize metrics per generation so that higher is always better, respecting each metric's `direction`.
4. `Scalarize` normalized scores per `multi_objective_combination_mode` to compute a fitness value. Optionally subtract a diversity penalty if `ga_diversity_lambda > 0`.
5. Create the next generation:
   - Elitism: carry over the top `ga_elitism` individuals.
   - Selection: choose parents using `ga_selection_method` (`tournament` with `ga_tournament_size`, or `roulette`).
   - Crossover: with probability `ga_crossover_rate`, recombine two parent prompts for a parameter using `prompt_recombination_function` (if provided), otherwise pick from a parent.
   - Mutation: with probability `ga_mutation_rate`, apply `prompt_population_init_function` to mutate the child's parameter.
   - Repeat until the new population reaches `ga_population_size` (or `ga_offspring_size` offspring plus elites).
6. Repeat steps 2–5 for `ga_generations` generations.

All LLM calls and evaluations are executed asynchronously with a concurrency limit of `ga_parallel_evaluations`.

---

> ### 🎯 Tuning Guidance
>
> **Population and Generations**
> - `ga_population_size`, `ga_generations`: Increase to explore more of the search space at higher cost.
> - **Tip**: Start with 10-16 population size and 5-8 generations for quick testing.
>
> **Crossover and Mutation**
> - `ga_crossover_rate`: Higher crossover helps combine good parts of prompts.
> - `ga_mutation_rate`: Higher mutation increases exploration.
> - **Tip**: Use 0.7 for crossover and 0.2 for mutation as balanced starting points.
>
> **Elitism**
> - `ga_elitism`: Preserves top performers; too high can reduce diversity.
> - **Tip**: Keep at 1-2 for most cases.
>
> **Selection Method**
> - `ga_selection_method`, `ga_tournament_size`: Tournament is robust; larger tournaments increase selection pressure.
> - **Tip**: Use tournament selection with size 3 for balanced exploration.
>
> **Diversity**
> - `ga_diversity_lambda`: Penalizes duplicate prompt sets to encourage variety.
> - **Tip**: Start at 0.0, increase to 0.2 if seeing too many similar prompts.
>
> **Concurrency**
> - `ga_parallel_evaluations`: Tune based on your environment to balance throughput and rate limits.
> - **Tip**: Start with 8 and increase until hitting rate limits.

---

### Outputs

During GA prompt optimization, the optimizer saves:

- `optimized_prompts_gen<N>.json`: Best prompt set after generation N.
- `optimized_prompts.json`: Final best prompt set after all generations.
- `ga_history_prompts.csv`: Per-individual fitness and metric history across generations.

Numeric optimization outputs (Optuna) remain unchanged and can be used alongside GA outputs.

## Running the Optimizer

Once you have your optimizer configuration and optimizable fields set up, you can run the optimizer from the command line using the `nat optimize` command.

### CLI Command

```bash
nat optimize --config_file <path_to_config>
```

### Options

-   `--config_file`: (Required) Path to the JSON or YAML configuration file for your workflow, for example, `config.yaml`. This file should contain the `optimizer` section as described above.
-   `--dataset`: (Optional) Path to a JSON file containing the dataset for evaluation, such as `eval_dataset.json`. This will override any dataset path specified in the config file. The dataset should be a list of dictionaries, where each dictionary represents a data point and includes the necessary inputs for your workflow and the ground truth for evaluation.
-   `--result_json_path`: A `JSONPath` expression to extract the result from the workflow's output. Defaults to `$`.
-   `--endpoint`: If you are running your workflow as a service, you can provide the endpoint URL. For example, `http://localhost:8000/generate`.
-   `--endpoint_timeout`: The timeout in seconds for requests to the endpoint. Defaults to `300`.

Example:
```bash
nat optimize --config_file <path to configuraiton file>
```

This command will start the optimization process. You will see logs in your terminal showing the progress of the optimization, including the parameters being tested and the scores for each trial.

## Understanding the Output

When the optimizer finishes, it will save the results in the directory specified by the `output_path` in your `OptimizerConfig`. This directory will contain several files:

-   `optimized_config.yml`: Tuned configuration derived from the selected trial.
-   `trials_dataframe_params.csv`: Full Optuna trials `dataframe` (`values`, `params`, `timings`, `rep_scores`).
-   `pareto_front_2d.png`: 2D Pareto front (when 2 metrics).
-   `pareto_parallel_coordinates.png`: Parallel coordinates plot.
-   `pareto_pairwise_matrix.png`: Pairwise metric matrix.

By examining these output files, you can understand the results of the optimization, choose the best parameters for your needs (for example, picking a point on the Pareto front that represents your desired trade-off), and gain insights into your workflow's behavior.

### Understanding the Pareto Visualizations

The optimizer generates three types of visualizations to help you understand the trade-offs between different objectives:

#### 1. 2D Pareto Front (`pareto_front_2d.png`)
*Generated only when optimizing exactly 2 metrics, for example in ![this image](../_static/pareto_front_2d.png)*

This scatter plot shows:
- **Light blue dots**: All trials tested during optimization
- **Red stars**: Pareto optimal trials (solutions where improving one metric would worsen another)
- **Red dashed line**: The Pareto front connecting optimal solutions

**How to interpret**:
- The arrows (↑ or ↓) indicate the direction of improvement for each metric
- For "maximize" metrics, higher values are better (look up/right)
- For "minimize" metrics, lower values are better (look down/left)
- Points on the Pareto front represent different trade-offs - choose based on your priorities

**Example**: If optimizing accuracy (maximize) vs latency (minimize), the ideal point would be top-left (high accuracy, low latency). The Pareto front shows the best achievable trade-offs.

#### 2. Parallel Coordinates Plot (`pareto_parallel_coordinates.png`)
*Works with any number of metrics, for example in ![this image](../_static/pareto_parallel_coordinates.png)*

This plot normalizes all metrics to a 0-1 scale where higher is always better:
- **Blue lines**: All trials (shown with low opacity)
- **Red lines**: Pareto optimal trials (shown with high opacity)
- **Y-axis**: Normalized performance (0 = worst, 1 = best)
- **X-axis**: Different metrics with their optimization direction

**How to interpret**:
- Each line represents one complete parameter configuration
- Follow a line across to see how it performs on each metric
- Parallel lines indicate independent metrics
- Crossing lines suggest trade-offs between metrics
- The best solutions have lines staying high across all metrics

**Choosing a solution**: Look for red lines that maintain good performance (stay high) across the metrics you care most about.

#### 3. Pairwise Matrix Plot (`pareto_pairwise_matrix.png`)
*Provides detailed metric relationships, for example in ![this image](../_static/pareto_pairwise_matrix.png)*

This matrix visualization shows:
- **Diagonal cells (histograms)**: Distribution of values for each individual metric
  - Light blue bars: All trials
  - Red bars: Pareto optimal trials
  - Shows the range and frequency of values achieved
- **Off-diagonal cells (scatter plots)**: Relationships between pairs of metrics
  - Light blue dots: All trials
  - Red stars: Pareto optimal trials
  - Reveals correlations and trade-offs between metrics

**How to interpret**:
- **Histograms**: Check if Pareto optimal solutions (red) cluster at desirable values
- **Scatter plots**: Look for patterns:
  - Positive correlation: Metrics improve together (dots trend up-right)
  - Negative correlation: Trade-off exists (dots trend down-right)
  - No correlation: Metrics are independent (random scatter)

**Example interpretation**: If the accuracy-latency scatter shows a negative correlation, it confirms that improving accuracy typically increases latency.

### Selecting the Best Configuration

1. **Identify your priorities**: Decide which metrics matter most for your use case
2. **Examine the Pareto visualizations**: Look for configurations that excel in your priority metrics
3. **Find the trial number**: Use the `trials_dataframe_params.csv` to identify specific trial numbers
4. **Use the configuration**: Load the corresponding `config_numeric_trial_N.yml` file

**Example decision process**:
- If latency is critical: Choose a Pareto optimal point with the lowest latency that still meets your accuracy requirements
- If accuracy is paramount: Select the highest accuracy configuration and accept the latency trade-off
- For balanced performance: Pick a point in the middle of the Pareto front 

## A Complete Example of Optimization

For a complete example of using the optimizer, see the `email_phishing_analyzer` example in the `evaluation_and_profiling` section of the examples in the NeMo Agent toolkit repository.

## Best Practices and Tuning Guide

### Choosing Optimizer Parameters

#### For Numeric Optimization (Optuna)

**Number of Trials (`n_trials`)**:
- Start with 20-50 trials for initial exploration
- Increase to 100-200 for production optimization
- More trials = better results but higher cost
- Use early stopping with `target` parameter to save time

**Repetitions (`reps_per_param_set`)**:
- Use 3-5 `reps` for deterministic workflows
- Increase to 10-20 for highly stochastic outputs
- Higher `reps` reduce noise but increase cost

#### For Prompt Optimization (GA)

**Population Size (`ga_population_size`)**:
- Start with 10-20 individuals
- Larger populations explore more diversity
- Cost scales linearly with population size

**Generations (`ga_generations`)**:
- 5-10 generations often sufficient for convergence
- Monitor fitness improvement across generations
- Stop early if fitness plateaus

**Mutation vs. Crossover**:
- High mutation rate (0.2-0.3): More exploration, good for initial search
- High crossover rate (0.7-0.8): More exploitation, good when you have good candidates
- Balance both for optimal results

**Selection Pressure**:
- Tournament size 2-3: Low pressure, maintains diversity
- Tournament size 5-7: High pressure, faster convergence
- Elitism 1-2: Preserves best solutions without reducing diversity

### Interpreting Optimization Results

#### Understanding Pareto Fronts

The Pareto front visualization shows trade-offs between objectives:
- Points on the front are optimal (no other point is better in all metrics)
- Points closer to the top-right are generally better
- Choose based on your priorities (e.g., accuracy vs. speed)

#### Reading the Trials DataFrame

Look for patterns:
- Which parameters have the most impact?
- Are certain parameter ranges consistently better?
- Is there high variance in certain configurations?

#### Analyzing Parallel Coordinates

This plot helps identify parameter relationships:
- Parallel lines indicate independent parameters
- Crossing lines suggest parameter interactions
- Color intensity shows performance (darker = better)

### Common Pitfalls and Solutions

**Problem**: Optimization converges too quickly to suboptimal solutions
- **Solution**: Increase population diversity, reduce selection pressure, increase mutation rate

**Problem**: High variance in evaluation metrics
- **Solution**: Increase `reps_per_param_set`, ensure consistent evaluation conditions

**Problem**: Optimization is too expensive
- **Solution**: Reduce search space, use `step` for discrete parameters, set `target` for early stopping

**Problem**: Prompt optimization produces similar outputs
- **Solution**: Increase `ga_diversity_lambda`, ensure `prompt_purpose` is specific and actionable

### Multi-Objective Optimization Strategies

**Harmonic Mean** (default):
- Balances all objectives
- Penalizes poor performance in any metric
- Good for ensuring minimum quality across all metrics

**Sum**:
- Simple addition of weighted scores
- Allows compensation (good in one metric offsets bad in another)
- Use when total performance matters more than balance

**`Chebyshev`**:
- Minimizes worst-case deviation from ideal
- Good for risk-averse optimization
- Ensures no metric is too far from optimal

### Workflow-Specific Tips

**For Classification Tasks**:
- Prioritize accuracy or score with high weight (0.7-0.9)
- Include latency with lower weight (0.1-0.3)
- Use 5-10 `reps` to handle class imbalance

**For Generation Tasks**:
- Balance quality metrics (coherence, relevance) equally
- Include diversity metrics to avoid mode collapse
- Use prompt optimization for style or tone control

**For Real-time Applications**:
- Set strict latency targets
- Use `Chebyshev` combination to ensure consistency
- Consider p95 latency instead of mean

### Advanced Techniques

**Staged Optimization**:
1. First optimize prompts with small population or generations
2. Fix best prompts, then optimize numeric parameters
3. Finally, fine-tune both together

**Transfer Learning**:
- Start with parameters from similar optimized workflows
- Use previous optimization results to set tighter search spaces
- Reduces optimization time significantly<|MERGE_RESOLUTION|>--- conflicted
+++ resolved
@@ -123,33 +123,7 @@
 2. **Discrete/Categorical**: A list of specific choices (e.g., model names)
 3. **Prompt**: Special search space for optimizing text prompts using AI-powered mutations
 
-<<<<<<< HEAD
--   `output_path: Path | None`: The directory where optimization results will be saved, for example, `optimizer_results/`. Defaults to `None`.
--   `eval_metrics: dict[str, OptimizerMetric] | None`: A dictionary of evaluation metrics to optimize. The keys are custom names for the metrics, and the values are `OptimizerMetric` objects.
--   `numeric.enabled: bool`: Enable numeric optimization (Optuna). Defaults to `true`.
--   `numeric.n_trials: int`: Number of numeric trials. Defaults to `20`.
--   `numeric.sampler: SamplerType | None`: Sampling strategy for numeric optimization. Valid values: `"bayesian"`, `"grid"`, or `None`. `None` and `"bayesian"` use Optuna default (TPE for single-objective, NSGA-II for multi-objective). `"grid"` performs exhaustive grid search over parameter combinations. For grid search, optimizable parameters must either specify explicit `values` or provide `low`, `high`, and `step` to create the range. Defaults to `None`.
--   `prompt.enabled: bool`: Enable GA-based prompt optimization. Defaults to `false`.
--   `prompt.ga_population_size: int`: Population size for GA prompt optimization. Larger populations increase diversity but cost more per generation. Defaults to `10`.
--   `prompt.ga_generations: int`: Number of generations for GA prompt optimization. Replaces `n_trials_prompt`. Defaults to `5`.
--   `prompt.ga_offspring_size: int | null`: Number of offspring produced per generation. If `null`, defaults to `ga_population_size - ga_elitism`.
--   `prompt.ga_crossover_rate: float`: Probability of recombination between two parents for each prompt parameter. Defaults to `0.7`.
--   `prompt.ga_mutation_rate: float`: Probability of mutating a child's prompt parameter using the LLM optimizer. Defaults to `0.1`.
--   `prompt.ga_elitism: int`: Number of elite individuals copied unchanged to the next generation. Defaults to `1`.
--   `prompt.ga_selection_method: str`: Parent selection scheme. `tournament` (default) or `roulette`.
--   `prompt.ga_tournament_size: int`: Tournament size when `ga_selection_method` is `tournament`. Defaults to `3`.
--   `prompt.ga_parallel_evaluations: int`: Maximum number of concurrent evaluations. Controls async concurrency. Defaults to `8`.
--   `prompt.ga_diversity_lambda: float`: Diversity penalty strength to discourage duplicate prompt sets. `0.0` disables it. Defaults to `0.0`.
--   `prompt.prompt_population_init_function: str | null`: Function name used to mutate base prompts to seed the initial population and perform mutations.
--   `prompt.prompt_recombination_function: str | null`: Optional function name used to recombine two parent prompts into a child prompt.
--   `reps_per_param_set: int`: The number of times to run the workflow for each set of parameters to get a more stable evaluation. This is important for noisy evaluations where the result might vary even with the same parameters. Defaults to `3`.
--   `target: float | None`: If set, the optimization will stop when the combined score for a trial reaches this value. This is useful if you have a specific performance target and want to save time. The score is normalized between 0 and 1. Defaults to `None`.
--   `multi_objective_combination_mode: str`: How to combine multiple objective scores into a single scalar. Supported: `harmonic`, `sum`, `chebyshev`. Defaults to `harmonic`.
-
-### `OptimizerMetric`
-=======
 ### How They Work Together
->>>>>>> b6055992
 
 When you mark a field as optimizable and define its search space, you're telling the optimizer:
 - "This parameter affects my workflow's performance"
