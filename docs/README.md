<!--
 SPDX-FileCopyrightText: Copyright (c) 2021-2025, NVIDIA CORPORATION & AFFILIATES. All rights reserved.
 SPDX-License-Identifier: Apache-2.0

 Licensed under the Apache License, Version 2.0 (the "License");
 you may not use this file except in compliance with the License.
 You may obtain a copy of the License at

 http://www.apache.org/licenses/LICENSE-2.0

 Unless required by applicable law or agreed to in writing, software
 distributed under the License is distributed on an "AS IS" BASIS,
 WITHOUT WARRANTIES OR CONDITIONS OF ANY KIND, either express or implied.
 See the License for the specific language governing permissions and
 limitations under the License.
-->

# Building Documentation

## Prerequisites
If you don't already have a uv environment setup, refer to the [Get Started](./source/quick-start/installing.md) guide.

## Install Documentation Dependencies
```bash
uv sync --all-groups --all-extras
```

## Build Documentation
<!-- path-check-skip-begin -->
```bash
make -C docs

# verify
firefox docs/build/html/index.html
```
<<<<<<< HEAD
<!-- path-check-skip-next-line -->
Outputs to `docs/build/docs/html`
=======

Outputs to `build/docs/html`
<!-- path-check-skip-end -->
>>>>>>> ad77ef79

## Contributing
Refer to the [Contributing to NeMo Agent toolkit](./source/resources/contributing.md) guide.

When you create your pull request, CI will perform a documentation build as part of the pipeline. If successful, the documentation will be available for download as an artifact.<|MERGE_RESOLUTION|>--- conflicted
+++ resolved
@@ -33,14 +33,8 @@
 # verify
 firefox docs/build/html/index.html
 ```
-<<<<<<< HEAD
 <!-- path-check-skip-next-line -->
 Outputs to `docs/build/docs/html`
-=======
-
-Outputs to `build/docs/html`
-<!-- path-check-skip-end -->
->>>>>>> ad77ef79
 
 ## Contributing
 Refer to the [Contributing to NeMo Agent toolkit](./source/resources/contributing.md) guide.
