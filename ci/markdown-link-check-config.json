--- conflicted
+++ resolved
@@ -16,11 +16,10 @@
             "pattern": "^https://www\\.mysql\\.com"
         },
         {
-<<<<<<< HEAD
             "pattern": "^https://docs\\.nvidia\\.com/nemo/agent-toolkit"
-=======
+        },
+        {
             "pattern": "^https://media\\.githubusercontent\\.com/media/NVIDIA/NeMo-Agent-Toolkit/refs/heads/main/docs/source/_static/banner\\.png"
->>>>>>> eea96245
         }
     ]
 }