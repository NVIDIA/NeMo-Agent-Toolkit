--- conflicted
+++ resolved
@@ -26,7 +26,6 @@
 ${SCRIPT_DIR}/python_checks.sh
 PY_CHECKS_RETVAL=$?
 
-<<<<<<< HEAD
 echo "Checking copyright headers"
 python ${SCRIPT_DIR}/copyright.py --verify-apache-v2
 COPYRIGHT_RETVAL=$?
@@ -45,13 +44,10 @@
    echo -e "\n\n>>>> FAILED: documentation check\n\n"
 fi
 
-if [[ ${PRE_COMMIT_RETVAL} -ne 0 || ${PY_CHECKS_RETVAL} -ne 0 || ${COPYRIGHT_RETVAL} -ne 0 || ${DOCUMENTATION_RETVAL} -ne 0 ]]; then
-=======
 ${SCRIPT_DIR}/path_checks.sh
 PATH_CHECKS_RETVAL=$?
 
-if [[ ${PRE_COMMIT_RETVAL} -ne 0 || ${PY_CHECKS_RETVAL} -ne 0 || ${PATH_CHECKS_RETVAL} -ne 0 ]]; then
->>>>>>> 19292295
+if [[ ${PRE_COMMIT_RETVAL} -ne 0 || ${PY_CHECKS_RETVAL} -ne 0 || ${COPYRIGHT_RETVAL} -ne 0 || ${DOCUMENTATION_RETVAL} -ne 0 || ${PATH_CHECKS_RETVAL} -ne 0 ]]; then
    echo ">>>> FAILED: checks"
    exit 1
 fi