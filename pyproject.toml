--- conflicted
+++ resolved
@@ -60,26 +60,8 @@
 # Keep sorted!!!
 agno = ["nvidia-nat-agno"]
 crewai = ["nvidia-nat-crewai"]
+data-flywheel = ["nvidia-nat-data-flywheel"]
 ingestion = ["lxml~=5.4"]
-<<<<<<< HEAD
-langchain = ["aiqtoolkit-langchain"]
-llama-index = ["aiqtoolkit-llama-index"]
-mem0ai = ["aiqtoolkit-mem0ai"]
-opentelemetry = ["aiqtoolkit-opentelemetry"]
-phoenix = ["aiqtoolkit-phoenix"]
-data_flywheel = ["aiqtoolkit-data-flywheel"]
-ragaai = ["aiqtoolkit-ragaai"]
-mysql = ["aiqtoolkit-mysql"]
-redis = ["aiqtoolkit-redis"]
-s3 = ["aiqtoolkit-s3"]
-semantic-kernel = ["aiqtoolkit-semantic-kernel"]
-telemetry = [
-  "aiqtoolkit-opentelemetry",
-  "aiqtoolkit-phoenix",
-  "aiqtoolkit-weave",
-  "aiqtoolkit-ragaai",
-  "aiqtoolkit-data-flywheel",
-=======
 langchain = ["nvidia-nat-langchain"]
 llama-index = ["nvidia-nat-llama-index"]
 mem0ai = ["nvidia-nat-mem0ai"]
@@ -95,7 +77,6 @@
   "nvidia-nat-phoenix",
   "nvidia-nat-weave",
   "nvidia-nat-ragaai",
->>>>>>> 68a15970
 ]
 weave = ["nvidia-nat-weave"]
 zep-cloud = ["nvidia-nat-zep-cloud"]
@@ -143,24 +124,6 @@
 
 [tool.uv.sources]
 # Workspace members
-<<<<<<< HEAD
-aiqtoolkit-crewai = { workspace = true }
-aiqtoolkit-langchain = { workspace = true }
-aiqtoolkit-llama-index = { workspace = true }
-aiqtoolkit-mem0ai = { workspace = true }
-aiqtoolkit-mysql = { workspace = true }
-aiqtoolkit-redis = { workspace = true }
-aiqtoolkit-s3 = { workspace = true }
-aiqtoolkit-semantic-kernel = { workspace = true }
-aiqtoolkit-test = { workspace = true }
-aiqtoolkit-zep-cloud = { workspace = true }
-aiqtoolkit-agno = { workspace = true }
-aiqtoolkit-weave = { workspace = true }
-aiqtoolkit-opentelemetry = { workspace = true }
-aiqtoolkit-phoenix = { workspace = true }
-aiqtoolkit-data-flywheel = { workspace = true }
-aiqtoolkit-ragaai = { workspace = true }
-=======
 nvidia-nat-crewai = { workspace = true }
 nvidia-nat-langchain = { workspace = true }
 nvidia-nat-llama-index = { workspace = true }
@@ -176,7 +139,7 @@
 nvidia-nat-opentelemetry = { workspace = true }
 nvidia-nat-phoenix = { workspace = true }
 nvidia-nat-ragaai = { workspace = true }
->>>>>>> 68a15970
+nvidia-nat-data-flywheel = { workspace = true }
 
 # All examples here
 aiq_agno_personal_finance = { path = "examples/frameworks/agno_personal_finance", editable = true }
