--- conflicted
+++ resolved
@@ -108,7 +108,7 @@
 profiling = [
   "matplotlib~=3.9",
   "prefixspan~=0.5.2",
-  "scikit-learn~=1.6"
+  "scikit-learn~=1.6",
 ]
 
 # Optional dependency needed when use_gunicorn is set to true
@@ -171,7 +171,6 @@
 [dependency-groups]
 # Dependency groups are only for developers to aid in managing dependencies local to a dev machine.
 dev = [
-  "nvidia-nat_test",
   "asgi-lifespan~=2.1",
   "flake8-pyproject~=1.2",
   "flake8~=7.1",
@@ -180,6 +179,7 @@
   "isort==5.12.0",
   "myst-parser~=4.0",
   "nbsphinx~=0.9",
+  "nvidia-nat_test",
   "nvidia-sphinx-theme>=0.0.7",
   "pip>=24.3.1",
   "pre-commit>=4.0,<5.0",
@@ -196,28 +196,11 @@
   "sphinx-copybutton>=0.5",
   "sphinx-autoapi>=3.6",
   "sphinx-mermaid",
-<<<<<<< HEAD
   "tomlkit~=0.13.2",
   "twine~=6.0",
-  "vale==3.9.5",
+  "vale~=3.12",
   "yapf==0.43.*",
 ]
-
-[project.entry-points.'aiq.components']
-aiq_agents = "aiq.agent.register"
-aiq_authentication = "aiq.authentication.register"
-aiq_embedders = "aiq.embedder.register"
-aiq_evaluators = "aiq.eval.register"
-aiq_inference_time_scaling = "aiq.experimental.inference_time_scaling.register"
-aiq_llms = "aiq.llm.register"
-aiq_object_stores = "aiq.object_store.register"
-aiq_observability = "aiq.observability.register"
-aiq_retrievers = "aiq.retriever.register"
-aiq_tools = "aiq.tool.register"
-=======
-  "vale~=3.12",
-]
-
 
 [project.entry-points.'nat.components']
 nat_agents = "nat.agent.register"
@@ -230,7 +213,6 @@
 nat_observability = "nat.observability.register"
 nat_retrievers = "nat.retriever.register"
 nat_tools = "nat.tool.register"
->>>>>>> ad77ef79
 
 
 [project.entry-points.'nat.front_ends']
