--- conflicted
+++ resolved
@@ -61,12 +61,8 @@
 all = ["nvidia-nat-all"]  # meta-package
 agno = ["nvidia-nat-agno"]
 crewai = ["nvidia-nat-crewai"]
-<<<<<<< HEAD
 data-flywheel = ["nvidia-nat-data-flywheel"]
-ingestion = ["lxml~=5.4"]
-=======
 ingestion = ["nvidia-nat-ingestion"]  # meta-package
->>>>>>> 7f14a75a
 langchain = ["nvidia-nat-langchain"]
 llama-index = ["nvidia-nat-llama-index"]
 mem0ai = ["nvidia-nat-mem0ai"]
@@ -130,6 +126,7 @@
 nvidia-nat-all = { workspace = true }
 nvidia-nat-agno = { workspace = true }
 nvidia-nat-crewai = { workspace = true }
+nvidia-nat-data-flywheel = { workspace = true }
 nvidia-nat-ingestion = { workspace = true }
 nvidia-nat-langchain = { workspace = true }
 nvidia-nat-llama-index = { workspace = true }
@@ -144,14 +141,7 @@
 nvidia-nat-semantic-kernel = { workspace = true }
 nvidia-nat-test = { workspace = true }
 nvidia-nat-weave = { workspace = true }
-<<<<<<< HEAD
-nvidia-nat-opentelemetry = { workspace = true }
-nvidia-nat-phoenix = { workspace = true }
-nvidia-nat-ragaai = { workspace = true }
-nvidia-nat-data-flywheel = { workspace = true }
-=======
 nvidia-nat-zep-cloud = { workspace = true }
->>>>>>> 7f14a75a
 
 # All examples here
 nat_agno_personal_finance = { path = "examples/frameworks/agno_personal_finance", editable = true }
