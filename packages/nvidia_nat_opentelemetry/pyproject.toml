[build-system]
build-backend = "setuptools.build_meta"
requires = ["setuptools >= 64", "setuptools-scm>=8"]


[tool.setuptools.packages.find]
where = ["src"]
include = ["nat.*"]


[tool.setuptools_scm]
root = "../.."


[project]
name = "nvidia-nat-opentelemetry"
dynamic = ["version"]
dependencies = [
  # Keep package version constraints as open as possible to avoid conflicts with other packages. Always define a minimum
  # version when adding a new package. If unsure, default to using `~=` instead of `==`. Does not apply to nvidia-nat packages.
  # Keep sorted!!!
  "nvidia-nat~=1.2",
  "opentelemetry-api~=1.2",
  "opentelemetry-exporter-otlp~=1.3",
  "opentelemetry-sdk~=1.3",
]
requires-python = ">=3.11,<3.13"
description = "Subpackage for OpenTelemetry integration in NeMo Agent toolkit"
<<<<<<< HEAD
readme = "src/aiq/meta/pypi.md"
=======
readme = "src/nat/meta/pypi.md"
>>>>>>> c0055ac2
keywords = ["ai", "observability", "opentelemetry"]
classifiers = ["Programming Language :: Python"]


[tool.uv]
config-settings = { editable_mode = "compat" }


[tool.uv.sources]
nvidia-nat = { workspace = true }


[project.entry-points.'nat.components']
nat_opentelemetry = "nat.plugins.opentelemetry.register"<|MERGE_RESOLUTION|>--- conflicted
+++ resolved
@@ -26,11 +26,7 @@
 ]
 requires-python = ">=3.11,<3.13"
 description = "Subpackage for OpenTelemetry integration in NeMo Agent toolkit"
-<<<<<<< HEAD
-readme = "src/aiq/meta/pypi.md"
-=======
 readme = "src/nat/meta/pypi.md"
->>>>>>> c0055ac2
 keywords = ["ai", "observability", "opentelemetry"]
 classifiers = ["Programming Language :: Python"]
 
