# SPDX-FileCopyrightText: Copyright (c) 2024-2025, NVIDIA CORPORATION & AFFILIATES. All rights reserved.
# SPDX-License-Identifier: Apache-2.0
#
# Licensed under the Apache License, Version 2.0 (the "License");
# you may not use this file except in compliance with the License.
# You may obtain a copy of the License at
#
# http://www.apache.org/licenses/LICENSE-2.0
#
# Unless required by applicable law or agreed to in writing, software
# distributed under the License is distributed on an "AS IS" BASIS,
# WITHOUT WARRANTIES OR CONDITIONS OF ANY KIND, either express or implied.
# See the License for the specific language governing permissions and
# limitations under the License.

import logging

import aiomysql
from aiomysql.pool import Pool

from nat.data_models.object_store import KeyAlreadyExistsError
from nat.data_models.object_store import NoSuchKeyError
from nat.object_store.interfaces import ObjectStore
from nat.object_store.models import ObjectStoreItem
from nat.utils.type_utils import override

logger = logging.getLogger(__name__)


class MySQLObjectStore(ObjectStore):
    """
    Implementation of ObjectStore that stores objects in a MySQL database.
    """

    def __init__(self, *, bucket_name: str, host: str, port: int, username: str | None, password: str | None):
        self._bucket_name = bucket_name
        self._host = host
        self._port = port
        self._username = username
        self._password = password

        super().__init__()

        self._conn_pool: Pool | None = None

        self._schema = f"`bucket_{self._bucket_name}`"

    async def __aenter__(self):

        if self._conn_pool is not None:
            raise RuntimeError("Connection already established")

        self._conn_pool = await aiomysql.create_pool(
            host=self._host,
            port=self._port,
            user=self._username,
            password=self._password,
            autocommit=False,  # disable autocommit for transactions
        )
        assert self._conn_pool is not None

<<<<<<< HEAD
        logger.info("Created connection pool for %s at %s:%s", self._bucket_name, self._host, self._port)
=======
        logger.info("Created connection pool for %s at %s:%s",
                    self._config.bucket_name,
                    self._config.host,
                    self._config.port)
>>>>>>> 1c5addda

        async with self._conn_pool.acquire() as conn:
            async with conn.cursor() as cur:

                # Suppress MySQL "IF NOT EXISTS" notes that surface as warnings in the driver
                await cur.execute("SET sql_notes = 0;")
                try:
                    # Create schema (database) if doesn't exist
                    await cur.execute(f"CREATE SCHEMA IF NOT EXISTS {self._schema} DEFAULT CHARACTER SET utf8mb4;")
                    await cur.execute(f"USE {self._schema};")

                    # Create metadata table_schema
                    await cur.execute("""
                    CREATE TABLE IF NOT EXISTS object_meta (
                        id INT AUTO_INCREMENT PRIMARY KEY,
                        path VARCHAR(768) NOT NULL UNIQUE,
                        size BIGINT NOT NULL,
                        created_at TIMESTAMP DEFAULT CURRENT_TIMESTAMP
                    ) ENGINE=InnoDB;
                    """)

                    # Create blob data table
                    await cur.execute("""
                    CREATE TABLE IF NOT EXISTS object_data (
                        id INT PRIMARY KEY,
                        data LONGBLOB NOT NULL,
                        FOREIGN KEY (id) REFERENCES object_meta(id) ON DELETE CASCADE
                    ) ENGINE=InnoDB ROW_FORMAT=DYNAMIC;
                    """)
                finally:
                    await cur.execute("SET sql_notes = 1;")

            await conn.commit()

<<<<<<< HEAD
        logger.info("Created schema and tables for %s at %s:%s", self._bucket_name, self._host, self._port)
=======
        logger.info("Created schema and tables for %s at %s:%s",
                    self._config.bucket_name,
                    self._config.host,
                    self._config.port)
>>>>>>> 1c5addda

        return self

    async def __aexit__(self, exc_type, exc_value, traceback):

        if not self._conn_pool:
            raise RuntimeError("Connection not established")

        # Trigger the non-async close method then wait for the pool to close
        self._conn_pool.close()

        await self._conn_pool.wait_closed()

        self._conn_pool = None

    @override
    async def put_object(self, key: str, item: ObjectStoreItem):

        if not self._conn_pool:
            raise RuntimeError("Connection not established")

        async with self._conn_pool.acquire() as conn:
            async with conn.cursor() as cur:
                await cur.execute(f"USE {self._schema};")
                try:
                    await cur.execute("START TRANSACTION;")
                    await cur.execute("INSERT IGNORE INTO object_meta (path, size) VALUES (%s, %s)",
                                      (key, len(item.data)))
                    if cur.rowcount == 0:
                        raise KeyAlreadyExistsError(
                            key=key, additional_message=f"MySQL table {self._bucket_name} already has key {key}")
                    await cur.execute("SELECT id FROM object_meta WHERE path=%s FOR UPDATE;", (key, ))
                    (obj_id, ) = await cur.fetchone()
                    blob = item.model_dump_json()
                    await cur.execute("INSERT INTO object_data (id, data) VALUES (%s, %s)", (obj_id, blob))
                    await conn.commit()
                except Exception:
                    await conn.rollback()
                    raise

    @override
    async def upsert_object(self, key: str, item: ObjectStoreItem):

        if not self._conn_pool:
            raise RuntimeError("Connection not established")

        async with self._conn_pool.acquire() as conn:
            async with conn.cursor() as cur:
                await cur.execute(f"USE {self._schema};")
                try:
                    await cur.execute("START TRANSACTION;")
                    await cur.execute(
                        """
                        INSERT INTO object_meta (path, size)
                        VALUES (%s, %s) AS new
                        ON DUPLICATE KEY UPDATE size=new.size, created_at=CURRENT_TIMESTAMP
                        """, (key, len(item.data)))
                    await cur.execute("SELECT id FROM object_meta WHERE path=%s FOR UPDATE;", (key, ))
                    (obj_id, ) = await cur.fetchone()

                    blob = item.model_dump_json()
                    await cur.execute("REPLACE INTO object_data (id, data) VALUES (%s, %s)", (obj_id, blob))
                    await conn.commit()
                except Exception:
                    await conn.rollback()
                    raise

    @override
    async def get_object(self, key: str) -> ObjectStoreItem:

        if not self._conn_pool:
            raise RuntimeError("Connection not established")

        async with self._conn_pool.acquire() as conn:
            async with conn.cursor() as cur:
                await cur.execute(f"USE {self._schema};")
                await cur.execute(
                    """
                    SELECT d.data
                    FROM object_data d
                    JOIN object_meta m USING(id)
                    WHERE m.path=%s
                """, (key, ))
                row = await cur.fetchone()
                if not row:
<<<<<<< HEAD
                    raise NoSuchKeyError(key=key,
                                         additional_message=f"MySQL table {self._bucket_name} does not have key {key}")
                return pickle.loads(row[0])
=======
                    raise NoSuchKeyError(
                        key=key, additional_message=f"MySQL table {self._config.bucket_name} does not have key {key}")
                return ObjectStoreItem.model_validate_json(row[0].decode("utf-8"))
>>>>>>> 1c5addda

    @override
    async def delete_object(self, key: str):

        if not self._conn_pool:
            raise RuntimeError("Connection not established")

        async with self._conn_pool.acquire() as conn:
            async with conn.cursor() as cur:
                try:
                    await cur.execute(f"USE {self._schema};")
                    await cur.execute(
                        """
                        DELETE m, d
                        FROM object_meta m
                        JOIN object_data d USING(id)
                        WHERE m.path=%s
                    """, (key, ))

                    if cur.rowcount == 0:
                        raise NoSuchKeyError(
                            key=key, additional_message=f"MySQL table {self._bucket_name} does not have key {key}")

                    await conn.commit()
                except Exception:
                    await conn.rollback()
                    raise<|MERGE_RESOLUTION|>--- conflicted
+++ resolved
@@ -59,14 +59,7 @@
         )
         assert self._conn_pool is not None
 
-<<<<<<< HEAD
         logger.info("Created connection pool for %s at %s:%s", self._bucket_name, self._host, self._port)
-=======
-        logger.info("Created connection pool for %s at %s:%s",
-                    self._config.bucket_name,
-                    self._config.host,
-                    self._config.port)
->>>>>>> 1c5addda
 
         async with self._conn_pool.acquire() as conn:
             async with conn.cursor() as cur:
@@ -101,14 +94,7 @@
 
             await conn.commit()
 
-<<<<<<< HEAD
         logger.info("Created schema and tables for %s at %s:%s", self._bucket_name, self._host, self._port)
-=======
-        logger.info("Created schema and tables for %s at %s:%s",
-                    self._config.bucket_name,
-                    self._config.host,
-                    self._config.port)
->>>>>>> 1c5addda
 
         return self
 
@@ -194,15 +180,9 @@
                 """, (key, ))
                 row = await cur.fetchone()
                 if not row:
-<<<<<<< HEAD
                     raise NoSuchKeyError(key=key,
                                          additional_message=f"MySQL table {self._bucket_name} does not have key {key}")
-                return pickle.loads(row[0])
-=======
-                    raise NoSuchKeyError(
-                        key=key, additional_message=f"MySQL table {self._config.bucket_name} does not have key {key}")
                 return ObjectStoreItem.model_validate_json(row[0].decode("utf-8"))
->>>>>>> 1c5addda
 
     @override
     async def delete_object(self, key: str):
