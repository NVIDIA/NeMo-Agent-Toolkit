--- conflicted
+++ resolved
@@ -23,13 +23,8 @@
   "aiomysql>=0.2.0",
 ]
 requires-python = ">=3.12"
-<<<<<<< HEAD
-description = "Subpackage for MySQL-based object store integration in NeMo Agent toolkit"
-readme = "src/aiq/meta/pypi.md"
-=======
 description = "Subpackage for MySQL integration in NeMo Agent toolkit"
 readme = "src/nat/meta/pypi.md"
->>>>>>> c0055ac2
 keywords = ["ai", "agents", "memory", "data store"]
 classifiers = ["Programming Language :: Python"]
 
