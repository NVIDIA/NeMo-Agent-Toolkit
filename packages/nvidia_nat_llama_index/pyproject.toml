--- conflicted
+++ resolved
@@ -31,11 +31,7 @@
 ]
 requires-python = ">=3.11,<3.13"
 description = "Subpackage for Llama-Index integration in NeMo Agent toolkit"
-<<<<<<< HEAD
-readme = "src/aiq/meta/pypi.md"
-=======
 readme = "src/nat/meta/pypi.md"
->>>>>>> c0055ac2
 keywords = ["ai", "rag", "agents"]
 classifiers = ["Programming Language :: Python"]
 
