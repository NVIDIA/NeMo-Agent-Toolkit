--- conflicted
+++ resolved
@@ -12,7 +12,6 @@
 # WITHOUT WARRANTIES OR CONDITIONS OF ANY KIND, either express or implied.
 # See the License for the specific language governing permissions and
 # limitations under the License.
-# pylint: disable=unused-argument
 
 from collections.abc import Sequence
 from typing import TypeVar
@@ -20,11 +19,8 @@
 from nat.builder.builder import Builder
 from nat.builder.framework_enum import LLMFrameworkEnum
 from nat.cli.register_workflow import register_llm_client
-<<<<<<< HEAD
+from nat.data_models.llm import LLMBaseConfig
 from nat.data_models.llm import APITypeEnum
-=======
-from nat.data_models.llm import LLMBaseConfig
->>>>>>> d0ac9398
 from nat.data_models.retry_mixin import RetryMixin
 from nat.data_models.thinking_mixin import ThinkingMixin
 from nat.llm.aws_bedrock_llm import AWSBedrockModelConfig
@@ -47,13 +43,6 @@
 
     class LlamaIndexThinkingInjector(BaseThinkingInjector):
 
-<<<<<<< HEAD
-    if llm_config.api_type != APITypeEnum.CHAT_COMPLETION:
-        raise ValueError("AWS Bedrock LLM only supports chat completion API type. "
-                         f"Received: {llm_config.api_type}")
-
-    llm = Bedrock(**kwargs)
-=======
         @override
         def inject(self, messages: Sequence[ChatMessage], *args, **kwargs) -> FunctionArgumentWrapper:
             for i, message in enumerate(messages):
@@ -66,7 +55,6 @@
                 messages = list(messages)
                 messages.insert(0, ChatMessage(role="system", content=self.system_prompt))
             return FunctionArgumentWrapper(messages, *args, **kwargs)
->>>>>>> d0ac9398
 
     if isinstance(llm_config, RetryMixin):
         client = patch_with_retry(client,
@@ -95,6 +83,10 @@
 
     from llama_index.llms.bedrock import Bedrock
 
+    if llm_config.api_type != APITypeEnum.CHAT_COMPLETION:
+        raise ValueError("AWS Bedrock LLM only supports chat completion API type. "
+                         f"Received: {llm_config.api_type}")
+
     # LlamaIndex uses context_size instead of max_tokens
     llm = Bedrock(**llm_config.model_dump(exclude={"type", "top_p", "thinking"}, by_alias=True))
 
@@ -106,23 +98,11 @@
 
     from llama_index.llms.azure_openai import AzureOpenAI
 
-<<<<<<< HEAD
-    kwargs = llm_config.model_dump(exclude={"type"}, by_alias=True)
-
     if llm_config.api_type != APITypeEnum.CHAT_COMPLETION:
         raise ValueError("Azure OpenAI only supports chat completion API type. "
                          f"Received: {llm_config.api_type}")
 
-    llm = AzureOpenAI(**kwargs)
-
-    if isinstance(llm_config, RetryMixin):
-        llm = patch_with_retry(llm,
-                               retries=llm_config.num_retries,
-                               retry_codes=llm_config.retry_on_status_codes,
-                               retry_on_messages=llm_config.retry_on_errors)
-=======
     llm = AzureOpenAI(**llm_config.model_dump(exclude={"type", "thinking"}, by_alias=True))
->>>>>>> d0ac9398
 
     yield _patch_llm_based_on_config(llm, llm_config)
 
@@ -132,18 +112,11 @@
 
     from llama_index.llms.nvidia import NVIDIA
 
-<<<<<<< HEAD
     if llm_config.api_type != APITypeEnum.CHAT_COMPLETION:
         raise ValueError("NVIDIA AI Endpoints only supports chat completion API type. "
                          f"Received: {llm_config.api_type}")
 
-    kwargs = llm_config.model_dump(exclude={"type"}, by_alias=True)
-
-    if ("base_url" in kwargs and kwargs["base_url"] is None):
-        del kwargs["base_url"]
-=======
     llm = NVIDIA(**llm_config.model_dump(exclude={"type", "thinking"}, by_alias=True, exclude_none=True))
->>>>>>> d0ac9398
 
     yield _patch_llm_based_on_config(llm, llm_config)
 
@@ -154,25 +127,17 @@
     from llama_index.llms.openai import OpenAI
     from llama_index.llms.openai import OpenAIResponses
 
-    llm = OpenAI(**llm_config.model_dump(exclude={"type", "thinking"}, by_alias=True, exclude_none=True))
+    if llm_config.api_type == APITypeEnum.RESPONSES:
+        llm = OpenAIResponses(
+            **llm_config.model_dump(exclude={"type", "thinking"}, by_alias=True, exclude_none=True)
+        )
+    else:
+        llm = OpenAI(
+            **llm_config.model_dump(exclude={"type", "thinking"}, by_alias=True, exclude_none=True)
+        )
 
     yield _patch_llm_based_on_config(llm, llm_config)
 
-<<<<<<< HEAD
-    if llm_config.api_type == APITypeEnum.CHAT_COMPLETION:
-
-        llm = OpenAI(**kwargs)
-
-    elif llm_config.api_type == APITypeEnum.RESPONSES:
-
-        llm = OpenAIResponses(**kwargs)
-
-    else:
-        raise ValueError(f"Unsupported API type for OpenAI LLM: {llm_config.api_type}. "
-                         "Supported types are: "
-                         f"{APITypeEnum.CHAT_COMPLETION}, {APITypeEnum.RESPONSES}.")
-=======
->>>>>>> d0ac9398
 
 @register_llm_client(config_type=LiteLlmModelConfig, wrapper_type=LLMFrameworkEnum.LLAMA_INDEX)
 async def litellm_llama_index(llm_config: LiteLlmModelConfig, _builder: Builder):
