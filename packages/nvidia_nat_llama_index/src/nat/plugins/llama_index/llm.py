--- conflicted
+++ resolved
@@ -31,15 +31,11 @@
 
     from llama_index.llms.bedrock import Bedrock
 
-<<<<<<< HEAD
+    kwargs = llm_config.model_dump(exclude={"type", "max_tokens"}, by_alias=True)
+
     if llm_config.api_type != APITypeEnum.CHAT_COMPLETION:
         raise ValueError("NVIDIA AI Endpoints only supports chat completion API type. "
                          f"Received: {llm_config.api_type}")
-
-    kwargs = llm_config.model_dump(exclude={"type"}, by_alias=True)
-=======
-    kwargs = llm_config.model_dump(exclude={"type", "max_tokens"}, by_alias=True)
->>>>>>> 9e844634
 
     llm = Bedrock(**kwargs)
 
@@ -59,6 +55,10 @@
 
     kwargs = llm_config.model_dump(exclude={"type"}, by_alias=True)
 
+    if llm_config.api_type != APITypeEnum.CHAT_COMPLETION:
+        raise ValueError("NVIDIA AI Endpoints only supports chat completion API type. "
+                         f"Received: {llm_config.api_type}")
+
     llm = AzureOpenAI(**kwargs)
 
     if isinstance(llm_config, RetryMixin):
@@ -73,34 +73,18 @@
 @register_llm_client(config_type=NIMModelConfig, wrapper_type=LLMFrameworkEnum.LLAMA_INDEX)
 async def nim_llama_index(llm_config: NIMModelConfig, _builder: Builder):
 
-<<<<<<< HEAD
-    from llama_index.llms.openai import OpenAI
-    from llama_index.llms.openai import OpenAIResponses
-=======
     from llama_index.llms.nvidia import NVIDIA
->>>>>>> 9e844634
+
+    if llm_config.api_type != APITypeEnum.CHAT_COMPLETION:
+        raise ValueError("NVIDIA AI Endpoints only supports chat completion API type. "
+                         f"Received: {llm_config.api_type}")
 
     kwargs = llm_config.model_dump(exclude={"type"}, by_alias=True)
 
     if ("base_url" in kwargs and kwargs["base_url"] is None):
         del kwargs["base_url"]
 
-<<<<<<< HEAD
-    if llm_config.api_type == APITypeEnum.CHAT_COMPLETION:
-
-        llm = OpenAI(**kwargs)
-
-    elif llm_config.api_type == APITypeEnum.RESPONSES:
-
-        llm = OpenAIResponses(**kwargs)
-
-    else:
-        raise ValueError(f"Unsupported API type for OpenAI LLM: {llm_config.api_type}. "
-                         "Supported types are: "
-                         f"{APITypeEnum.CHAT_COMPLETION}, {APITypeEnum.RESPONSES}.")
-=======
     llm = NVIDIA(**kwargs)
->>>>>>> 9e844634
 
     if isinstance(llm_config, RetryMixin):
         llm = patch_with_retry(llm,
@@ -115,21 +99,25 @@
 async def openai_llama_index(llm_config: OpenAIModelConfig, _builder: Builder):
 
     from llama_index.llms.openai import OpenAI
+    from llama_index.llms.openai import OpenAIResponses
 
-<<<<<<< HEAD
-    if llm_config.api_type != APITypeEnum.CHAT_COMPLETION:
-        raise ValueError("AWS Bedrock only supports chat completion API type. "
-                         f"Received: {llm_config.api_type}")
-
-    kwargs = llm_config.model_dump(exclude={"type", "max_tokens"}, by_alias=True)
-=======
     kwargs = llm_config.model_dump(exclude={"type"}, by_alias=True)
->>>>>>> 9e844634
 
     if ("base_url" in kwargs and kwargs["base_url"] is None):
         del kwargs["base_url"]
 
-    llm = OpenAI(**kwargs)
+    if llm_config.api_type == APITypeEnum.CHAT_COMPLETION:
+
+        llm = OpenAI(**kwargs)
+
+    elif llm_config.api_type == APITypeEnum.RESPONSES:
+
+        llm = OpenAIResponses(**kwargs)
+
+    else:
+        raise ValueError(f"Unsupported API type for OpenAI LLM: {llm_config.api_type}. "
+                         "Supported types are: "
+                         f"{APITypeEnum.CHAT_COMPLETION}, {APITypeEnum.RESPONSES}.")
 
     if isinstance(llm_config, RetryMixin):
         llm = patch_with_retry(llm,
