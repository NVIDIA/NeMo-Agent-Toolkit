--- conflicted
+++ resolved
@@ -23,13 +23,8 @@
   "mem0ai~=0.1.30",
 ]
 requires-python = ">=3.11,<3.13"
-<<<<<<< HEAD
-description = "Subpackage for Mem0 memory integration in NeMo Agent toolkit"
-readme = "src/aiq/meta/pypi.md"
-=======
 description = "Subpackage for Mem0 integration in NeMo Agent toolkit"
 readme = "src/nat/meta/pypi.md"
->>>>>>> c0055ac2
 keywords = ["ai", "agents", "memory"]
 classifiers = ["Programming Language :: Python"]
 
