# SPDX-FileCopyrightText: Copyright (c) 2025, NVIDIA CORPORATION & AFFILIATES. All rights reserved.
# SPDX-License-Identifier: Apache-2.0
#
# Licensed under the Apache License, Version 2.0 (the "License");
# you may not use this file except in compliance with the License.
# You may obtain a copy of the License at
#
# http://www.apache.org/licenses/LICENSE-2.0
#
# Unless required by applicable law or agreed to in writing, software
# distributed under the License is distributed on an "AS IS" BASIS,
# WITHOUT WARRANTIES OR CONDITIONS OF ANY KIND, either express or implied.
# See the License for the specific language governing permissions and
# limitations under the License.

import asyncio
import logging
import typing
from contextlib import asynccontextmanager
from unittest.mock import AsyncMock
from unittest.mock import MagicMock

from aiq.builder.builder import Builder
from aiq.builder.function import Function
from aiq.builder.function_info import FunctionInfo
from aiq.cli.type_registry import GlobalTypeRegistry
from aiq.data_models.function import FunctionBaseConfig
from aiq.data_models.object_store import ObjectStoreBaseConfig
from aiq.object_store.interfaces import ObjectStore
from aiq.runtime.loader import PluginTypes
from aiq.runtime.loader import discover_and_register_plugins

logger = logging.getLogger(__name__)


class MockBuilder(Builder):
    """
    A lightweight mock builder for tool testing that provides minimal dependencies.
    """

    def __init__(self):
        self._functions = {}
        self._mocks = {}

    def mock_function(self, name: str, mock_response: typing.Any):
        """Add a mock function that returns a fixed response."""
        self._mocks[name] = mock_response

    def mock_llm(self, name: str, mock_response: typing.Any):
        """Add a mock LLM that returns a fixed response."""
        self._mocks[f"llm_{name}"] = mock_response

    def mock_embedder(self, name: str, mock_response: typing.Any):
        """Add a mock embedder that returns a fixed response."""
        self._mocks[f"embedder_{name}"] = mock_response

    def mock_memory_client(self, name: str, mock_response: typing.Any):
        """Add a mock memory client that returns a fixed response."""
        self._mocks[f"memory_{name}"] = mock_response

    def mock_retriever(self, name: str, mock_response: typing.Any):
        """Add a mock retriever that returns a fixed response."""
        self._mocks[f"retriever_{name}"] = mock_response

<<<<<<< HEAD
    def mock_object_store(self, name: str, mock_response: typing.Any):
        """Add a mock object store that returns a fixed response."""
        self._mocks[f"object_store_{name}"] = mock_response
=======
    def mock_its_strategy(self, name: str, mock_response: typing.Any):
        """Add a mock ITS strategy that returns a fixed response."""
        self._mocks[f"its_strategy_{name}"] = mock_response

    async def add_its_strategy(self, name: str, config):
        """Mock implementation (no‑op)."""
        pass

    async def get_its_strategy(self,
                               strategy_name: str,
                               pipeline_type: typing.Any = None,
                               stage_type: typing.Any = None):
        """Return a mock ITS strategy if one is configured."""
        key = f"its_strategy_{strategy_name}"
        if key in self._mocks:
            mock_strategy = MagicMock()
            # Provide common callable patterns used in tests
            mock_strategy.invoke = MagicMock(return_value=self._mocks[key])
            mock_strategy.ainvoke = AsyncMock(return_value=self._mocks[key])
            return mock_strategy
        raise ValueError(f"ITS strategy '{strategy_name}' not mocked. Use mock_its_strategy() to add it.")

    async def get_its_strategy_config(self,
                                      strategy_name: str,
                                      pipeline_type: typing.Any = None,
                                      stage_type: typing.Any = None):
        """Mock implementation."""
        pass
>>>>>>> 264cb3e4

    async def add_function(self, name: str, config: FunctionBaseConfig) -> Function:
        """Mock implementation - not used in tool testing."""
        raise NotImplementedError("Mock implementation does not support add_function")

    def get_function(self, name: str) -> Function:
        """Return a mock function if one is configured."""
        if name in self._mocks:
            mock_fn = AsyncMock()
            mock_fn.ainvoke = AsyncMock(return_value=self._mocks[name])
            return mock_fn
        raise ValueError(f"Function '{name}' not mocked. Use mock_function() to add it.")

    def get_function_config(self, name: str) -> FunctionBaseConfig:
        """Mock implementation."""
        pass

    async def set_workflow(self, config: FunctionBaseConfig) -> Function:
        """Mock implementation."""
        pass

    def get_workflow(self) -> Function:
        """Mock implementation."""
        pass

    def get_workflow_config(self) -> FunctionBaseConfig:
        """Mock implementation."""
        pass

    def get_tool(self, fn_name: str, wrapper_type):
        """Mock implementation."""
        pass

    async def add_llm(self, name: str, config):
        """Mock implementation."""
        pass

    async def get_llm(self, llm_name: str, wrapper_type):
        """Return a mock LLM if one is configured."""
        key = f"llm_{llm_name}"
        if key in self._mocks:
            mock_llm = MagicMock()
            mock_llm.invoke = MagicMock(return_value=self._mocks[key])
            mock_llm.ainvoke = AsyncMock(return_value=self._mocks[key])
            return mock_llm
        raise ValueError(f"LLM '{llm_name}' not mocked. Use mock_llm() to add it.")

    def get_llm_config(self, llm_name: str):
        """Mock implementation."""
        pass

    async def add_embedder(self, name: str, config):
        """Mock implementation."""
        pass

    async def get_embedder(self, embedder_name: str, wrapper_type):
        """Return a mock embedder if one is configured."""
        key = f"embedder_{embedder_name}"
        if key in self._mocks:
            mock_embedder = MagicMock()
            mock_embedder.embed_query = MagicMock(return_value=self._mocks[key])
            mock_embedder.embed_documents = MagicMock(return_value=self._mocks[key])
            return mock_embedder
        raise ValueError(f"Embedder '{embedder_name}' not mocked. Use mock_embedder() to add it.")

    def get_embedder_config(self, embedder_name: str):
        """Mock implementation."""
        pass

    async def add_memory_client(self, name: str, config):
        """Mock implementation."""
        pass

    def get_memory_client(self, memory_name: str):
        """Return a mock memory client if one is configured."""
        key = f"memory_{memory_name}"
        if key in self._mocks:
            mock_memory = MagicMock()
            mock_memory.add = AsyncMock(return_value=self._mocks[key])
            mock_memory.search = AsyncMock(return_value=self._mocks[key])
            return mock_memory
        raise ValueError(f"Memory client '{memory_name}' not mocked. Use mock_memory_client() to add it.")

    def get_memory_client_config(self, memory_name: str):
        """Mock implementation."""
        pass

    async def add_retriever(self, name: str, config):
        """Mock implementation."""
        pass

    async def get_retriever(self, retriever_name: str, wrapper_type=None):
        """Return a mock retriever if one is configured."""
        key = f"retriever_{retriever_name}"
        if key in self._mocks:
            mock_retriever = MagicMock()
            mock_retriever.retrieve = AsyncMock(return_value=self._mocks[key])
            return mock_retriever
        raise ValueError(f"Retriever '{retriever_name}' not mocked. Use mock_retriever() to add it.")

    async def get_retriever_config(self, retriever_name: str):
        """Mock implementation."""
        pass

    async def add_object_store(self, name: str, config: ObjectStoreBaseConfig):
        """Mock implementation for object store."""
        pass

    async def get_object_store_client(self, object_store_name: str) -> ObjectStore:
        """Return a mock object store client if one is configured."""
        key = f"object_store_{object_store_name}"
        if key in self._mocks:
            mock_object_store = MagicMock()
            mock_object_store.put_object = AsyncMock(return_value=self._mocks[key])
            mock_object_store.get_object = AsyncMock(return_value=self._mocks[key])
            mock_object_store.delete_object = AsyncMock(return_value=self._mocks[key])
            mock_object_store.list_objects = AsyncMock(return_value=self._mocks[key])
            return mock_object_store
        raise ValueError(f"Object store '{object_store_name}' not mocked. Use mock_object_store() to add it.")

    def get_object_store_config(self, object_store_name: str) -> ObjectStoreBaseConfig:
        """Mock implementation for object store config."""
        pass

    def get_user_manager(self):
        """Mock implementation."""
        mock_user = MagicMock()
        mock_user.get_id = MagicMock(return_value="test_user")
        return mock_user

    def get_function_dependencies(self, fn_name: str):
        """Mock implementation."""
        pass


class ToolTestRunner:
    """
    A test runner that enables isolated testing of AIQ tools without requiring
    full workflow setup, LLMs, or complex dependencies.

    Usage:
        runner = ToolTestRunner()

        # Test a tool with minimal setup
        result = await runner.test_tool(
            config_type=MyToolConfig,
            config_params={"param1": "value1"},
            input_data="test input"
        )

        # Test a tool with mocked dependencies
        async with runner.with_mocks() as mock_builder:
            mock_builder.mock_llm("my_llm", "mocked response")
            result = await runner.test_tool(
                config_type=MyToolConfig,
                config_params={"llm_name": "my_llm"},
                input_data="test input"
            )
    """

    def __init__(self):
        self._ensure_plugins_loaded()

    def _ensure_plugins_loaded(self):
        """Ensure all plugins are loaded for tool registration."""
        discover_and_register_plugins(PluginTypes.CONFIG_OBJECT)

    async def test_tool(self,
                        config_type: type[FunctionBaseConfig],
                        config_params: dict[str, typing.Any] | None = None,
                        input_data: typing.Any = None,
                        expected_output: typing.Any = None,
                        **kwargs) -> typing.Any:
        """
        Test a tool in isolation with minimal setup.

        Args:
            config_type: The tool configuration class
            config_params: Parameters to pass to the config constructor
            input_data: Input data to pass to the tool
            expected_output: Expected output for assertion (optional)
            **kwargs: Additional parameters

        Returns:
            The tool's output

        Raises:
            AssertionError: If expected_output is provided and doesn't match
            ValueError: If tool registration or execution fails
        """
        config_params = config_params or {}

        # Create tool configuration
        config = config_type(**config_params)

        # Get the registered tool function
        registry = GlobalTypeRegistry.get()
        try:
            tool_registration = registry.get_function(config_type)
        except KeyError:
            raise ValueError(
                f"Tool {config_type} is not registered. Make sure it's imported and registered with @register_function."
            )

        # Create a mock builder for dependencies
        mock_builder = MockBuilder()

        # Build the tool function
        async with tool_registration.build_fn(config, mock_builder) as tool_result:

            # Handle different tool result types
            if isinstance(tool_result, Function):
                tool_function = tool_result
            elif isinstance(tool_result, FunctionInfo):
                # Extract the actual function from FunctionInfo
                if tool_result.single_fn:
                    tool_function = tool_result.single_fn
                elif tool_result.stream_fn:
                    tool_function = tool_result.stream_fn
                else:
                    raise ValueError("Tool function not found in FunctionInfo")
            elif callable(tool_result):
                tool_function = tool_result
            else:
                raise ValueError(f"Unexpected tool result type: {type(tool_result)}")

            # Execute the tool
            if input_data is not None:
                if asyncio.iscoroutinefunction(tool_function):
                    result = await tool_function(input_data)
                else:
                    result = tool_function(input_data)
            else:
                if asyncio.iscoroutinefunction(tool_function):
                    result = await tool_function()
                else:
                    result = tool_function()

            # Assert expected output if provided
            if expected_output is not None:
                assert result == expected_output, f"Expected {expected_output}, got {result}"

            return result

    @asynccontextmanager
    async def with_mocks(self):
        """
        Context manager that provides a mock builder for setting up dependencies.

        Usage:
            async with runner.with_mocks() as mock_builder:
                mock_builder.mock_llm("my_llm", "mocked response")
                result = await runner.test_tool_with_builder(
                    config_type=MyToolConfig,
                    builder=mock_builder,
                    input_data="test input"
                )
        """
        mock_builder = MockBuilder()
        try:
            yield mock_builder
        finally:
            pass

    async def test_tool_with_builder(
        self,
        config_type: type[FunctionBaseConfig],
        builder: MockBuilder,
        config_params: dict[str, typing.Any] | None = None,
        input_data: typing.Any = None,
        expected_output: typing.Any = None,
    ) -> typing.Any:
        """
        Test a tool with a pre-configured mock builder.

        Args:
            config_type: The tool configuration class
            builder: Pre-configured MockBuilder with mocked dependencies
            config_params: Parameters to pass to the config constructor
            input_data: Input data to pass to the tool
            expected_output: Expected output for assertion (optional)

        Returns:
            The tool's output
        """
        config_params = config_params or {}

        # Create tool configuration
        config = config_type(**config_params)

        # Get the registered tool function
        registry = GlobalTypeRegistry.get()
        try:
            tool_registration = registry.get_function(config_type)
        except KeyError:
            raise ValueError(
                f"Tool {config_type} is not registered. Make sure it's imported and registered with @register_function."
            )

        # Build the tool function with the provided builder
        async with tool_registration.build_fn(config, builder) as tool_result:

            # Handle different tool result types (same as above)
            if isinstance(tool_result, Function):
                tool_function = tool_result
            elif isinstance(tool_result, FunctionInfo):
                if tool_result.single_fn:
                    tool_function = tool_result.single_fn
                elif tool_result.streaming_fn:
                    tool_function = tool_result.streaming_fn
                else:
                    raise ValueError("Tool function not found in FunctionInfo")
            elif callable(tool_result):
                tool_function = tool_result
            else:
                raise ValueError(f"Unexpected tool result type: {type(tool_result)}")

            # Execute the tool
            if input_data is not None:
                if asyncio.iscoroutinefunction(tool_function):
                    result = await tool_function(input_data)
                else:
                    result = tool_function(input_data)
            else:
                if asyncio.iscoroutinefunction(tool_function):
                    result = await tool_function()
                else:
                    result = tool_function()

            # Assert expected output if provided
            if expected_output is not None:
                assert result == expected_output, f"Expected {expected_output}, got {result}"

            return result


@asynccontextmanager
async def with_mocked_dependencies():
    """
    Convenience context manager for testing tools with mocked dependencies.

    Usage:
        async with with_mocked_dependencies() as (runner, mock_builder):
            mock_builder.mock_llm("my_llm", "mocked response")
            result = await runner.test_tool_with_builder(
                config_type=MyToolConfig,
                builder=mock_builder,
                input_data="test input"
            )
    """
    runner = ToolTestRunner()
    async with runner.with_mocks() as mock_builder:
        yield runner, mock_builder<|MERGE_RESOLUTION|>--- conflicted
+++ resolved
@@ -62,11 +62,10 @@
         """Add a mock retriever that returns a fixed response."""
         self._mocks[f"retriever_{name}"] = mock_response
 
-<<<<<<< HEAD
     def mock_object_store(self, name: str, mock_response: typing.Any):
         """Add a mock object store that returns a fixed response."""
         self._mocks[f"object_store_{name}"] = mock_response
-=======
+
     def mock_its_strategy(self, name: str, mock_response: typing.Any):
         """Add a mock ITS strategy that returns a fixed response."""
         self._mocks[f"its_strategy_{name}"] = mock_response
@@ -95,7 +94,6 @@
                                       stage_type: typing.Any = None):
         """Mock implementation."""
         pass
->>>>>>> 264cb3e4
 
     async def add_function(self, name: str, config: FunctionBaseConfig) -> Function:
         """Mock implementation - not used in tool testing."""
