[build-system]
build-backend = "setuptools.build_meta"
requires = ["setuptools >= 64", "setuptools-scm>=8"]


[tool.setuptools.packages.find]
where = ["src"]
include = ["nat.*"]


[tool.setuptools_scm]
root = "../.."


[project]
name = "nvidia-nat-zep-cloud"
dynamic = ["version"]
dependencies = [
  # Keep package version constraints as open as possible to avoid conflicts with other packages. Always define a minimum
  # version when adding a new package. If unsure, default to using `~=` instead of `==`. Does not apply to nvidia-nat packages.
  # Keep sorted!!!
  "nvidia-nat~=1.2",
  "zep-cloud~=2.2.0",
]
requires-python = ">=3.11,<3.13"
<<<<<<< HEAD
description = "Subpackage for Zep memory integration in NeMo Agent toolkit"
readme = "src/aiq/meta/pypi.md"
=======
description = "Subpackage for Zep integration in NeMo Agent toolkit"
readme = "src/nat/meta/pypi.md"
>>>>>>> c0055ac2
keywords = ["ai", "agents", "memory"]
classifiers = ["Programming Language :: Python"]


[tool.uv]
config-settings = { editable_mode = "compat" }


[tool.uv.sources]
nvidia-nat = { workspace = true }


[project.entry-points.'nat.components']
nat_zep_cloud = "nat.plugins.zep_cloud.register"<|MERGE_RESOLUTION|>--- conflicted
+++ resolved
@@ -23,13 +23,8 @@
   "zep-cloud~=2.2.0",
 ]
 requires-python = ">=3.11,<3.13"
-<<<<<<< HEAD
-description = "Subpackage for Zep memory integration in NeMo Agent toolkit"
-readme = "src/aiq/meta/pypi.md"
-=======
 description = "Subpackage for Zep integration in NeMo Agent toolkit"
 readme = "src/nat/meta/pypi.md"
->>>>>>> c0055ac2
 keywords = ["ai", "agents", "memory"]
 classifiers = ["Programming Language :: Python"]
 
