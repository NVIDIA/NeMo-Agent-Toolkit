--- conflicted
+++ resolved
@@ -26,11 +26,7 @@
 
 class ZepEditor(MemoryEditor):
     """
-<<<<<<< HEAD
-    Wrapper class that implements NAT Interfaces for Zep Integrations Async.
-=======
     Wrapper class that implements NAT interfaces for Zep Integrations Async.
->>>>>>> a7a3abc7
     """
 
     def __init__(self, zep_client: AsyncZep):
