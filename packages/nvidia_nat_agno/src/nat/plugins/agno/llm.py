# SPDX-FileCopyrightText: Copyright (c) 2025, NVIDIA CORPORATION & AFFILIATES. All rights reserved.
# SPDX-License-Identifier: Apache-2.0
#
# Licensed under the Apache License, Version 2.0 (the "License");
# you may not use this file except in compliance with the License.
# You may obtain a copy of the License at
#
# http://www.apache.org/licenses/LICENSE-2.0
#
# Unless required by applicable law or agreed to in writing, software
# distributed under the License is distributed on an "AS IS" BASIS,
# WITHOUT WARRANTIES OR CONDITIONS OF ANY KIND, either express or implied.
# See the License for the specific language governing permissions and
# limitations under the License.
# pylint: disable=unused-argument

from typing import TypeVar

from nat.builder.builder import Builder
from nat.builder.framework_enum import LLMFrameworkEnum
from nat.cli.register_workflow import register_llm_client
<<<<<<< HEAD
from nat.data_models.llm import APITypeEnum
=======
from nat.data_models.llm import LLMBaseConfig
>>>>>>> d0ac9398
from nat.data_models.retry_mixin import RetryMixin
from nat.data_models.thinking_mixin import ThinkingMixin
from nat.llm.litellm_llm import LiteLlmModelConfig
from nat.llm.nim_llm import NIMModelConfig
from nat.llm.openai_llm import OpenAIModelConfig
from nat.llm.utils.thinking import BaseThinkingInjector
from nat.llm.utils.thinking import FunctionArgumentWrapper
from nat.llm.utils.thinking import patch_with_thinking
from nat.utils.exception_handlers.automatic_retries import patch_with_retry
<<<<<<< HEAD
from nat.utils.responses_api import validate_no_responses_api
=======
from nat.utils.type_utils import override
>>>>>>> d0ac9398

ModelType = TypeVar("ModelType")

<<<<<<< HEAD
@register_llm_client(config_type=NIMModelConfig, wrapper_type=LLMFrameworkEnum.AGNO)
async def nim_agno(llm_config: NIMModelConfig, builder: Builder):

    from agno.models.nvidia import Nvidia

    validate_no_responses_api(llm_config)

    config_obj = {
        **llm_config.model_dump(exclude={"type", "model_name"}, by_alias=True),
        "id": f"{llm_config.model_name}",
    }
=======
>>>>>>> d0ac9398

def _patch_llm_based_on_config(client: ModelType, llm_config: LLMBaseConfig) -> ModelType:

    from agno.models.message import Message

    class AgnoThinkingInjector(BaseThinkingInjector):

        from agno.models.message import Message

        @override
        def inject(self, messages: list[Message], *args, **kwargs) -> FunctionArgumentWrapper:
            # Attempt to inject the system prompt into the first system message
            for i, message in enumerate(messages):
                if message.role == "system":
                    if self.system_prompt not in str(message.content):
                        messages = list(messages)
                        messages[i] = Message(role="system", content=f"{message.content}\n{self.system_prompt}")
                    break
            else:
                messages = list(messages)
                messages.insert(0, Message(role="system", content=self.system_prompt))
            return FunctionArgumentWrapper(messages, *args, **kwargs)

    if isinstance(llm_config, RetryMixin):
        client = patch_with_retry(client,
                                  retries=llm_config.num_retries,
                                  retry_codes=llm_config.retry_on_status_codes,
                                  retry_on_messages=llm_config.retry_on_errors)

    if isinstance(llm_config, ThinkingMixin) and llm_config.thinking_system_prompt is not None:
        client = patch_with_thinking(
            client,
            AgnoThinkingInjector(system_prompt=llm_config.thinking_system_prompt,
                                 function_names=[
                                     "invoke_stream",
                                     "invoke",
                                     "ainvoke",
                                     "ainvoke_stream",
                                 ]))

    return client


@register_llm_client(config_type=NIMModelConfig, wrapper_type=LLMFrameworkEnum.AGNO)
async def nim_agno(llm_config: NIMModelConfig, _builder: Builder):

    from agno.models.nvidia import Nvidia

    config_obj = {
        **llm_config.model_dump(
            exclude={"type", "model_name", "thinking"},
            by_alias=True,
            exclude_none=True,
        ),
    }

    client = Nvidia(**config_obj, id=llm_config.model_name)

    yield _patch_llm_based_on_config(client, llm_config)


@register_llm_client(config_type=OpenAIModelConfig, wrapper_type=LLMFrameworkEnum.AGNO)
async def openai_agno(llm_config: OpenAIModelConfig, _builder: Builder):

    from agno.models.openai import OpenAIChat
    from agno.models.openai import OpenAIResponses

    if llm_config.api_type == APITypeEnum.RESPONSES:
        # Use model_dump to get the proper field values with correct types
        kwargs = llm_config.model_dump(exclude={"type"}, by_alias=True)

<<<<<<< HEAD
        # AGNO uses 'id' instead of 'model' for the model name
        if "model" in kwargs:
            kwargs["id"] = kwargs.pop("model")

        client = OpenAIResponses(**kwargs)
    else:
        config_obj = {
            **llm_config.model_dump(exclude={"type", "model_name", "api_type", "stream"}, by_alias=True),
            "id":
                f"{llm_config.model_name}",
        }

        client = OpenAIChat(**config_obj)
=======
    config_obj = {
        **llm_config.model_dump(
            exclude={"type", "model_name", "thinking"},
            by_alias=True,
            exclude_none=True,
        ),
    }

    client = OpenAIChat(**config_obj, id=llm_config.model_name)

    yield _patch_llm_based_on_config(client, llm_config)
>>>>>>> d0ac9398


@register_llm_client(config_type=LiteLlmModelConfig, wrapper_type=LLMFrameworkEnum.AGNO)
async def litellm_agno(llm_config: LiteLlmModelConfig, _builder: Builder):

    from agno.models.litellm.chat import LiteLLM

    client = LiteLLM(
        **llm_config.model_dump(
            exclude={"type", "thinking", "model_name"},
            by_alias=True,
            exclude_none=True,
        ),
        id=llm_config.model_name,
    )

    yield _patch_llm_based_on_config(client, llm_config)<|MERGE_RESOLUTION|>--- conflicted
+++ resolved
@@ -12,18 +12,14 @@
 # WITHOUT WARRANTIES OR CONDITIONS OF ANY KIND, either express or implied.
 # See the License for the specific language governing permissions and
 # limitations under the License.
-# pylint: disable=unused-argument
 
 from typing import TypeVar
 
 from nat.builder.builder import Builder
 from nat.builder.framework_enum import LLMFrameworkEnum
 from nat.cli.register_workflow import register_llm_client
-<<<<<<< HEAD
+from nat.data_models.llm import LLMBaseConfig
 from nat.data_models.llm import APITypeEnum
-=======
-from nat.data_models.llm import LLMBaseConfig
->>>>>>> d0ac9398
 from nat.data_models.retry_mixin import RetryMixin
 from nat.data_models.thinking_mixin import ThinkingMixin
 from nat.llm.litellm_llm import LiteLlmModelConfig
@@ -33,28 +29,11 @@
 from nat.llm.utils.thinking import FunctionArgumentWrapper
 from nat.llm.utils.thinking import patch_with_thinking
 from nat.utils.exception_handlers.automatic_retries import patch_with_retry
-<<<<<<< HEAD
 from nat.utils.responses_api import validate_no_responses_api
-=======
 from nat.utils.type_utils import override
->>>>>>> d0ac9398
 
 ModelType = TypeVar("ModelType")
 
-<<<<<<< HEAD
-@register_llm_client(config_type=NIMModelConfig, wrapper_type=LLMFrameworkEnum.AGNO)
-async def nim_agno(llm_config: NIMModelConfig, builder: Builder):
-
-    from agno.models.nvidia import Nvidia
-
-    validate_no_responses_api(llm_config)
-
-    config_obj = {
-        **llm_config.model_dump(exclude={"type", "model_name"}, by_alias=True),
-        "id": f"{llm_config.model_name}",
-    }
-=======
->>>>>>> d0ac9398
 
 def _patch_llm_based_on_config(client: ModelType, llm_config: LLMBaseConfig) -> ModelType:
 
@@ -122,25 +101,6 @@
     from agno.models.openai import OpenAIChat
     from agno.models.openai import OpenAIResponses
 
-    if llm_config.api_type == APITypeEnum.RESPONSES:
-        # Use model_dump to get the proper field values with correct types
-        kwargs = llm_config.model_dump(exclude={"type"}, by_alias=True)
-
-<<<<<<< HEAD
-        # AGNO uses 'id' instead of 'model' for the model name
-        if "model" in kwargs:
-            kwargs["id"] = kwargs.pop("model")
-
-        client = OpenAIResponses(**kwargs)
-    else:
-        config_obj = {
-            **llm_config.model_dump(exclude={"type", "model_name", "api_type", "stream"}, by_alias=True),
-            "id":
-                f"{llm_config.model_name}",
-        }
-
-        client = OpenAIChat(**config_obj)
-=======
     config_obj = {
         **llm_config.model_dump(
             exclude={"type", "model_name", "thinking"},
@@ -149,10 +109,12 @@
         ),
     }
 
-    client = OpenAIChat(**config_obj, id=llm_config.model_name)
+    if llm_config.api_type == APITypeEnum.RESPONSES:
+        client = OpenAIResponses(**config_obj, id=llm_config.model_name)
+    else:
+        client = OpenAIChat(**config_obj, id=llm_config.model_name)
 
     yield _patch_llm_based_on_config(client, llm_config)
->>>>>>> d0ac9398
 
 
 @register_llm_client(config_type=LiteLlmModelConfig, wrapper_type=LLMFrameworkEnum.AGNO)
