[build-system]
build-backend = "setuptools.build_meta"
requires = ["setuptools >= 64", "setuptools-scm>=8"]


[tool.setuptools.packages.find]
where = ["src"]
include = ["nat.*"]


[tool.setuptools_scm]
root = "../.."


[project]
name = "nvidia-nat-agno"
dynamic = ["version"]
dependencies = [
  # Keep package version constraints as open as possible to avoid conflicts with other packages. Always define a minimum
  # version when adding a new package. If unsure, default to using `~=` instead of `==`. Does not apply to nvidia-nat packages.
  # Keep sorted!!!
  "nvidia-nat~=1.2",
  "agno~=1.2.3",
  "openai~=1.66",
  "google-search-results~=2.4.2",
]
requires-python = ">=3.11,<3.13"
<<<<<<< HEAD
readme = "src/aiq/meta/pypi.md"
=======
readme = "src/nat/meta/pypi.md"
>>>>>>> c0055ac2
description = "Subpackage for Agno integration in NeMo Agent toolkit"
keywords = ["ai", "rag", "agents"]
classifiers = ["Programming Language :: Python"]


[tool.uv]
config-settings = { editable_mode = "compat" }


[tool.uv.sources]
nvidia-nat = { workspace = true }


[project.entry-points.'nat.components']
nat_agno = "nat.plugins.agno.register"
nat_agno_tools = "nat.plugins.agno.tools.register"<|MERGE_RESOLUTION|>--- conflicted
+++ resolved
@@ -25,11 +25,7 @@
   "google-search-results~=2.4.2",
 ]
 requires-python = ">=3.11,<3.13"
-<<<<<<< HEAD
-readme = "src/aiq/meta/pypi.md"
-=======
 readme = "src/nat/meta/pypi.md"
->>>>>>> c0055ac2
 description = "Subpackage for Agno integration in NeMo Agent toolkit"
 keywords = ["ai", "rag", "agents"]
 classifiers = ["Programming Language :: Python"]
