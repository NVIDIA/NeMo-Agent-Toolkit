--- conflicted
+++ resolved
@@ -20,16 +20,6 @@
   # Keep package version constraints as open as possible to avoid conflicts with other packages. Always define a minimum
   # version when adding a new package. If unsure, default to using `~=` instead of `==`. Does not apply to nvidia-nat packages.
   # Keep sorted!!!
-<<<<<<< HEAD
-  "nvidia-nat~=1.2",
-  "langchain-aws~=0.2.1",
-  "langchain-core~=0.3.7",
-  "langchain-nvidia-ai-endpoints~=0.3.5",
-  "langchain-milvus~=0.1.5",
-  "langchain-openai~=0.3.27",
-  "langgraph~=0.2.50",
-  "langchain-milvus~=0.1.8",
-=======
   "nvidia-nat~=1.4",
   "langchain-aws~=0.2.31",
   "langchain-core~=0.3.75",
@@ -39,7 +29,6 @@
   "langchain-openai~=0.3.32",
   "langchain-tavily~=0.2.11",
   "langgraph~=0.6.7",
->>>>>>> d0ac9398
 ]
 requires-python = ">=3.11,<3.14"
 description = "Subpackage for LangChain/LangGraph integration in NeMo Agent toolkit"
