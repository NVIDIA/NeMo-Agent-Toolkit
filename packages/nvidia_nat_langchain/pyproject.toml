--- conflicted
+++ resolved
@@ -26,11 +26,7 @@
   "langchain-milvus~=0.2.1",
   "langchain-nvidia-ai-endpoints~=0.3.17",
   "langchain-openai~=0.3.32",
-<<<<<<< HEAD
-  "langchain-tavily~=0.2",
-=======
   "langchain-tavily~=0.2.11",
->>>>>>> 14e0b29c
   "langgraph~=0.6.7",
 ]
 requires-python = ">=3.11,<3.14"
