# SPDX-FileCopyrightText: Copyright (c) 2024-2025, NVIDIA CORPORATION & AFFILIATES. All rights reserved.
# SPDX-License-Identifier: Apache-2.0
#
# Licensed under the Apache License, Version 2.0 (the "License");
# you may not use this file except in compliance with the License.
# You may obtain a copy of the License at
#
# http://www.apache.org/licenses/LICENSE-2.0
#
# Unless required by applicable law or agreed to in writing, software
# distributed under the License is distributed on an "AS IS" BASIS,
# WITHOUT WARRANTIES OR CONDITIONS OF ANY KIND, either express or implied.
# See the License for the specific language governing permissions and
# limitations under the License.
# pylint: disable=unused-argument

import logging

from collections.abc import Sequence
from typing import TypeVar

from nat.builder.builder import Builder
from nat.builder.framework_enum import LLMFrameworkEnum
from nat.cli.register_workflow import register_llm_client
<<<<<<< HEAD
from nat.data_models.llm import APITypeEnum
=======
from nat.data_models.llm import LLMBaseConfig
>>>>>>> d0ac9398
from nat.data_models.retry_mixin import RetryMixin
from nat.data_models.thinking_mixin import ThinkingMixin
from nat.llm.aws_bedrock_llm import AWSBedrockModelConfig
from nat.llm.azure_openai_llm import AzureOpenAIModelConfig
from nat.llm.litellm_llm import LiteLlmModelConfig
from nat.llm.nim_llm import NIMModelConfig
from nat.llm.openai_llm import OpenAIModelConfig
from nat.llm.utils.thinking import BaseThinkingInjector
from nat.llm.utils.thinking import FunctionArgumentWrapper
from nat.llm.utils.thinking import patch_with_thinking
from nat.utils.exception_handlers.automatic_retries import patch_with_retry
from nat.utils.type_utils import override

ModelType = TypeVar("ModelType")


def _patch_llm_based_on_config(client: ModelType, llm_config: LLMBaseConfig) -> ModelType:

    from langchain_core.language_models import LanguageModelInput
    from langchain_core.messages import BaseMessage
    from langchain_core.messages import HumanMessage
    from langchain_core.messages import SystemMessage
    from langchain_core.prompt_values import PromptValue

    class LangchainThinkingInjector(BaseThinkingInjector):

        @override
        def inject(self, messages: LanguageModelInput, *args, **kwargs) -> FunctionArgumentWrapper:
            """
            Inject a system prompt into the messages.

            The messages are the first (non-object) argument to the function.
            The rest of the arguments are passed through unchanged.

            Args:
                messages: The messages to inject the system prompt into.
                *args: The rest of the arguments to the function.
                **kwargs: The rest of the keyword arguments to the function.

            Returns:
                FunctionArgumentWrapper: An object that contains the transformed args and kwargs.

            Raises:
                ValueError: If the messages are not a valid type for LanguageModelInput.
            """
            if isinstance(messages, PromptValue):
                messages = messages.to_messages()
            elif isinstance(messages, str):
                messages = [HumanMessage(content=messages)]

            if isinstance(messages, Sequence) and all(isinstance(m, BaseMessage) for m in messages):
                for i, message in enumerate(messages):
                    if isinstance(message, SystemMessage):
                        if self.system_prompt not in str(message.content):
                            messages = list(messages)
                            messages[i] = SystemMessage(content=f"{message.content}\n{self.system_prompt}")
                        break
                else:
                    messages = list(messages)
                    messages.insert(0, SystemMessage(content=self.system_prompt))
                return FunctionArgumentWrapper(messages, *args, **kwargs)
            raise ValueError(f"Unsupported message type: {type(messages)}")

    if isinstance(llm_config, RetryMixin):
        client = patch_with_retry(client,
                                  retries=llm_config.num_retries,
                                  retry_codes=llm_config.retry_on_status_codes,
                                  retry_on_messages=llm_config.retry_on_errors)

    if isinstance(llm_config, ThinkingMixin) and llm_config.thinking_system_prompt is not None:
        client = patch_with_thinking(
            client,
            LangchainThinkingInjector(
                system_prompt=llm_config.thinking_system_prompt,
                function_names=[
                    "invoke",
                    "ainvoke",
                    "stream",
                    "astream",
                ],
            ))

    return client

logger = logging.getLogger(__name__)


@register_llm_client(config_type=AWSBedrockModelConfig, wrapper_type=LLMFrameworkEnum.LANGCHAIN)
async def aws_bedrock_langchain(llm_config: AWSBedrockModelConfig, _builder: Builder):

    from langchain_aws import ChatBedrockConverse

<<<<<<< HEAD
    if llm_config.api_type != APITypeEnum.CHAT_COMPLETION:
        raise ValueError("AWS Bedrock only supports chat completion API type. "
                         f"Received: {llm_config.api_type}")

    client = ChatBedrockConverse(**llm_config.model_dump(exclude={"type", "context_size"}, by_alias=True))
=======
    client = ChatBedrockConverse(**llm_config.model_dump(
        exclude={"type", "context_size", "thinking"},
        by_alias=True,
        exclude_none=True,
    ))
>>>>>>> d0ac9398

    yield _patch_llm_based_on_config(client, llm_config)


@register_llm_client(config_type=AzureOpenAIModelConfig, wrapper_type=LLMFrameworkEnum.LANGCHAIN)
async def azure_openai_langchain(llm_config: AzureOpenAIModelConfig, _builder: Builder):

    from langchain_openai import AzureChatOpenAI

<<<<<<< HEAD
    if llm_config.api_type != APITypeEnum.CHAT_COMPLETION:
        raise ValueError("Azure OpenAI only supports chat completion API type. "
                         f"Received: {llm_config.api_type}")

    client = AzureChatOpenAI(**llm_config.model_dump(exclude={"type"}, by_alias=True))

    if isinstance(llm_config, RetryMixin):
        client = patch_with_retry(client,
                                  retries=llm_config.num_retries,
                                  retry_codes=llm_config.retry_on_status_codes,
                                  retry_on_messages=llm_config.retry_on_errors)
=======
    client = AzureChatOpenAI(**llm_config.model_dump(exclude={"type", "thinking"}, by_alias=True, exclude_none=True))
>>>>>>> d0ac9398

    yield _patch_llm_based_on_config(client, llm_config)


@register_llm_client(config_type=NIMModelConfig, wrapper_type=LLMFrameworkEnum.LANGCHAIN)
async def nim_langchain(llm_config: NIMModelConfig, _builder: Builder):

    from langchain_nvidia_ai_endpoints import ChatNVIDIA

<<<<<<< HEAD
    if llm_config.api_type != APITypeEnum.CHAT_COMPLETION:
        raise ValueError("NVIDIA AI Endpoints only supports chat completion API type. "
                         f"Received: {llm_config.api_type}")

    client = ChatNVIDIA(**llm_config.model_dump(exclude={"type"}, by_alias=True))
=======
    # prefer max_completion_tokens over max_tokens
    client = ChatNVIDIA(
        **llm_config.model_dump(exclude={"type", "max_tokens", "thinking"}, by_alias=True, exclude_none=True),
        max_completion_tokens=llm_config.max_tokens,
    )
>>>>>>> d0ac9398

    yield _patch_llm_based_on_config(client, llm_config)


@register_llm_client(config_type=OpenAIModelConfig, wrapper_type=LLMFrameworkEnum.LANGCHAIN)
async def openai_langchain(llm_config: OpenAIModelConfig, _builder: Builder):

    from langchain_openai import ChatOpenAI

<<<<<<< HEAD
    # Default kwargs for OpenAI to include usage metadata in the response. If the user has set stream_usage to False, we
    # will not include this.
    default_kwargs = {"stream_usage": True}
    exclude = {"type"}
    if llm_config.model_name.startswith('o') or llm_config.model_name.startswith('gpt-5'):
        exclude.add("temperature")

    kwargs = {**default_kwargs, **llm_config.model_dump(exclude=exclude, by_alias=True)}

    if llm_config.api_type == APITypeEnum.RESPONSES:
        kwargs["use_responses_api"] = True
        kwargs["use_previous_response_id"] = True
        if "stream" in kwargs and kwargs["stream"]:
            kwargs["stream"] = False
            logger.warning("Streaming is not supported with the OpenAI Responses API. "
                           "Setting stream to False.")
=======
    # If stream_usage is specified, it will override the default value of True.
    client = ChatOpenAI(stream_usage=True,
                        **llm_config.model_dump(
                            exclude={"type", "thinking"},
                            by_alias=True,
                            exclude_none=True,
                        ))

    yield _patch_llm_based_on_config(client, llm_config)
>>>>>>> d0ac9398


@register_llm_client(config_type=LiteLlmModelConfig, wrapper_type=LLMFrameworkEnum.LANGCHAIN)
async def litellm_langchain(llm_config: LiteLlmModelConfig, _builder: Builder):

    from langchain_litellm import ChatLiteLLM

    client = ChatLiteLLM(**llm_config.model_dump(exclude={"type", "thinking"}, by_alias=True, exclude_none=True))

    yield _patch_llm_based_on_config(client, llm_config)<|MERGE_RESOLUTION|>--- conflicted
+++ resolved
@@ -22,11 +22,8 @@
 from nat.builder.builder import Builder
 from nat.builder.framework_enum import LLMFrameworkEnum
 from nat.cli.register_workflow import register_llm_client
-<<<<<<< HEAD
 from nat.data_models.llm import APITypeEnum
-=======
 from nat.data_models.llm import LLMBaseConfig
->>>>>>> d0ac9398
 from nat.data_models.retry_mixin import RetryMixin
 from nat.data_models.thinking_mixin import ThinkingMixin
 from nat.llm.aws_bedrock_llm import AWSBedrockModelConfig
@@ -40,6 +37,8 @@
 from nat.utils.exception_handlers.automatic_retries import patch_with_retry
 from nat.utils.type_utils import override
 
+logger = logging.getLogger(__name__)
+
 ModelType = TypeVar("ModelType")
 
 
@@ -50,6 +49,7 @@
     from langchain_core.messages import HumanMessage
     from langchain_core.messages import SystemMessage
     from langchain_core.prompt_values import PromptValue
+
 
     class LangchainThinkingInjector(BaseThinkingInjector):
 
@@ -111,27 +111,21 @@
 
     return client
 
-logger = logging.getLogger(__name__)
-
 
 @register_llm_client(config_type=AWSBedrockModelConfig, wrapper_type=LLMFrameworkEnum.LANGCHAIN)
 async def aws_bedrock_langchain(llm_config: AWSBedrockModelConfig, _builder: Builder):
 
     from langchain_aws import ChatBedrockConverse
 
-<<<<<<< HEAD
     if llm_config.api_type != APITypeEnum.CHAT_COMPLETION:
         raise ValueError("AWS Bedrock only supports chat completion API type. "
                          f"Received: {llm_config.api_type}")
 
-    client = ChatBedrockConverse(**llm_config.model_dump(exclude={"type", "context_size"}, by_alias=True))
-=======
     client = ChatBedrockConverse(**llm_config.model_dump(
         exclude={"type", "context_size", "thinking"},
         by_alias=True,
         exclude_none=True,
     ))
->>>>>>> d0ac9398
 
     yield _patch_llm_based_on_config(client, llm_config)
 
@@ -141,21 +135,11 @@
 
     from langchain_openai import AzureChatOpenAI
 
-<<<<<<< HEAD
     if llm_config.api_type != APITypeEnum.CHAT_COMPLETION:
         raise ValueError("Azure OpenAI only supports chat completion API type. "
                          f"Received: {llm_config.api_type}")
 
-    client = AzureChatOpenAI(**llm_config.model_dump(exclude={"type"}, by_alias=True))
-
-    if isinstance(llm_config, RetryMixin):
-        client = patch_with_retry(client,
-                                  retries=llm_config.num_retries,
-                                  retry_codes=llm_config.retry_on_status_codes,
-                                  retry_on_messages=llm_config.retry_on_errors)
-=======
     client = AzureChatOpenAI(**llm_config.model_dump(exclude={"type", "thinking"}, by_alias=True, exclude_none=True))
->>>>>>> d0ac9398
 
     yield _patch_llm_based_on_config(client, llm_config)
 
@@ -165,19 +149,15 @@
 
     from langchain_nvidia_ai_endpoints import ChatNVIDIA
 
-<<<<<<< HEAD
     if llm_config.api_type != APITypeEnum.CHAT_COMPLETION:
         raise ValueError("NVIDIA AI Endpoints only supports chat completion API type. "
                          f"Received: {llm_config.api_type}")
 
-    client = ChatNVIDIA(**llm_config.model_dump(exclude={"type"}, by_alias=True))
-=======
     # prefer max_completion_tokens over max_tokens
     client = ChatNVIDIA(
         **llm_config.model_dump(exclude={"type", "max_tokens", "thinking"}, by_alias=True, exclude_none=True),
         max_completion_tokens=llm_config.max_tokens,
     )
->>>>>>> d0ac9398
 
     yield _patch_llm_based_on_config(client, llm_config)
 
@@ -187,34 +167,25 @@
 
     from langchain_openai import ChatOpenAI
 
-<<<<<<< HEAD
-    # Default kwargs for OpenAI to include usage metadata in the response. If the user has set stream_usage to False, we
-    # will not include this.
-    default_kwargs = {"stream_usage": True}
-    exclude = {"type"}
-    if llm_config.model_name.startswith('o') or llm_config.model_name.startswith('gpt-5'):
-        exclude.add("temperature")
-
-    kwargs = {**default_kwargs, **llm_config.model_dump(exclude=exclude, by_alias=True)}
-
     if llm_config.api_type == APITypeEnum.RESPONSES:
-        kwargs["use_responses_api"] = True
-        kwargs["use_previous_response_id"] = True
-        if "stream" in kwargs and kwargs["stream"]:
-            kwargs["stream"] = False
-            logger.warning("Streaming is not supported with the OpenAI Responses API. "
-                           "Setting stream to False.")
-=======
-    # If stream_usage is specified, it will override the default value of True.
-    client = ChatOpenAI(stream_usage=True,
-                        **llm_config.model_dump(
-                            exclude={"type", "thinking"},
-                            by_alias=True,
-                            exclude_none=True,
-                        ))
+        client = ChatOpenAI(stream_usage=True,
+                            use_responses_api=True,
+                            use_previous_response_id=True,
+                            **llm_config.model_dump(
+                                exclude={"type", "thinking"},
+                                by_alias=True,
+                                exclude_none=True,
+                            ))
+    else:
+        # If stream_usage is specified, it will override the default value of True.
+        client = ChatOpenAI(stream_usage=True,
+                            **llm_config.model_dump(
+                                exclude={"type", "thinking"},
+                                by_alias=True,
+                                exclude_none=True,
+                            ))
 
     yield _patch_llm_based_on_config(client, llm_config)
->>>>>>> d0ac9398
 
 
 @register_llm_client(config_type=LiteLlmModelConfig, wrapper_type=LLMFrameworkEnum.LANGCHAIN)
