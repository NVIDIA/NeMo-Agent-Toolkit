--- conflicted
+++ resolved
@@ -12,7 +12,6 @@
 # WITHOUT WARRANTIES OR CONDITIONS OF ANY KIND, either express or implied.
 # See the License for the specific language governing permissions and
 # limitations under the License.
-# pylint: disable=unused-argument
 
 import os
 from typing import TypeVar
@@ -31,9 +30,7 @@
 from nat.llm.utils.thinking import FunctionArgumentWrapper
 from nat.llm.utils.thinking import patch_with_thinking
 from nat.utils.exception_handlers.automatic_retries import patch_with_retry
-<<<<<<< HEAD
 from nat.utils.responses_api import validate_no_responses_api
-=======
 from nat.utils.type_utils import override
 
 ModelType = TypeVar("ModelType")
@@ -71,7 +68,6 @@
             ))
 
     return client
->>>>>>> d0ac9398
 
 
 @register_llm_client(config_type=AzureOpenAIModelConfig, wrapper_type=LLMFrameworkEnum.CREWAI)
@@ -119,16 +115,8 @@
 
     from crewai import LLM
 
-<<<<<<< HEAD
     validate_no_responses_api(llm_config)
 
-    config_obj = {
-        **llm_config.model_dump(exclude={"type"}, by_alias=True),
-        "model": f"nvidia_nim/{llm_config.model_name}",
-    }
-
-=======
->>>>>>> d0ac9398
     # Because CrewAI uses a different environment variable for the API key, we need to set it here manually
     if llm_config.api_key is None and "NVIDIA_NIM_API_KEY" not in os.environ:
         nvidia_api_key = os.getenv("NVIDIA_API_KEY")
@@ -148,15 +136,9 @@
 
     from crewai import LLM
 
-<<<<<<< HEAD
     validate_no_responses_api(llm_config)
 
-    config_obj = {
-        **llm_config.model_dump(exclude={"type"}, by_alias=True),
-    }
-=======
     client = LLM(**llm_config.model_dump(exclude={"type", "thinking"}, by_alias=True, exclude_none=True))
->>>>>>> d0ac9398
 
     yield _patch_llm_based_on_config(client, llm_config)
 
