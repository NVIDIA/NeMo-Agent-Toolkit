--- conflicted
+++ resolved
@@ -23,13 +23,8 @@
   "redis~=4.3.4",
 ]
 requires-python = ">=3.11,<3.13"
-<<<<<<< HEAD
-description = "Subpackage for Redis memory integration in NeMo Agent toolkit"
-readme = "src/aiq/meta/pypi.md"
-=======
 description = "Subpackage for Redis integration in NeMo Agent toolkit"
 readme = "src/nat/meta/pypi.md"
->>>>>>> c0055ac2
 keywords = ["ai", "agents", "memory"]
 classifiers = ["Programming Language :: Python"]
 
