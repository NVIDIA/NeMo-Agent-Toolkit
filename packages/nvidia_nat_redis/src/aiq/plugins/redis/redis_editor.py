--- conflicted
+++ resolved
@@ -32,11 +32,7 @@
 
 class RedisEditor(MemoryEditor):
     """
-<<<<<<< HEAD
-    Wrapper class that implements NAT Interfaces for Redis memory storage.
-=======
     Wrapper class that implements NAT interfaces for Redis memory storage.
->>>>>>> a7a3abc7
     """
 
     def __init__(self, redis_client: redis.Redis, key_prefix: str, embedder: Embeddings):
