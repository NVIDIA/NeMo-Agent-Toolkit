--- conflicted
+++ resolved
@@ -14,13 +14,8 @@
 # limitations under the License.
 
 name: Documentation - New Documentation Request
-<<<<<<< HEAD
-description: Request additions to AIQ toolkit documentation
+description: Request additions to NeMo Agent toolkit documentation
 type: "Documentation"
-=======
-description: Request additions to NeMo Agent toolkit documentation
-title: "[DOC]: "
->>>>>>> c0055ac2
 labels: ["doc"]
 
 body:
