--- conflicted
+++ resolved
@@ -22,7 +22,7 @@
     assert result.exit_code == 0
     assert "Workflow 'my-workflow' created successfully in" in result.output
 
-<<<<<<< HEAD
+
     # Verify the workflow directory was actually created
     workflow_dir = tmp_path / "my-workflow"
     assert workflow_dir.is_dir()
@@ -32,7 +32,7 @@
         for child in workflow_dir.iterdir():
             child.unlink()
         workflow_dir.rmdir()
-=======
+
 import subprocess
 from pathlib import Path
 from unittest.mock import patch
@@ -101,5 +101,4 @@
     # Verify symlinks exist and are symlinks
     for expected_symlink, target in expected_symlinks_and_targets:
         assert expected_symlink.is_symlink()
-        assert expected_symlink.resolve() == target.resolve()
->>>>>>> 618b5f9e
+        assert expected_symlink.resolve() == target.resolve()