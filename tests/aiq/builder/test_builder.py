# SPDX-FileCopyrightText: Copyright (c) 2024-2025, NVIDIA CORPORATION & AFFILIATES. All rights reserved.
# SPDX-License-Identifier: Apache-2.0
#
# Licensed under the Apache License, Version 2.0 (the "License");
# you may not use this file except in compliance with the License.
# You may obtain a copy of the License at
#
# http://www.apache.org/licenses/LICENSE-2.0
#
# Unless required by applicable law or agreed to in writing, software
# distributed under the License is distributed on an "AS IS" BASIS,
# WITHOUT WARRANTIES OR CONDITIONS OF ANY KIND, either express or implied.
# See the License for the specific language governing permissions and
# limitations under the License.

import logging
from unittest.mock import MagicMock

import pytest
from openai import BaseModel
from pydantic import ConfigDict

from aiq.builder.builder import Builder
from aiq.builder.embedder import EmbedderProviderInfo
from aiq.builder.function import Function
from aiq.builder.function_info import FunctionInfo
from aiq.builder.llm import LLMProviderInfo
from aiq.builder.retriever import RetrieverProviderInfo
from aiq.builder.workflow import Workflow
from aiq.builder.workflow_builder import WorkflowBuilder
from aiq.cli.register_workflow import register_embedder_client
from aiq.cli.register_workflow import register_embedder_provider
from aiq.cli.register_workflow import register_function
from aiq.cli.register_workflow import register_llm_client
from aiq.cli.register_workflow import register_llm_provider
from aiq.cli.register_workflow import register_memory
from aiq.cli.register_workflow import register_object_store
from aiq.cli.register_workflow import register_retriever_client
from aiq.cli.register_workflow import register_retriever_provider
from aiq.cli.register_workflow import register_tool_wrapper
from aiq.data_models.config import AIQConfig
from aiq.data_models.config import GeneralConfig
from aiq.data_models.embedder import EmbedderBaseConfig
from aiq.data_models.function import FunctionBaseConfig
from aiq.data_models.llm import LLMBaseConfig
from aiq.data_models.memory import MemoryBaseConfig
from aiq.data_models.object_store import ObjectStoreBaseConfig
from aiq.data_models.retriever import RetrieverBaseConfig
from aiq.memory.interfaces import MemoryEditor
from aiq.memory.models import MemoryItem
from aiq.object_store.in_memory_object_store import InMemoryObjectStore
from aiq.retriever.interface import AIQRetriever
from aiq.retriever.models import AIQDocument
from aiq.retriever.models import RetrieverOutput


class FunctionReturningFunctionConfig(FunctionBaseConfig, name="fn_return_fn"):
    pass


class FunctionReturningInfoConfig(FunctionBaseConfig, name="fn_return_info"):
    pass


class FunctionReturningDerivedConfig(FunctionBaseConfig, name="fn_return_derived"):
    pass


class TLLMProviderConfig(LLMBaseConfig, name="test_llm"):
    raise_error: bool = False


class TEmbedderProviderConfig(EmbedderBaseConfig, name="test_embedder_provider"):
    raise_error: bool = False


class TMemoryConfig(MemoryBaseConfig, name="test_memory"):
    raise_error: bool = False


class TRetrieverProviderConfig(RetrieverBaseConfig, name="test_retriever"):
    raise_error: bool = False


<<<<<<< HEAD
class TObjectStoreConfig(ObjectStoreBaseConfig, name="test_object_store"):
    raise_error: bool = False
=======
class FailingFunctionConfig(FunctionBaseConfig, name="failing_function"):
    pass
>>>>>>> 7c9b3b22


@pytest.fixture(scope="module", autouse=True)
async def _register():

    @register_function(config_type=FunctionReturningFunctionConfig)
    async def register1(config: FunctionReturningFunctionConfig, b: Builder):

        async def _inner(some_input: str) -> str:
            return some_input + "!"

        yield _inner

    @register_function(config_type=FunctionReturningInfoConfig)
    async def register2(config: FunctionReturningInfoConfig, b: Builder):

        async def _inner(some_input: str) -> str:
            return some_input + "!"

        def _convert(int_input: int) -> str:
            return str(int_input)

        yield FunctionInfo.from_fn(_inner, converters=[_convert])

    @register_function(config_type=FunctionReturningDerivedConfig)
    async def register3(config: FunctionReturningDerivedConfig, b: Builder):

        class DerivedFunction(Function[str, str, None]):

            def __init__(self, config: FunctionReturningDerivedConfig):
                super().__init__(config=config, description="Test function")

            def some_method(self, val):
                return "some_method" + val

            async def _ainvoke(self, value: str) -> str:
                return value + "!"

            async def _astream(self, value: str):
                yield value + "!"

        yield DerivedFunction(config)

    @register_function(config_type=FailingFunctionConfig)
    async def register_failing_function(config: FailingFunctionConfig, b: Builder):
        # This function always raises an exception during initialization
        raise ValueError("Function initialization failed")
        yield  # This line will never be reached, but needed for the AsyncGenerator type

    @register_llm_provider(config_type=TLLMProviderConfig)
    async def register4(config: TLLMProviderConfig, b: Builder):

        if (config.raise_error):
            raise ValueError("Error")

        yield LLMProviderInfo(config=config, description="A test client.")

    @register_embedder_provider(config_type=TEmbedderProviderConfig)
    async def register5(config: TEmbedderProviderConfig, b: Builder):

        if (config.raise_error):
            raise ValueError("Error")

        yield EmbedderProviderInfo(config=config, description="A test client.")

    @register_memory(config_type=TMemoryConfig)
    async def register6(config: TMemoryConfig, b: Builder):

        if (config.raise_error):
            raise ValueError("Error")

        class TestMemoryEditor(MemoryEditor):

            async def add_items(self, items: list[MemoryItem]) -> None:
                raise NotImplementedError

            async def search(self, query: str, top_k: int = 5, **kwargs) -> list[MemoryItem]:
                raise NotImplementedError

            async def remove_items(self, **kwargs) -> None:
                raise NotImplementedError

        yield TestMemoryEditor()

    # Register mock provider
    @register_retriever_provider(config_type=TRetrieverProviderConfig)
    async def register7(config: TRetrieverProviderConfig, builder: Builder):

        if (config.raise_error):
            raise ValueError("Error")

        yield RetrieverProviderInfo(config=config, description="Mock retriever to test the registration process")

    @register_object_store(config_type=TObjectStoreConfig)
    async def register8(config: TObjectStoreConfig, builder: Builder):
        if (config.raise_error):
            raise ValueError("Error")

        yield InMemoryObjectStore()


async def test_build():

    async with WorkflowBuilder() as builder:

        # Test building without anything set
        with pytest.raises(ValueError):
            workflow = builder.build()

        # Add a workflows
        await builder.set_workflow(FunctionReturningFunctionConfig())

        # Test building with a workflow set
        workflow = builder.build()

        assert isinstance(workflow, Workflow)


async def test_add_function():

    class FunctionReturningBadConfig(FunctionBaseConfig, name="fn_return_bad"):
        pass

    @register_function(config_type=FunctionReturningBadConfig)
    async def register2(config: FunctionReturningBadConfig, b: Builder):

        yield {}

    async with WorkflowBuilder() as builder:

        fn = await builder.add_function("ret_function", FunctionReturningFunctionConfig())
        assert isinstance(fn, Function)

        fn = await builder.add_function("ret_info", FunctionReturningInfoConfig())
        assert isinstance(fn, Function)

        fn = await builder.add_function("ret_derived", FunctionReturningDerivedConfig())
        assert isinstance(fn, Function)

        with pytest.raises(ValueError):
            await builder.add_function("ret_bad", FunctionReturningBadConfig())

        # Try and add a function with the same name
        with pytest.raises(ValueError):
            await builder.add_function("ret_function", FunctionReturningFunctionConfig())


async def test_get_function():

    async with WorkflowBuilder() as builder:

        fn = await builder.add_function("ret_function", FunctionReturningFunctionConfig())
        assert builder.get_function("ret_function") == fn

        with pytest.raises(ValueError):
            builder.get_function("ret_function_not_exist")


async def test_get_function_config():

    async with WorkflowBuilder() as builder:

        config = FunctionReturningFunctionConfig()

        fn = await builder.add_function("ret_function", config)
        assert builder.get_function_config("ret_function") == fn.config
        assert builder.get_function_config("ret_function") is config

        with pytest.raises(ValueError):
            builder.get_function_config("ret_function_not_exist")


async def test_set_workflow():

    class FunctionReturningBadConfig(FunctionBaseConfig, name="fn_return_bad"):
        pass

    @register_function(config_type=FunctionReturningBadConfig)
    async def register2(config: FunctionReturningBadConfig, b: Builder):

        yield {}

    async with WorkflowBuilder() as builder:

        fn = await builder.set_workflow(FunctionReturningFunctionConfig())
        assert isinstance(fn, Function)

        with pytest.warns(UserWarning, match=r"^Overwriting existing workflow$"):
            fn = await builder.set_workflow(FunctionReturningInfoConfig())

        assert isinstance(fn, Function)

        with pytest.warns(UserWarning, match=r"^Overwriting existing workflow$"):
            fn = await builder.set_workflow(FunctionReturningDerivedConfig())

        assert isinstance(fn, Function)

        with pytest.raises(ValueError):
            with pytest.warns(UserWarning, match=r"^Overwriting existing workflow$"):
                await builder.set_workflow(FunctionReturningBadConfig())

        # Try and add a function with the same name
        with pytest.warns(UserWarning, match=r"^Overwriting existing workflow$"):
            await builder.set_workflow(FunctionReturningFunctionConfig())


async def test_get_workflow():

    async with WorkflowBuilder() as builder:

        with pytest.raises(ValueError):
            builder.get_workflow()

        fn = await builder.set_workflow(FunctionReturningFunctionConfig())
        assert builder.get_workflow() == fn


async def test_get_workflow_config():

    async with WorkflowBuilder() as builder:

        with pytest.raises(ValueError):
            builder.get_workflow_config()

        config = FunctionReturningFunctionConfig()

        fn = await builder.set_workflow(config)
        assert builder.get_workflow_config() == fn.config
        assert builder.get_workflow_config() is config


async def test_get_tool():

    @register_tool_wrapper(wrapper_type="test_framework")
    def tool_wrapper(name: str, fn: Function, builder: Builder):

        class TestFrameworkTool(BaseModel):

            model_config = ConfigDict(arbitrary_types_allowed=True)

            name: str
            fn: Function
            builder: Builder

        return TestFrameworkTool(name=name, fn=fn, builder=builder)

    async with WorkflowBuilder() as builder:

        with pytest.raises(ValueError):
            builder.get_tool("ret_function", "test_framework")

        fn = await builder.add_function("ret_function", FunctionReturningFunctionConfig())

        tool = builder.get_tool("ret_function", "test_framework")

        assert tool.name == "ret_function"
        assert tool.fn == fn


async def test_add_llm():

    async with WorkflowBuilder() as builder:

        await builder.add_llm("llm_name", TLLMProviderConfig())

        with pytest.raises(ValueError):
            await builder.add_llm("llm_name2", TLLMProviderConfig(raise_error=True))

        # Try and add a llm with the same name
        with pytest.raises(ValueError):
            await builder.add_llm("llm_name", TLLMProviderConfig())


async def test_get_llm():

    @register_llm_client(config_type=TLLMProviderConfig, wrapper_type="test_framework")
    async def register(config: TLLMProviderConfig, b: Builder):

        class TestFrameworkLLM(BaseModel):

            model_config = ConfigDict(arbitrary_types_allowed=True)

            config: TLLMProviderConfig
            builder: Builder

        yield TestFrameworkLLM(config=config, builder=b)

    async with WorkflowBuilder() as builder:

        config = TLLMProviderConfig()

        await builder.add_llm("llm_name", config)

        llm = await builder.get_llm("llm_name", wrapper_type="test_framework")

        assert llm.config == builder.get_llm_config("llm_name")

        with pytest.raises(ValueError):
            await builder.get_llm("llm_name_not_exist", wrapper_type="test_framework")


async def test_get_llm_config():

    async with WorkflowBuilder() as builder:

        config = TLLMProviderConfig()

        await builder.add_llm("llm_name", config)

        assert builder.get_llm_config("llm_name") == config

        with pytest.raises(ValueError):
            builder.get_llm_config("llm_name_not_exist")


async def test_add_embedder():

    async with WorkflowBuilder() as builder:

        await builder.add_embedder("embedder_name", TEmbedderProviderConfig())

        with pytest.raises(ValueError):
            await builder.add_embedder("embedder_name2", TEmbedderProviderConfig(raise_error=True))

        # Try and add the same name
        with pytest.raises(ValueError):
            await builder.add_embedder("embedder_name", TEmbedderProviderConfig())


async def test_get_embedder():

    @register_embedder_client(config_type=TEmbedderProviderConfig, wrapper_type="test_framework")
    async def register(config: TEmbedderProviderConfig, b: Builder):

        class TestFrameworkEmbedder(BaseModel):

            model_config = ConfigDict(arbitrary_types_allowed=True)

            config: TEmbedderProviderConfig
            builder: Builder

        yield TestFrameworkEmbedder(config=config, builder=b)

    async with WorkflowBuilder() as builder:

        config = TEmbedderProviderConfig()

        await builder.add_embedder("embedder_name", config)

        embedder = await builder.get_embedder("embedder_name", wrapper_type="test_framework")

        assert embedder.config == builder.get_embedder_config("embedder_name")

        with pytest.raises(ValueError):
            await builder.get_embedder("embedder_name_not_exist", wrapper_type="test_framework")


async def test_get_embedder_config():

    async with WorkflowBuilder() as builder:

        config = TEmbedderProviderConfig()

        await builder.add_embedder("embedder_name", config)

        assert builder.get_embedder_config("embedder_name") == config

        with pytest.raises(ValueError):
            builder.get_embedder_config("embedder_name_not_exist")


async def test_add_memory():

    async with WorkflowBuilder() as builder:

        await builder.add_memory_client("memory_name", TMemoryConfig())

        with pytest.raises(ValueError):
            await builder.add_memory_client("memory_name2", TMemoryConfig(raise_error=True))

        # Try and add the same name
        with pytest.raises(ValueError):
            await builder.add_memory_client("memory_name", TMemoryConfig())


async def test_get_memory():

    async with WorkflowBuilder() as builder:

        config = TMemoryConfig()

        memory = await builder.add_memory_client("memory_name", config)

        assert memory == builder.get_memory_client("memory_name")

        with pytest.raises(ValueError):
            builder.get_memory_client("memory_name_not_exist")


async def test_get_memory_config():

    async with WorkflowBuilder() as builder:

        config = TMemoryConfig()

        await builder.add_memory_client("memory_name", config)

        assert builder.get_memory_client_config("memory_name") == config

        with pytest.raises(ValueError):
            builder.get_memory_client_config("memory_name_not_exist")


async def test_add_retriever():

    async with WorkflowBuilder() as builder:
        await builder.add_retriever("retriever_name", TRetrieverProviderConfig())

        with pytest.raises(ValueError):
            await builder.add_retriever("retriever_name2", TRetrieverProviderConfig(raise_error=True))

        with pytest.raises(ValueError):
            await builder.add_retriever("retriever_name", TRetrieverProviderConfig())


async def test_add_object_store():

    async with WorkflowBuilder() as builder:
        await builder.add_object_store("object_store_name", TObjectStoreConfig())

        with pytest.raises(ValueError):
            await builder.add_object_store("object_store_name2", TObjectStoreConfig(raise_error=True))

        with pytest.raises(ValueError):
            await builder.add_object_store("object_store_name", TObjectStoreConfig())


async def test_get_object_store():

    async with WorkflowBuilder() as builder:

        object_store = await builder.add_object_store("object_store_name", TObjectStoreConfig())

        assert object_store == await builder.get_object_store_client("object_store_name")

        with pytest.raises(ValueError):
            await builder.get_object_store_client("object_store_name_not_exist")


async def test_get_object_store_config():

    async with WorkflowBuilder() as builder:

        config = TObjectStoreConfig()

        await builder.add_object_store("object_store_name", config)

        assert builder.get_object_store_config("object_store_name") == config

        with pytest.raises(ValueError):
            builder.get_object_store_config("object_store_name_not_exist")


async def get_retriever():

    @register_retriever_client(config_type=TRetrieverProviderConfig, wrapper_type="test_framework")
    async def register(config: TRetrieverProviderConfig, b: Builder):

        class TestFrameworkRetriever(BaseModel):

            model_config = ConfigDict(arbitrary_types_allowed=True)

            config: TRetrieverProviderConfig
            builder: Builder

        yield TestFrameworkRetriever(config=config, builder=b)

    @register_retriever_client(config_type=TRetrieverProviderConfig, wrapper_type=None)
    async def register_no_framework(config: TRetrieverProviderConfig, builder: Builder):

        class TestRetriever(AIQRetriever):

            def __init__(self, **kwargs):
                self.__dict__.update(kwargs)

            async def search(self, query: str, **kwargs):
                return RetrieverOutput(results=[AIQDocument(page_content="page content", metadata={})])

            async def add_items(self, items):
                return await super().add_items(items)

            async def remove_items(self, **kwargs):
                return await super().remove_items(**kwargs)

        yield TestRetriever(**config.model_dump())

    async with WorkflowBuilder() as builder:

        config = TRetrieverProviderConfig()

        await builder.add_retriever("retriever_name", config)

        retriever = await builder.get_retriever("retriever_name", wrapper_type="test_framework")

        assert retriever.config == builder.get_retriever_config("retriever_name")

        with pytest.raises(ValueError):
            await builder.get_retriever("retriever_name_not_exist", wrapper_type="test_framework")

        retriever = await builder.get_retriever("retriever_name", wrapper_type=None)

        assert isinstance(retriever, AIQRetriever)


async def get_retriever_config():

    async with WorkflowBuilder() as builder:

        config = TRetrieverProviderConfig()

        await builder.add_retriever("retriever_name", config)

        assert builder.get_retriever_config("retriever_name") == config

        with pytest.raises(ValueError):
            builder.get_retriever_config("retriever_name_not_exist")


async def test_built_config():

    general_config = GeneralConfig(cache_dir="Something else")
    function_config = FunctionReturningFunctionConfig()
    workflow_config = FunctionReturningFunctionConfig()
    llm_config = TLLMProviderConfig()
    embedder_config = TEmbedderProviderConfig()
    memory_config = TMemoryConfig()
    retriever_config = TRetrieverProviderConfig()
    object_store_config = TObjectStoreConfig()

    async with WorkflowBuilder(general_config=general_config) as builder:

        await builder.add_function("function1", function_config)

        await builder.set_workflow(workflow_config)

        await builder.add_llm("llm1", llm_config)

        await builder.add_embedder("embedder1", embedder_config)

        await builder.add_memory_client("memory1", memory_config)

        await builder.add_retriever("retriever1", retriever_config)

        await builder.add_object_store("object_store1", object_store_config)

        workflow = builder.build()

        workflow_config = workflow.config

        assert workflow_config.general == general_config
        assert workflow_config.functions == {"function1": function_config}
        assert workflow_config.workflow == workflow_config.workflow
        assert workflow_config.llms == {"llm1": llm_config}
        assert workflow_config.embedders == {"embedder1": embedder_config}
        assert workflow_config.memory == {"memory1": memory_config}
        assert workflow_config.retrievers == {"retriever1": retriever_config}
<<<<<<< HEAD
        assert workflow_config.object_stores == {"object_store1": object_store_config}
=======


# Error Logging Tests


@pytest.fixture
def caplog_fixture(caplog):
    """Configure caplog to capture ERROR level logs."""
    caplog.set_level(logging.ERROR)
    return caplog


@pytest.fixture
def mock_component_data():
    """Create mock component data for testing."""
    # Create a mock failing component
    failing_component = MagicMock()
    failing_component.name = "test_component"
    failing_component.component_group.value = "llms"

    return failing_component


def test_log_build_failure_helper_method(caplog_fixture, mock_component_data):
    """Test the _log_build_failure helper method directly."""
    builder = WorkflowBuilder()

    completed_components = [("comp1", "llms"), ("comp2", "embedders")]
    remaining_components = [("comp3", "functions"), ("comp4", "memory")]
    original_error = ValueError("Test error message")

    # Call the helper method
    builder._log_build_failure_component(mock_component_data,
                                         completed_components,
                                         remaining_components,
                                         original_error)

    # Verify error logging content
    log_text = caplog_fixture.text
    assert "Failed to initialize component test_component (llms)" in log_text
    assert "Successfully built components:" in log_text
    assert "- comp1 (llms)" in log_text
    assert "- comp2 (embedders)" in log_text
    assert "Remaining components to build:" in log_text
    assert "- comp3 (functions)" in log_text
    assert "- comp4 (memory)" in log_text
    assert "Original error:" in log_text
    assert "Test error message" in log_text


def test_log_build_failure_workflow_helper_method(caplog_fixture):
    """Test the _log_build_failure_workflow helper method directly."""
    builder = WorkflowBuilder()

    completed_components = [("comp1", "llms"), ("comp2", "embedders")]
    remaining_components = [("comp3", "functions")]
    original_error = ValueError("Workflow build failed")

    # Call the helper method
    builder._log_build_failure_workflow(completed_components, remaining_components, original_error)

    # Verify error logging content
    log_text = caplog_fixture.text
    assert "Failed to initialize component <workflow> (workflow)" in log_text
    assert "Successfully built components:" in log_text
    assert "- comp1 (llms)" in log_text
    assert "- comp2 (embedders)" in log_text
    assert "Remaining components to build:" in log_text
    assert "- comp3 (functions)" in log_text
    assert "Original error:" in log_text


def test_log_build_failure_no_completed_components(caplog_fixture, mock_component_data):
    """Test error logging when no components have been successfully built."""
    builder = WorkflowBuilder()

    completed_components = []
    remaining_components = [("comp1", "embedders"), ("comp2", "functions")]
    original_error = ValueError("First component failed")

    builder._log_build_failure_component(mock_component_data,
                                         completed_components,
                                         remaining_components,
                                         original_error)

    log_text = caplog_fixture.text
    assert "Failed to initialize component test_component (llms)" in log_text
    assert "No components were successfully built before this failure" in log_text
    assert "Remaining components to build:" in log_text
    assert "- comp1 (embedders)" in log_text
    assert "- comp2 (functions)" in log_text
    assert "Original error:" in log_text


def test_log_build_failure_no_remaining_components(caplog_fixture, mock_component_data):
    """Test error logging when no components remain to be built."""
    builder = WorkflowBuilder()

    completed_components = [("comp1", "llms"), ("comp2", "embedders")]
    remaining_components = []
    original_error = ValueError("Last component failed")

    builder._log_build_failure_component(mock_component_data,
                                         completed_components,
                                         remaining_components,
                                         original_error)

    log_text = caplog_fixture.text
    assert "Failed to initialize component test_component (llms)" in log_text
    assert "Successfully built components:" in log_text
    assert "- comp1 (llms)" in log_text
    assert "- comp2 (embedders)" in log_text
    assert "No remaining components to build" in log_text
    assert "Original error:" in log_text


# Evaluator Error Logging Tests


def test_log_evaluator_build_failure_helper_method(caplog_fixture):
    """Test the _log_evaluator_build_failure helper method directly."""
    from aiq.builder.eval_builder import WorkflowEvalBuilder

    builder = WorkflowEvalBuilder()

    completed_evaluators = ["eval1", "eval2"]
    remaining_evaluators = ["eval3", "eval4"]
    original_error = ValueError("Evaluator build failed")

    # Call the helper method
    builder._log_build_failure_evaluator("failing_evaluator",
                                         completed_evaluators,
                                         remaining_evaluators,
                                         original_error)

    # Verify error logging content
    log_text = caplog_fixture.text
    assert "Failed to initialize component failing_evaluator (evaluator)" in log_text
    assert "Successfully built components:" in log_text
    assert "- eval1 (evaluator)" in log_text
    assert "- eval2 (evaluator)" in log_text
    assert "Remaining components to build:" in log_text
    assert "- eval3 (evaluator)" in log_text
    assert "- eval4 (evaluator)" in log_text
    assert "Original error:" in log_text


def test_log_evaluator_build_failure_no_completed(caplog_fixture):
    """Test evaluator error logging when no evaluators have been successfully built."""
    from aiq.builder.eval_builder import WorkflowEvalBuilder

    builder = WorkflowEvalBuilder()

    completed_evaluators = []
    remaining_evaluators = ["eval1", "eval2"]
    original_error = ValueError("First evaluator failed")

    builder._log_build_failure_evaluator("failing_evaluator",
                                         completed_evaluators,
                                         remaining_evaluators,
                                         original_error)

    log_text = caplog_fixture.text
    assert "Failed to initialize component failing_evaluator (evaluator)" in log_text
    assert "No components were successfully built before this failure" in log_text
    assert "Remaining components to build:" in log_text
    assert "- eval1 (evaluator)" in log_text
    assert "- eval2 (evaluator)" in log_text
    assert "Original error:" in log_text


def test_log_evaluator_build_failure_no_remaining(caplog_fixture):
    """Test evaluator error logging when no evaluators remain to be built."""
    from aiq.builder.eval_builder import WorkflowEvalBuilder

    builder = WorkflowEvalBuilder()

    completed_evaluators = ["eval1", "eval2"]
    remaining_evaluators = []
    original_error = ValueError("Last evaluator failed")

    builder._log_build_failure_evaluator("failing_evaluator",
                                         completed_evaluators,
                                         remaining_evaluators,
                                         original_error)

    log_text = caplog_fixture.text
    assert "Failed to initialize component failing_evaluator (evaluator)" in log_text
    assert "Successfully built components:" in log_text
    assert "- eval1 (evaluator)" in log_text
    assert "- eval2 (evaluator)" in log_text
    assert "No remaining components to build" in log_text
    assert "Original error:" in log_text


async def test_integration_error_logging_with_failing_function(caplog_fixture):
    """Integration test: Verify error logging when building a workflow with a function that fails during initialization.

    This test creates a real failing function (not mocked) and attempts to build a workflow,
    then verifies that the error logging messages are correct.
    """
    # Create a config with one successful function and one failing function
    config_dict = {
        "functions": {
            "working_function": FunctionReturningFunctionConfig(),
            "failing_function": FailingFunctionConfig(),
            "another_working_function": FunctionReturningInfoConfig()
        },
        "workflow": FunctionReturningFunctionConfig()
    }

    config = AIQConfig.model_validate(config_dict)

    async with WorkflowBuilder() as builder:
        with pytest.raises(ValueError, match="Function initialization failed"):
            await builder.populate_builder(config)

    # Verify the error logging output
    log_text = caplog_fixture.text

    # Should have the main error message with component name and type
    assert "Failed to initialize component failing_function (functions)" in log_text

    # Should list successfully built components before the failure
    assert "Successfully built components:" in log_text
    assert "- working_function (functions)" in log_text

    # Should list remaining components that still need to be built
    assert "Remaining components to build:" in log_text
    assert "- another_working_function (functions)" in log_text
    assert "- <workflow> (workflow)" in log_text

    # Should include the original error
    assert "Original error:" in log_text
    assert "Function initialization failed" in log_text

    # Verify the error was propagated (not just logged)
    assert "ValueError: Function initialization failed" in log_text


async def test_integration_error_logging_with_workflow_failure(caplog_fixture):
    """Integration test: Verify error logging when workflow setup fails.

    This test attempts to build with a failing workflow and verifies the error messages.
    """
    # Create a config with successful functions but failing workflow
    config_dict = {
        "functions": {
            "working_function1": FunctionReturningFunctionConfig(), "working_function2": FunctionReturningInfoConfig()
        },
        "workflow":
            FailingFunctionConfig()  # This will fail during workflow setup
    }

    config = AIQConfig.model_validate(config_dict)

    async with WorkflowBuilder() as builder:
        with pytest.raises(ValueError, match="Function initialization failed"):
            await builder.populate_builder(config)

    # Verify the error logging output
    log_text = caplog_fixture.text

    # Should have the main error message for workflow failure
    assert "Failed to initialize component <workflow> (workflow)" in log_text

    # Should list all successfully built components (functions should have succeeded)
    assert "Successfully built components:" in log_text
    assert "- working_function1 (functions)" in log_text
    assert "- working_function2 (functions)" in log_text

    # Should show no remaining components to build (since workflow is the last step)
    assert "No remaining components to build" in log_text

    # Should include the original error
    assert "Original error:" in log_text
    assert "Function initialization failed" in log_text
>>>>>>> 7c9b3b22
<|MERGE_RESOLUTION|>--- conflicted
+++ resolved
@@ -82,13 +82,12 @@
     raise_error: bool = False
 
 
-<<<<<<< HEAD
 class TObjectStoreConfig(ObjectStoreBaseConfig, name="test_object_store"):
     raise_error: bool = False
-=======
+
+
 class FailingFunctionConfig(FunctionBaseConfig, name="failing_function"):
     pass
->>>>>>> 7c9b3b22
 
 
 @pytest.fixture(scope="module", autouse=True)
@@ -655,10 +654,7 @@
         assert workflow_config.embedders == {"embedder1": embedder_config}
         assert workflow_config.memory == {"memory1": memory_config}
         assert workflow_config.retrievers == {"retriever1": retriever_config}
-<<<<<<< HEAD
         assert workflow_config.object_stores == {"object_store1": object_store_config}
-=======
-
 
 # Error Logging Tests
 
@@ -934,5 +930,4 @@
 
     # Should include the original error
     assert "Original error:" in log_text
-    assert "Function initialization failed" in log_text
->>>>>>> 7c9b3b22
+    assert "Function initialization failed" in log_text