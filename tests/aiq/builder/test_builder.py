--- conflicted
+++ resolved
@@ -637,18 +637,11 @@
     general_config = GeneralConfig(cache_dir="Something else")
     function_config = FunctionReturningFunctionConfig()
     workflow_config = FunctionReturningFunctionConfig()
-<<<<<<< HEAD
-    llm_config = TestLLMProviderConfig()
-    embedder_config = TestEmbedderProviderConfig()
-    memory_config = TestMemoryConfig()
-    retriever_config = TestRetrieverProviderConfig()
-    its_config = TestITSStrategyConfig()
-=======
     llm_config = TLLMProviderConfig()
     embedder_config = TEmbedderProviderConfig()
     memory_config = TMemoryConfig()
     retriever_config = TRetrieverProviderConfig()
->>>>>>> c1afcf9f
+    its_config = TestITSStrategyConfig()
 
     async with WorkflowBuilder(general_config=general_config) as builder:
 
