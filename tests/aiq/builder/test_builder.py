# SPDX-FileCopyrightText: Copyright (c) 2024-2025, NVIDIA CORPORATION & AFFILIATES. All rights reserved.
# SPDX-License-Identifier: Apache-2.0
#
# Licensed under the Apache License, Version 2.0 (the "License");
# you may not use this file except in compliance with the License.
# You may obtain a copy of the License at
#
# http://www.apache.org/licenses/LICENSE-2.0
#
# Unless required by applicable law or agreed to in writing, software
# distributed under the License is distributed on an "AS IS" BASIS,
# WITHOUT WARRANTIES OR CONDITIONS OF ANY KIND, either express or implied.
# See the License for the specific language governing permissions and
# limitations under the License.

import logging
from unittest.mock import MagicMock

import pytest
from openai import BaseModel
from pydantic import ConfigDict

from aiq.builder.builder import Builder
from aiq.builder.embedder import EmbedderProviderInfo
from aiq.builder.function import Function
from aiq.builder.function_info import FunctionInfo
from aiq.builder.llm import LLMProviderInfo
from aiq.builder.retriever import RetrieverProviderInfo
from aiq.builder.workflow import Workflow
from aiq.builder.workflow_builder import WorkflowBuilder
from aiq.cli.register_workflow import register_embedder_client
from aiq.cli.register_workflow import register_embedder_provider
from aiq.cli.register_workflow import register_function
from aiq.cli.register_workflow import register_llm_client
from aiq.cli.register_workflow import register_llm_provider
from aiq.cli.register_workflow import register_memory
from aiq.cli.register_workflow import register_retriever_client
from aiq.cli.register_workflow import register_retriever_provider
from aiq.cli.register_workflow import register_telemetry_exporter
from aiq.cli.register_workflow import register_tool_wrapper
from aiq.data_models.config import AIQConfig
from aiq.data_models.config import GeneralConfig
from aiq.data_models.embedder import EmbedderBaseConfig
from aiq.data_models.function import FunctionBaseConfig
from aiq.data_models.intermediate_step import IntermediateStep
from aiq.data_models.llm import LLMBaseConfig
from aiq.data_models.memory import MemoryBaseConfig
from aiq.data_models.retriever import RetrieverBaseConfig
from aiq.data_models.telemetry_exporter import TelemetryExporterBaseConfig
from aiq.memory.interfaces import MemoryEditor
from aiq.memory.models import MemoryItem
from aiq.observability.exporter.base_exporter import BaseExporter
from aiq.retriever.interface import AIQRetriever
from aiq.retriever.models import AIQDocument
from aiq.retriever.models import RetrieverOutput


class FunctionReturningFunctionConfig(FunctionBaseConfig, name="fn_return_fn"):
    pass


class FunctionReturningInfoConfig(FunctionBaseConfig, name="fn_return_info"):
    pass


class FunctionReturningDerivedConfig(FunctionBaseConfig, name="fn_return_derived"):
    pass


class TLLMProviderConfig(LLMBaseConfig, name="test_llm"):
    raise_error: bool = False


class TEmbedderProviderConfig(EmbedderBaseConfig, name="test_embedder_provider"):
    raise_error: bool = False


class TMemoryConfig(MemoryBaseConfig, name="test_memory"):
    raise_error: bool = False


class TRetrieverProviderConfig(RetrieverBaseConfig, name="test_retriever"):
    raise_error: bool = False


<<<<<<< HEAD
class TTelemetryExporterConfig(TelemetryExporterBaseConfig, name="test_telemetry_exporter"):
    raise_error: bool = False
=======
class FailingFunctionConfig(FunctionBaseConfig, name="failing_function"):
    pass
>>>>>>> 9a31216b


@pytest.fixture(scope="module", autouse=True)
async def _register():

    @register_function(config_type=FunctionReturningFunctionConfig)
    async def register1(config: FunctionReturningFunctionConfig, b: Builder):

        async def _inner(some_input: str) -> str:
            return some_input + "!"

        yield _inner

    @register_function(config_type=FunctionReturningInfoConfig)
    async def register2(config: FunctionReturningInfoConfig, b: Builder):

        async def _inner(some_input: str) -> str:
            return some_input + "!"

        def _convert(int_input: int) -> str:
            return str(int_input)

        yield FunctionInfo.from_fn(_inner, converters=[_convert])

    @register_function(config_type=FunctionReturningDerivedConfig)
    async def register3(config: FunctionReturningDerivedConfig, b: Builder):

        class DerivedFunction(Function[str, str, None]):

            def __init__(self, config: FunctionReturningDerivedConfig):
                super().__init__(config=config, description="Test function")

            def some_method(self, val):
                return "some_method" + val

            async def _ainvoke(self, value: str) -> str:
                return value + "!"

            async def _astream(self, value: str):
                yield value + "!"

        yield DerivedFunction(config)

    @register_function(config_type=FailingFunctionConfig)
    async def register_failing_function(config: FailingFunctionConfig, b: Builder):
        # This function always raises an exception during initialization
        raise ValueError("Function initialization failed")
        yield  # This line will never be reached, but needed for the AsyncGenerator type

    @register_llm_provider(config_type=TLLMProviderConfig)
    async def register4(config: TLLMProviderConfig, b: Builder):

        if (config.raise_error):
            raise ValueError("Error")

        yield LLMProviderInfo(config=config, description="A test client.")

    @register_embedder_provider(config_type=TEmbedderProviderConfig)
    async def register5(config: TEmbedderProviderConfig, b: Builder):

        if (config.raise_error):
            raise ValueError("Error")

        yield EmbedderProviderInfo(config=config, description="A test client.")

    @register_memory(config_type=TMemoryConfig)
    async def register6(config: TMemoryConfig, b: Builder):

        if (config.raise_error):
            raise ValueError("Error")

        class TestMemoryEditor(MemoryEditor):

            async def add_items(self, items: list[MemoryItem]) -> None:
                raise NotImplementedError

            async def search(self, query: str, top_k: int = 5, **kwargs) -> list[MemoryItem]:
                raise NotImplementedError

            async def remove_items(self, **kwargs) -> None:
                raise NotImplementedError

        yield TestMemoryEditor()

    # Register mock provider
    @register_retriever_provider(config_type=TRetrieverProviderConfig)
    async def register7(config: TRetrieverProviderConfig, builder: Builder):

        if (config.raise_error):
            raise ValueError("Error")

        yield RetrieverProviderInfo(config=config, description="Mock retriever to test the registration process")

    # Register mock telemetry exporter
    @register_telemetry_exporter(config_type=TTelemetryExporterConfig)
    async def register8(config: TTelemetryExporterConfig, builder: Builder):

        if (config.raise_error):
            raise ValueError("Error")

        class TestTelemetryExporter(BaseExporter):

            def export(self, event: IntermediateStep):
                pass

        yield TestTelemetryExporter()


async def test_build():

    async with WorkflowBuilder() as builder:

        # Test building without anything set
        with pytest.raises(ValueError):
            workflow = builder.build()

        # Add a workflows
        await builder.set_workflow(FunctionReturningFunctionConfig())

        # Test building with a workflow set
        workflow = builder.build()

        assert isinstance(workflow, Workflow)


async def test_add_function():

    class FunctionReturningBadConfig(FunctionBaseConfig, name="fn_return_bad"):
        pass

    @register_function(config_type=FunctionReturningBadConfig)
    async def register2(config: FunctionReturningBadConfig, b: Builder):

        yield {}

    async with WorkflowBuilder() as builder:

        fn = await builder.add_function("ret_function", FunctionReturningFunctionConfig())
        assert isinstance(fn, Function)

        fn = await builder.add_function("ret_info", FunctionReturningInfoConfig())
        assert isinstance(fn, Function)

        fn = await builder.add_function("ret_derived", FunctionReturningDerivedConfig())
        assert isinstance(fn, Function)

        with pytest.raises(ValueError):
            await builder.add_function("ret_bad", FunctionReturningBadConfig())

        # Try and add a function with the same name
        with pytest.raises(ValueError):
            await builder.add_function("ret_function", FunctionReturningFunctionConfig())


async def test_get_function():

    async with WorkflowBuilder() as builder:

        fn = await builder.add_function("ret_function", FunctionReturningFunctionConfig())
        assert builder.get_function("ret_function") == fn

        with pytest.raises(ValueError):
            builder.get_function("ret_function_not_exist")


async def test_get_function_config():

    async with WorkflowBuilder() as builder:

        config = FunctionReturningFunctionConfig()

        fn = await builder.add_function("ret_function", config)
        assert builder.get_function_config("ret_function") == fn.config
        assert builder.get_function_config("ret_function") is config

        with pytest.raises(ValueError):
            builder.get_function_config("ret_function_not_exist")


async def test_set_workflow():

    class FunctionReturningBadConfig(FunctionBaseConfig, name="fn_return_bad"):
        pass

    @register_function(config_type=FunctionReturningBadConfig)
    async def register2(config: FunctionReturningBadConfig, b: Builder):

        yield {}

    async with WorkflowBuilder() as builder:

        fn = await builder.set_workflow(FunctionReturningFunctionConfig())
        assert isinstance(fn, Function)

        with pytest.warns(UserWarning, match=r"^Overwriting existing workflow$"):
            fn = await builder.set_workflow(FunctionReturningInfoConfig())

        assert isinstance(fn, Function)

        with pytest.warns(UserWarning, match=r"^Overwriting existing workflow$"):
            fn = await builder.set_workflow(FunctionReturningDerivedConfig())

        assert isinstance(fn, Function)

        with pytest.raises(ValueError):
            with pytest.warns(UserWarning, match=r"^Overwriting existing workflow$"):
                await builder.set_workflow(FunctionReturningBadConfig())

        # Try and add a function with the same name
        with pytest.warns(UserWarning, match=r"^Overwriting existing workflow$"):
            await builder.set_workflow(FunctionReturningFunctionConfig())


async def test_get_workflow():

    async with WorkflowBuilder() as builder:

        with pytest.raises(ValueError):
            builder.get_workflow()

        fn = await builder.set_workflow(FunctionReturningFunctionConfig())
        assert builder.get_workflow() == fn


async def test_get_workflow_config():

    async with WorkflowBuilder() as builder:

        with pytest.raises(ValueError):
            builder.get_workflow_config()

        config = FunctionReturningFunctionConfig()

        fn = await builder.set_workflow(config)
        assert builder.get_workflow_config() == fn.config
        assert builder.get_workflow_config() is config


async def test_get_tool():

    @register_tool_wrapper(wrapper_type="test_framework")
    def tool_wrapper(name: str, fn: Function, builder: Builder):

        class TestFrameworkTool(BaseModel):

            model_config = ConfigDict(arbitrary_types_allowed=True)

            name: str
            fn: Function
            builder: Builder

        return TestFrameworkTool(name=name, fn=fn, builder=builder)

    async with WorkflowBuilder() as builder:

        with pytest.raises(ValueError):
            builder.get_tool("ret_function", "test_framework")

        fn = await builder.add_function("ret_function", FunctionReturningFunctionConfig())

        tool = builder.get_tool("ret_function", "test_framework")

        assert tool.name == "ret_function"
        assert tool.fn == fn


async def test_add_llm():

    async with WorkflowBuilder() as builder:

        await builder.add_llm("llm_name", TLLMProviderConfig())

        with pytest.raises(ValueError):
            await builder.add_llm("llm_name2", TLLMProviderConfig(raise_error=True))

        # Try and add a llm with the same name
        with pytest.raises(ValueError):
            await builder.add_llm("llm_name", TLLMProviderConfig())


async def test_get_llm():

    @register_llm_client(config_type=TLLMProviderConfig, wrapper_type="test_framework")
    async def register(config: TLLMProviderConfig, b: Builder):

        class TestFrameworkLLM(BaseModel):

            model_config = ConfigDict(arbitrary_types_allowed=True)

            config: TLLMProviderConfig
            builder: Builder

        yield TestFrameworkLLM(config=config, builder=b)

    async with WorkflowBuilder() as builder:

        config = TLLMProviderConfig()

        await builder.add_llm("llm_name", config)

        llm = await builder.get_llm("llm_name", wrapper_type="test_framework")

        assert llm.config == builder.get_llm_config("llm_name")

        with pytest.raises(ValueError):
            await builder.get_llm("llm_name_not_exist", wrapper_type="test_framework")


async def test_get_llm_config():

    async with WorkflowBuilder() as builder:

        config = TLLMProviderConfig()

        await builder.add_llm("llm_name", config)

        assert builder.get_llm_config("llm_name") == config

        with pytest.raises(ValueError):
            builder.get_llm_config("llm_name_not_exist")


async def test_add_embedder():

    async with WorkflowBuilder() as builder:

        await builder.add_embedder("embedder_name", TEmbedderProviderConfig())

        with pytest.raises(ValueError):
            await builder.add_embedder("embedder_name2", TEmbedderProviderConfig(raise_error=True))

        # Try and add the same name
        with pytest.raises(ValueError):
            await builder.add_embedder("embedder_name", TEmbedderProviderConfig())


async def test_get_embedder():

    @register_embedder_client(config_type=TEmbedderProviderConfig, wrapper_type="test_framework")
    async def register(config: TEmbedderProviderConfig, b: Builder):

        class TestFrameworkEmbedder(BaseModel):

            model_config = ConfigDict(arbitrary_types_allowed=True)

            config: TEmbedderProviderConfig
            builder: Builder

        yield TestFrameworkEmbedder(config=config, builder=b)

    async with WorkflowBuilder() as builder:

        config = TEmbedderProviderConfig()

        await builder.add_embedder("embedder_name", config)

        embedder = await builder.get_embedder("embedder_name", wrapper_type="test_framework")

        assert embedder.config == builder.get_embedder_config("embedder_name")

        with pytest.raises(ValueError):
            await builder.get_embedder("embedder_name_not_exist", wrapper_type="test_framework")


async def test_get_embedder_config():

    async with WorkflowBuilder() as builder:

        config = TEmbedderProviderConfig()

        await builder.add_embedder("embedder_name", config)

        assert builder.get_embedder_config("embedder_name") == config

        with pytest.raises(ValueError):
            builder.get_embedder_config("embedder_name_not_exist")


async def test_add_memory():

    async with WorkflowBuilder() as builder:

        await builder.add_memory_client("memory_name", TMemoryConfig())

        with pytest.raises(ValueError):
            await builder.add_memory_client("memory_name2", TMemoryConfig(raise_error=True))

        # Try and add the same name
        with pytest.raises(ValueError):
            await builder.add_memory_client("memory_name", TMemoryConfig())


async def test_get_memory():

    async with WorkflowBuilder() as builder:

        config = TMemoryConfig()

        memory = await builder.add_memory_client("memory_name", config)

        assert memory == builder.get_memory_client("memory_name")

        with pytest.raises(ValueError):
            builder.get_memory_client("memory_name_not_exist")


async def test_get_memory_config():

    async with WorkflowBuilder() as builder:

        config = TMemoryConfig()

        await builder.add_memory_client("memory_name", config)

        assert builder.get_memory_client_config("memory_name") == config

        with pytest.raises(ValueError):
            builder.get_memory_client_config("memory_name_not_exist")


async def test_add_retriever():

    async with WorkflowBuilder() as builder:
        await builder.add_retriever("retriever_name", TRetrieverProviderConfig())

        with pytest.raises(ValueError):
            await builder.add_retriever("retriever_name2", TRetrieverProviderConfig(raise_error=True))

        with pytest.raises(ValueError):
            await builder.add_retriever("retriever_name", TRetrieverProviderConfig())


async def get_retriever():

    @register_retriever_client(config_type=TRetrieverProviderConfig, wrapper_type="test_framework")
    async def register(config: TRetrieverProviderConfig, b: Builder):

        class TestFrameworkRetriever(BaseModel):

            model_config = ConfigDict(arbitrary_types_allowed=True)

            config: TRetrieverProviderConfig
            builder: Builder

        yield TestFrameworkRetriever(config=config, builder=b)

    @register_retriever_client(config_type=TRetrieverProviderConfig, wrapper_type=None)
    async def register_no_framework(config: TRetrieverProviderConfig, builder: Builder):

        class TestRetriever(AIQRetriever):

            def __init__(self, **kwargs):
                self.__dict__.update(kwargs)

            async def search(self, query: str, **kwargs):
                return RetrieverOutput(results=[AIQDocument(page_content="page content", metadata={})])

            async def add_items(self, items):
                return await super().add_items(items)

            async def remove_items(self, **kwargs):
                return await super().remove_items(**kwargs)

        yield TestRetriever(**config.model_dump())

    async with WorkflowBuilder() as builder:

        config = TRetrieverProviderConfig()

        await builder.add_retriever("retriever_name", config)

        retriever = await builder.get_retriever("retriever_name", wrapper_type="test_framework")

        assert retriever.config == builder.get_retriever_config("retriever_name")

        with pytest.raises(ValueError):
            await builder.get_retriever("retriever_name_not_exist", wrapper_type="test_framework")

        retriever = await builder.get_retriever("retriever_name", wrapper_type=None)

        assert isinstance(retriever, AIQRetriever)


async def get_retriever_config():

    async with WorkflowBuilder() as builder:

        config = TRetrieverProviderConfig()

        await builder.add_retriever("retriever_name", config)

        assert builder.get_retriever_config("retriever_name") == config

        with pytest.raises(ValueError):
            builder.get_retriever_config("retriever_name_not_exist")


async def test_built_config():

    general_config = GeneralConfig(cache_dir="Something else")
    function_config = FunctionReturningFunctionConfig()
    workflow_config = FunctionReturningFunctionConfig()
    llm_config = TLLMProviderConfig()
    embedder_config = TEmbedderProviderConfig()
    memory_config = TMemoryConfig()
    retriever_config = TRetrieverProviderConfig()

    async with WorkflowBuilder(general_config=general_config) as builder:

        await builder.add_function("function1", function_config)

        await builder.set_workflow(workflow_config)

        await builder.add_llm("llm1", llm_config)

        await builder.add_embedder("embedder1", embedder_config)

        await builder.add_memory_client("memory1", memory_config)

        await builder.add_retriever("retriever1", retriever_config)

        workflow = builder.build()

        workflow_config = workflow.config

        assert workflow_config.general == general_config
        assert workflow_config.functions == {"function1": function_config}
        assert workflow_config.workflow == workflow_config.workflow
        assert workflow_config.llms == {"llm1": llm_config}
        assert workflow_config.embedders == {"embedder1": embedder_config}
        assert workflow_config.memory == {"memory1": memory_config}
        assert workflow_config.retrievers == {"retriever1": retriever_config}


<<<<<<< HEAD
async def test_add_telemetry_exporter():

    workflow_config = FunctionReturningFunctionConfig()
    telemetry_exporter_config = TTelemetryExporterConfig()

    async with WorkflowBuilder() as builder:

        await builder.set_workflow(workflow_config)

        await builder.add_telemetry_exporter("exporter1", telemetry_exporter_config)

        with pytest.raises(ValueError):
            await builder.add_telemetry_exporter("exporter2", TTelemetryExporterConfig(raise_error=True))

        with pytest.raises(ValueError):
            await builder.add_telemetry_exporter("exporter1", TTelemetryExporterConfig())

        workflow = builder.build()

        exporter1_instance = workflow.telemetry_exporters.get("exporter1", None)

        assert exporter1_instance is not None
        assert issubclass(type(exporter1_instance), BaseExporter)
=======
# Error Logging Tests


@pytest.fixture
def caplog_fixture(caplog):
    """Configure caplog to capture ERROR level logs."""
    caplog.set_level(logging.ERROR)
    return caplog


@pytest.fixture
def mock_component_data():
    """Create mock component data for testing."""
    # Create a mock failing component
    failing_component = MagicMock()
    failing_component.name = "test_component"
    failing_component.component_group.value = "llms"

    return failing_component


def test_log_build_failure_helper_method(caplog_fixture, mock_component_data):
    """Test the _log_build_failure helper method directly."""
    builder = WorkflowBuilder()

    completed_components = [("comp1", "llms"), ("comp2", "embedders")]
    remaining_components = [("comp3", "functions"), ("comp4", "memory")]
    original_error = ValueError("Test error message")

    # Call the helper method
    builder._log_build_failure_component(mock_component_data,
                                         completed_components,
                                         remaining_components,
                                         original_error)

    # Verify error logging content
    log_text = caplog_fixture.text
    assert "Failed to initialize component test_component (llms)" in log_text
    assert "Successfully built components:" in log_text
    assert "- comp1 (llms)" in log_text
    assert "- comp2 (embedders)" in log_text
    assert "Remaining components to build:" in log_text
    assert "- comp3 (functions)" in log_text
    assert "- comp4 (memory)" in log_text
    assert "Original error:" in log_text
    assert "Test error message" in log_text


def test_log_build_failure_workflow_helper_method(caplog_fixture):
    """Test the _log_build_failure_workflow helper method directly."""
    builder = WorkflowBuilder()

    completed_components = [("comp1", "llms"), ("comp2", "embedders")]
    remaining_components = [("comp3", "functions")]
    original_error = ValueError("Workflow build failed")

    # Call the helper method
    builder._log_build_failure_workflow(completed_components, remaining_components, original_error)

    # Verify error logging content
    log_text = caplog_fixture.text
    assert "Failed to initialize component <workflow> (workflow)" in log_text
    assert "Successfully built components:" in log_text
    assert "- comp1 (llms)" in log_text
    assert "- comp2 (embedders)" in log_text
    assert "Remaining components to build:" in log_text
    assert "- comp3 (functions)" in log_text
    assert "Original error:" in log_text


def test_log_build_failure_no_completed_components(caplog_fixture, mock_component_data):
    """Test error logging when no components have been successfully built."""
    builder = WorkflowBuilder()

    completed_components = []
    remaining_components = [("comp1", "embedders"), ("comp2", "functions")]
    original_error = ValueError("First component failed")

    builder._log_build_failure_component(mock_component_data,
                                         completed_components,
                                         remaining_components,
                                         original_error)

    log_text = caplog_fixture.text
    assert "Failed to initialize component test_component (llms)" in log_text
    assert "No components were successfully built before this failure" in log_text
    assert "Remaining components to build:" in log_text
    assert "- comp1 (embedders)" in log_text
    assert "- comp2 (functions)" in log_text
    assert "Original error:" in log_text


def test_log_build_failure_no_remaining_components(caplog_fixture, mock_component_data):
    """Test error logging when no components remain to be built."""
    builder = WorkflowBuilder()

    completed_components = [("comp1", "llms"), ("comp2", "embedders")]
    remaining_components = []
    original_error = ValueError("Last component failed")

    builder._log_build_failure_component(mock_component_data,
                                         completed_components,
                                         remaining_components,
                                         original_error)

    log_text = caplog_fixture.text
    assert "Failed to initialize component test_component (llms)" in log_text
    assert "Successfully built components:" in log_text
    assert "- comp1 (llms)" in log_text
    assert "- comp2 (embedders)" in log_text
    assert "No remaining components to build" in log_text
    assert "Original error:" in log_text


# Evaluator Error Logging Tests


def test_log_evaluator_build_failure_helper_method(caplog_fixture):
    """Test the _log_evaluator_build_failure helper method directly."""
    from aiq.builder.eval_builder import WorkflowEvalBuilder

    builder = WorkflowEvalBuilder()

    completed_evaluators = ["eval1", "eval2"]
    remaining_evaluators = ["eval3", "eval4"]
    original_error = ValueError("Evaluator build failed")

    # Call the helper method
    builder._log_build_failure_evaluator("failing_evaluator",
                                         completed_evaluators,
                                         remaining_evaluators,
                                         original_error)

    # Verify error logging content
    log_text = caplog_fixture.text
    assert "Failed to initialize component failing_evaluator (evaluator)" in log_text
    assert "Successfully built components:" in log_text
    assert "- eval1 (evaluator)" in log_text
    assert "- eval2 (evaluator)" in log_text
    assert "Remaining components to build:" in log_text
    assert "- eval3 (evaluator)" in log_text
    assert "- eval4 (evaluator)" in log_text
    assert "Original error:" in log_text


def test_log_evaluator_build_failure_no_completed(caplog_fixture):
    """Test evaluator error logging when no evaluators have been successfully built."""
    from aiq.builder.eval_builder import WorkflowEvalBuilder

    builder = WorkflowEvalBuilder()

    completed_evaluators = []
    remaining_evaluators = ["eval1", "eval2"]
    original_error = ValueError("First evaluator failed")

    builder._log_build_failure_evaluator("failing_evaluator",
                                         completed_evaluators,
                                         remaining_evaluators,
                                         original_error)

    log_text = caplog_fixture.text
    assert "Failed to initialize component failing_evaluator (evaluator)" in log_text
    assert "No components were successfully built before this failure" in log_text
    assert "Remaining components to build:" in log_text
    assert "- eval1 (evaluator)" in log_text
    assert "- eval2 (evaluator)" in log_text
    assert "Original error:" in log_text


def test_log_evaluator_build_failure_no_remaining(caplog_fixture):
    """Test evaluator error logging when no evaluators remain to be built."""
    from aiq.builder.eval_builder import WorkflowEvalBuilder

    builder = WorkflowEvalBuilder()

    completed_evaluators = ["eval1", "eval2"]
    remaining_evaluators = []
    original_error = ValueError("Last evaluator failed")

    builder._log_build_failure_evaluator("failing_evaluator",
                                         completed_evaluators,
                                         remaining_evaluators,
                                         original_error)

    log_text = caplog_fixture.text
    assert "Failed to initialize component failing_evaluator (evaluator)" in log_text
    assert "Successfully built components:" in log_text
    assert "- eval1 (evaluator)" in log_text
    assert "- eval2 (evaluator)" in log_text
    assert "No remaining components to build" in log_text
    assert "Original error:" in log_text


async def test_integration_error_logging_with_failing_function(caplog_fixture):
    """Integration test: Verify error logging when building a workflow with a function that fails during initialization.

    This test creates a real failing function (not mocked) and attempts to build a workflow,
    then verifies that the error logging messages are correct.
    """
    # Create a config with one successful function and one failing function
    config_dict = {
        "functions": {
            "working_function": FunctionReturningFunctionConfig(),
            "failing_function": FailingFunctionConfig(),
            "another_working_function": FunctionReturningInfoConfig()
        },
        "workflow": FunctionReturningFunctionConfig()
    }

    config = AIQConfig.model_validate(config_dict)

    async with WorkflowBuilder() as builder:
        with pytest.raises(ValueError, match="Function initialization failed"):
            await builder.populate_builder(config)

    # Verify the error logging output
    log_text = caplog_fixture.text

    # Should have the main error message with component name and type
    assert "Failed to initialize component failing_function (functions)" in log_text

    # Should list successfully built components before the failure
    assert "Successfully built components:" in log_text
    assert "- working_function (functions)" in log_text

    # Should list remaining components that still need to be built
    assert "Remaining components to build:" in log_text
    assert "- another_working_function (functions)" in log_text
    assert "- <workflow> (workflow)" in log_text

    # Should include the original error
    assert "Original error:" in log_text
    assert "Function initialization failed" in log_text

    # Verify the error was propagated (not just logged)
    assert "ValueError: Function initialization failed" in log_text


async def test_integration_error_logging_with_workflow_failure(caplog_fixture):
    """Integration test: Verify error logging when workflow setup fails.

    This test attempts to build with a failing workflow and verifies the error messages.
    """
    # Create a config with successful functions but failing workflow
    config_dict = {
        "functions": {
            "working_function1": FunctionReturningFunctionConfig(), "working_function2": FunctionReturningInfoConfig()
        },
        "workflow":
            FailingFunctionConfig()  # This will fail during workflow setup
    }

    config = AIQConfig.model_validate(config_dict)

    async with WorkflowBuilder() as builder:
        with pytest.raises(ValueError, match="Function initialization failed"):
            await builder.populate_builder(config)

    # Verify the error logging output
    log_text = caplog_fixture.text

    # Should have the main error message for workflow failure
    assert "Failed to initialize component <workflow> (workflow)" in log_text

    # Should list all successfully built components (functions should have succeeded)
    assert "Successfully built components:" in log_text
    assert "- working_function1 (functions)" in log_text
    assert "- working_function2 (functions)" in log_text

    # Should show no remaining components to build (since workflow is the last step)
    assert "No remaining components to build" in log_text

    # Should include the original error
    assert "Original error:" in log_text
    assert "Function initialization failed" in log_text
>>>>>>> 9a31216b
<|MERGE_RESOLUTION|>--- conflicted
+++ resolved
@@ -83,13 +83,12 @@
     raise_error: bool = False
 
 
-<<<<<<< HEAD
 class TTelemetryExporterConfig(TelemetryExporterBaseConfig, name="test_telemetry_exporter"):
     raise_error: bool = False
-=======
+
+
 class FailingFunctionConfig(FunctionBaseConfig, name="failing_function"):
     pass
->>>>>>> 9a31216b
 
 
 @pytest.fixture(scope="module", autouse=True)
@@ -624,7 +623,6 @@
         assert workflow_config.retrievers == {"retriever1": retriever_config}
 
 
-<<<<<<< HEAD
 async def test_add_telemetry_exporter():
 
     workflow_config = FunctionReturningFunctionConfig()
@@ -648,7 +646,8 @@
 
         assert exporter1_instance is not None
         assert issubclass(type(exporter1_instance), BaseExporter)
-=======
+
+
 # Error Logging Tests
 
 
@@ -923,5 +922,4 @@
 
     # Should include the original error
     assert "Original error:" in log_text
-    assert "Function initialization failed" in log_text
->>>>>>> 9a31216b
+    assert "Function initialization failed" in log_text