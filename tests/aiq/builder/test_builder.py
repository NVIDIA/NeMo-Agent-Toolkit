# SPDX-FileCopyrightText: Copyright (c) 2024-2025, NVIDIA CORPORATION & AFFILIATES. All rights reserved.
# SPDX-License-Identifier: Apache-2.0
#
# Licensed under the Apache License, Version 2.0 (the "License");
# you may not use this file except in compliance with the License.
# You may obtain a copy of the License at
#
# http://www.apache.org/licenses/LICENSE-2.0
#
# Unless required by applicable law or agreed to in writing, software
# distributed under the License is distributed on an "AS IS" BASIS,
# WITHOUT WARRANTIES OR CONDITIONS OF ANY KIND, either express or implied.
# See the License for the specific language governing permissions and
# limitations under the License.

import logging
from unittest.mock import MagicMock

import pytest
from openai import BaseModel
from pydantic import ConfigDict

from aiq.builder.authentication import AuthenticationProviderInfo
from aiq.builder.builder import Builder
from aiq.builder.embedder import EmbedderProviderInfo
from aiq.builder.function import Function
from aiq.builder.function_info import FunctionInfo
from aiq.builder.llm import LLMProviderInfo
from aiq.builder.retriever import RetrieverProviderInfo
from aiq.builder.workflow import Workflow
from aiq.builder.workflow_builder import WorkflowBuilder
from aiq.cli.register_workflow import register_authentication_provider
from aiq.cli.register_workflow import register_embedder_client
from aiq.cli.register_workflow import register_embedder_provider
from aiq.cli.register_workflow import register_function
from aiq.cli.register_workflow import register_its_strategy
from aiq.cli.register_workflow import register_llm_client
from aiq.cli.register_workflow import register_llm_provider
from aiq.cli.register_workflow import register_memory
from aiq.cli.register_workflow import register_object_store
from aiq.cli.register_workflow import register_retriever_client
from aiq.cli.register_workflow import register_retriever_provider
from aiq.cli.register_workflow import register_telemetry_exporter
from aiq.cli.register_workflow import register_tool_wrapper
<<<<<<< HEAD
from aiq.data_models.authentication import AuthenticationBaseConfig
=======
from aiq.data_models.config import AIQConfig
>>>>>>> 6518864b
from aiq.data_models.config import GeneralConfig
from aiq.data_models.embedder import EmbedderBaseConfig
from aiq.data_models.function import FunctionBaseConfig
from aiq.data_models.intermediate_step import IntermediateStep
from aiq.data_models.its_strategy import ITSStrategyBaseConfig
from aiq.data_models.llm import LLMBaseConfig
from aiq.data_models.memory import MemoryBaseConfig
from aiq.data_models.object_store import ObjectStoreBaseConfig
from aiq.data_models.retriever import RetrieverBaseConfig
from aiq.data_models.telemetry_exporter import TelemetryExporterBaseConfig
from aiq.experimental.inference_time_scaling.models.stage_enums import PipelineTypeEnum
from aiq.experimental.inference_time_scaling.models.stage_enums import StageTypeEnum
from aiq.experimental.inference_time_scaling.models.strategy_base import StrategyBase
from aiq.memory.interfaces import MemoryEditor
from aiq.memory.models import MemoryItem
from aiq.object_store.in_memory_object_store import InMemoryObjectStore
from aiq.observability.exporter.base_exporter import BaseExporter
from aiq.retriever.interface import AIQRetriever
from aiq.retriever.models import AIQDocument
from aiq.retriever.models import RetrieverOutput


class FunctionReturningFunctionConfig(FunctionBaseConfig, name="fn_return_fn"):
    pass


class FunctionReturningInfoConfig(FunctionBaseConfig, name="fn_return_info"):
    pass


class FunctionReturningDerivedConfig(FunctionBaseConfig, name="fn_return_derived"):
    pass


class TLLMProviderConfig(LLMBaseConfig, name="test_llm"):
    raise_error: bool = False


class TEmbedderProviderConfig(EmbedderBaseConfig, name="test_embedder_provider"):
    raise_error: bool = False


class TMemoryConfig(MemoryBaseConfig, name="test_memory"):
    raise_error: bool = False


class TRetrieverProviderConfig(RetrieverBaseConfig, name="test_retriever"):
    raise_error: bool = False


<<<<<<< HEAD
class TAuthenticationProviderConfig(AuthenticationBaseConfig, name="test_authentication"):
    raise_error: bool = False


=======
class TTelemetryExporterConfig(TelemetryExporterBaseConfig, name="test_telemetry_exporter"):
    raise_error: bool = False


class TObjectStoreConfig(ObjectStoreBaseConfig, name="test_object_store"):
    raise_error: bool = False


class TestITSStrategyConfig(ITSStrategyBaseConfig, name="test_its_strategy"):
    raise_error: bool = False


class FailingFunctionConfig(FunctionBaseConfig, name="failing_function"):
    pass


>>>>>>> 6518864b
@pytest.fixture(scope="module", autouse=True)
async def _register():

    @register_function(config_type=FunctionReturningFunctionConfig)
    async def register1(config: FunctionReturningFunctionConfig, b: Builder):

        async def _inner(some_input: str) -> str:
            return some_input + "!"

        yield _inner

    @register_function(config_type=FunctionReturningInfoConfig)
    async def register2(config: FunctionReturningInfoConfig, b: Builder):

        async def _inner(some_input: str) -> str:
            return some_input + "!"

        def _convert(int_input: int) -> str:
            return str(int_input)

        yield FunctionInfo.from_fn(_inner, converters=[_convert])

    @register_function(config_type=FunctionReturningDerivedConfig)
    async def register3(config: FunctionReturningDerivedConfig, b: Builder):

        class DerivedFunction(Function[str, str, None]):

            def __init__(self, config: FunctionReturningDerivedConfig):
                super().__init__(config=config, description="Test function")

            def some_method(self, val):
                return "some_method" + val

            async def _ainvoke(self, value: str) -> str:
                return value + "!"

            async def _astream(self, value: str):
                yield value + "!"

        yield DerivedFunction(config)

    @register_function(config_type=FailingFunctionConfig)
    async def register_failing_function(config: FailingFunctionConfig, b: Builder):
        # This function always raises an exception during initialization
        raise ValueError("Function initialization failed")
        yield  # This line will never be reached, but needed for the AsyncGenerator type

    @register_llm_provider(config_type=TLLMProviderConfig)
    async def register4(config: TLLMProviderConfig, b: Builder):

        if (config.raise_error):
            raise ValueError("Error")

        yield LLMProviderInfo(config=config, description="A test client.")

    @register_embedder_provider(config_type=TEmbedderProviderConfig)
    async def register5(config: TEmbedderProviderConfig, b: Builder):

        if (config.raise_error):
            raise ValueError("Error")

        yield EmbedderProviderInfo(config=config, description="A test client.")

    @register_memory(config_type=TMemoryConfig)
    async def register6(config: TMemoryConfig, b: Builder):

        if (config.raise_error):
            raise ValueError("Error")

        class TestMemoryEditor(MemoryEditor):

            async def add_items(self, items: list[MemoryItem]) -> None:
                raise NotImplementedError

            async def search(self, query: str, top_k: int = 5, **kwargs) -> list[MemoryItem]:
                raise NotImplementedError

            async def remove_items(self, **kwargs) -> None:
                raise NotImplementedError

        yield TestMemoryEditor()

    # Register mock provider
    @register_retriever_provider(config_type=TRetrieverProviderConfig)
    async def register7(config: TRetrieverProviderConfig, builder: Builder):

        if (config.raise_error):
            raise ValueError("Error")

        yield RetrieverProviderInfo(config=config, description="Mock retriever to test the registration process")

<<<<<<< HEAD
    @register_authentication_provider(config_type=TAuthenticationProviderConfig)
    async def register8(config: TAuthenticationProviderConfig, builder: Builder):
=======
    @register_object_store(config_type=TObjectStoreConfig)
    async def register8(config: TObjectStoreConfig, builder: Builder):
        if (config.raise_error):
            raise ValueError("Error")

        yield InMemoryObjectStore()

    # Register mock telemetry exporter
    @register_telemetry_exporter(config_type=TTelemetryExporterConfig)
    async def register9(config: TTelemetryExporterConfig, builder: Builder):
>>>>>>> 6518864b

        if (config.raise_error):
            raise ValueError("Error")

<<<<<<< HEAD
        yield AuthenticationProviderInfo(config=config, description="An API authentication test provider.")
=======
        class TestTelemetryExporter(BaseExporter):

            def export(self, event: IntermediateStep):
                pass

        yield TestTelemetryExporter()

    @register_its_strategy(config_type=TestITSStrategyConfig)
    async def register_its(config: TestITSStrategyConfig, builder: Builder):

        if config.raise_error:
            raise ValueError("Error")

        class DummyITSStrategy(StrategyBase):
            """Very small pass-through strategy used only for testing."""

            async def ainvoke(self, items=None, **kwargs):
                # Do nothing, just return what we got
                return items

            async def build_components(self, builder: Builder) -> None:
                pass

            def supported_pipeline_types(self) -> [PipelineTypeEnum]:
                return [PipelineTypeEnum.AGENT_EXECUTION]

            def stage_type(self) -> StageTypeEnum:
                return StageTypeEnum.SCORING

        yield DummyITSStrategy(config)
>>>>>>> 6518864b


async def test_build():

    async with WorkflowBuilder() as builder:

        # Test building without anything set
        with pytest.raises(ValueError):
            workflow = builder.build()

        # Add a workflows
        await builder.set_workflow(FunctionReturningFunctionConfig())

        # Test building with a workflow set
        workflow = builder.build()

        assert isinstance(workflow, Workflow)


async def test_add_function():

    class FunctionReturningBadConfig(FunctionBaseConfig, name="fn_return_bad"):
        pass

    @register_function(config_type=FunctionReturningBadConfig)
    async def register2(config: FunctionReturningBadConfig, b: Builder):

        yield {}

    async with WorkflowBuilder() as builder:

        fn = await builder.add_function("ret_function", FunctionReturningFunctionConfig())
        assert isinstance(fn, Function)

        fn = await builder.add_function("ret_info", FunctionReturningInfoConfig())
        assert isinstance(fn, Function)

        fn = await builder.add_function("ret_derived", FunctionReturningDerivedConfig())
        assert isinstance(fn, Function)

        with pytest.raises(ValueError):
            await builder.add_function("ret_bad", FunctionReturningBadConfig())

        # Try and add a function with the same name
        with pytest.raises(ValueError):
            await builder.add_function("ret_function", FunctionReturningFunctionConfig())


async def test_get_function():

    async with WorkflowBuilder() as builder:

        fn = await builder.add_function("ret_function", FunctionReturningFunctionConfig())
        assert builder.get_function("ret_function") == fn

        with pytest.raises(ValueError):
            builder.get_function("ret_function_not_exist")


async def test_get_function_config():

    async with WorkflowBuilder() as builder:

        config = FunctionReturningFunctionConfig()

        fn = await builder.add_function("ret_function", config)
        assert builder.get_function_config("ret_function") == fn.config
        assert builder.get_function_config("ret_function") is config

        with pytest.raises(ValueError):
            builder.get_function_config("ret_function_not_exist")


async def test_set_workflow():

    class FunctionReturningBadConfig(FunctionBaseConfig, name="fn_return_bad"):
        pass

    @register_function(config_type=FunctionReturningBadConfig)
    async def register2(config: FunctionReturningBadConfig, b: Builder):

        yield {}

    async with WorkflowBuilder() as builder:

        fn = await builder.set_workflow(FunctionReturningFunctionConfig())
        assert isinstance(fn, Function)

        with pytest.warns(UserWarning, match=r"^Overwriting existing workflow$"):
            fn = await builder.set_workflow(FunctionReturningInfoConfig())

        assert isinstance(fn, Function)

        with pytest.warns(UserWarning, match=r"^Overwriting existing workflow$"):
            fn = await builder.set_workflow(FunctionReturningDerivedConfig())

        assert isinstance(fn, Function)

        with pytest.raises(ValueError):
            with pytest.warns(UserWarning, match=r"^Overwriting existing workflow$"):
                await builder.set_workflow(FunctionReturningBadConfig())

        # Try and add a function with the same name
        with pytest.warns(UserWarning, match=r"^Overwriting existing workflow$"):
            await builder.set_workflow(FunctionReturningFunctionConfig())


async def test_get_workflow():

    async with WorkflowBuilder() as builder:

        with pytest.raises(ValueError):
            builder.get_workflow()

        fn = await builder.set_workflow(FunctionReturningFunctionConfig())
        assert builder.get_workflow() == fn


async def test_get_workflow_config():

    async with WorkflowBuilder() as builder:

        with pytest.raises(ValueError):
            builder.get_workflow_config()

        config = FunctionReturningFunctionConfig()

        fn = await builder.set_workflow(config)
        assert builder.get_workflow_config() == fn.config
        assert builder.get_workflow_config() is config


async def test_get_tool():

    @register_tool_wrapper(wrapper_type="test_framework")
    def tool_wrapper(name: str, fn: Function, builder: Builder):

        class TestFrameworkTool(BaseModel):

            model_config = ConfigDict(arbitrary_types_allowed=True)

            name: str
            fn: Function
            builder: Builder

        return TestFrameworkTool(name=name, fn=fn, builder=builder)

    async with WorkflowBuilder() as builder:

        with pytest.raises(ValueError):
            builder.get_tool("ret_function", "test_framework")

        fn = await builder.add_function("ret_function", FunctionReturningFunctionConfig())

        tool = builder.get_tool("ret_function", "test_framework")

        assert tool.name == "ret_function"
        assert tool.fn == fn


async def test_add_llm():

    async with WorkflowBuilder() as builder:

        await builder.add_llm("llm_name", TLLMProviderConfig())

        with pytest.raises(ValueError):
            await builder.add_llm("llm_name2", TLLMProviderConfig(raise_error=True))

        # Try and add a llm with the same name
        with pytest.raises(ValueError):
            await builder.add_llm("llm_name", TLLMProviderConfig())


async def test_get_llm():

    @register_llm_client(config_type=TLLMProviderConfig, wrapper_type="test_framework")
    async def register(config: TLLMProviderConfig, b: Builder):

        class TestFrameworkLLM(BaseModel):

            model_config = ConfigDict(arbitrary_types_allowed=True)

            config: TLLMProviderConfig
            builder: Builder

        yield TestFrameworkLLM(config=config, builder=b)

    async with WorkflowBuilder() as builder:

        config = TLLMProviderConfig()

        await builder.add_llm("llm_name", config)

        llm = await builder.get_llm("llm_name", wrapper_type="test_framework")

        assert llm.config == builder.get_llm_config("llm_name")

        with pytest.raises(ValueError):
            await builder.get_llm("llm_name_not_exist", wrapper_type="test_framework")


async def test_get_llm_config():

    async with WorkflowBuilder() as builder:

        config = TLLMProviderConfig()

        await builder.add_llm("llm_name", config)

        assert builder.get_llm_config("llm_name") == config

        with pytest.raises(ValueError):
            builder.get_llm_config("llm_name_not_exist")


async def test_add_embedder():

    async with WorkflowBuilder() as builder:

        await builder.add_embedder("embedder_name", TEmbedderProviderConfig())

        with pytest.raises(ValueError):
            await builder.add_embedder("embedder_name2", TEmbedderProviderConfig(raise_error=True))

        # Try and add the same name
        with pytest.raises(ValueError):
            await builder.add_embedder("embedder_name", TEmbedderProviderConfig())


async def test_get_embedder():

    @register_embedder_client(config_type=TEmbedderProviderConfig, wrapper_type="test_framework")
    async def register(config: TEmbedderProviderConfig, b: Builder):

        class TestFrameworkEmbedder(BaseModel):

            model_config = ConfigDict(arbitrary_types_allowed=True)

            config: TEmbedderProviderConfig
            builder: Builder

        yield TestFrameworkEmbedder(config=config, builder=b)

    async with WorkflowBuilder() as builder:

        config = TEmbedderProviderConfig()

        await builder.add_embedder("embedder_name", config)

        embedder = await builder.get_embedder("embedder_name", wrapper_type="test_framework")

        assert embedder.config == builder.get_embedder_config("embedder_name")

        with pytest.raises(ValueError):
            await builder.get_embedder("embedder_name_not_exist", wrapper_type="test_framework")


async def test_get_embedder_config():

    async with WorkflowBuilder() as builder:

        config = TEmbedderProviderConfig()

        await builder.add_embedder("embedder_name", config)

        assert builder.get_embedder_config("embedder_name") == config

        with pytest.raises(ValueError):
            builder.get_embedder_config("embedder_name_not_exist")


async def test_add_memory():

    async with WorkflowBuilder() as builder:

        await builder.add_memory_client("memory_name", TMemoryConfig())

        with pytest.raises(ValueError):
            await builder.add_memory_client("memory_name2", TMemoryConfig(raise_error=True))

        # Try and add the same name
        with pytest.raises(ValueError):
            await builder.add_memory_client("memory_name", TMemoryConfig())


async def test_get_memory():

    async with WorkflowBuilder() as builder:

        config = TMemoryConfig()

        memory = await builder.add_memory_client("memory_name", config)

        assert memory == builder.get_memory_client("memory_name")

        with pytest.raises(ValueError):
            builder.get_memory_client("memory_name_not_exist")


async def test_get_memory_config():

    async with WorkflowBuilder() as builder:

        config = TMemoryConfig()

        await builder.add_memory_client("memory_name", config)

        assert builder.get_memory_client_config("memory_name") == config

        with pytest.raises(ValueError):
            builder.get_memory_client_config("memory_name_not_exist")


async def test_add_retriever():

    async with WorkflowBuilder() as builder:
        await builder.add_retriever("retriever_name", TRetrieverProviderConfig())

        with pytest.raises(ValueError):
            await builder.add_retriever("retriever_name2", TRetrieverProviderConfig(raise_error=True))

        with pytest.raises(ValueError):
            await builder.add_retriever("retriever_name", TRetrieverProviderConfig())


async def test_add_object_store():

    async with WorkflowBuilder() as builder:
        await builder.add_object_store("object_store_name", TObjectStoreConfig())

        with pytest.raises(ValueError):
            await builder.add_object_store("object_store_name2", TObjectStoreConfig(raise_error=True))

        with pytest.raises(ValueError):
            await builder.add_object_store("object_store_name", TObjectStoreConfig())


async def test_get_object_store():

    async with WorkflowBuilder() as builder:

        object_store = await builder.add_object_store("object_store_name", TObjectStoreConfig())

        assert object_store == await builder.get_object_store_client("object_store_name")

        with pytest.raises(ValueError):
            await builder.get_object_store_client("object_store_name_not_exist")


async def test_get_object_store_config():

    async with WorkflowBuilder() as builder:

        config = TObjectStoreConfig()

        await builder.add_object_store("object_store_name", config)

        assert builder.get_object_store_config("object_store_name") == config

        with pytest.raises(ValueError):
            builder.get_object_store_config("object_store_name_not_exist")


async def get_retriever():

    @register_retriever_client(config_type=TRetrieverProviderConfig, wrapper_type="test_framework")
    async def register(config: TRetrieverProviderConfig, b: Builder):

        class TestFrameworkRetriever(BaseModel):

            model_config = ConfigDict(arbitrary_types_allowed=True)

            config: TRetrieverProviderConfig
            builder: Builder

        yield TestFrameworkRetriever(config=config, builder=b)

    @register_retriever_client(config_type=TRetrieverProviderConfig, wrapper_type=None)
    async def register_no_framework(config: TRetrieverProviderConfig, builder: Builder):

        class TestRetriever(AIQRetriever):

            def __init__(self, **kwargs):
                self.__dict__.update(kwargs)

            async def search(self, query: str, **kwargs):
                return RetrieverOutput(results=[AIQDocument(page_content="page content", metadata={})])

            async def add_items(self, items):
                return await super().add_items(items)

            async def remove_items(self, **kwargs):
                return await super().remove_items(**kwargs)

        yield TestRetriever(**config.model_dump())

    async with WorkflowBuilder() as builder:

        config = TRetrieverProviderConfig()

        await builder.add_retriever("retriever_name", config)

        retriever = await builder.get_retriever("retriever_name", wrapper_type="test_framework")

        assert retriever.config == builder.get_retriever_config("retriever_name")

        with pytest.raises(ValueError):
            await builder.get_retriever("retriever_name_not_exist", wrapper_type="test_framework")

        retriever = await builder.get_retriever("retriever_name", wrapper_type=None)

        assert isinstance(retriever, AIQRetriever)


async def get_retriever_config():

    async with WorkflowBuilder() as builder:

        config = TRetrieverProviderConfig()

        await builder.add_retriever("retriever_name", config)

        assert builder.get_retriever_config("retriever_name") == config

        with pytest.raises(ValueError):
            builder.get_retriever_config("retriever_name_not_exist")


async def test_add_its_strategy():

    async with WorkflowBuilder() as builder:
        # Normal case
        await builder.add_its_strategy("its_strategy", TestITSStrategyConfig())

        # Provider raises
        with pytest.raises(ValueError):
            await builder.add_its_strategy("its_strategy_err", TestITSStrategyConfig(raise_error=True))

        # Duplicate name
        with pytest.raises(ValueError):
            await builder.add_its_strategy("its_strategy", TestITSStrategyConfig())


async def test_get_its_strategy_and_config():

    async with WorkflowBuilder() as builder:
        cfg = TestITSStrategyConfig()
        await builder.add_its_strategy("its_strategy", cfg)

        strat = await builder.get_its_strategy(
            "its_strategy",
            pipeline_type=PipelineTypeEnum.AGENT_EXECUTION,
            stage_type=StageTypeEnum.SCORING,
        )

        with pytest.raises(ValueError):
            await builder.get_its_strategy(
                "its_strategy",
                pipeline_type=PipelineTypeEnum.PLANNING,  # Wrong pipeline type
                stage_type=StageTypeEnum.SCORING,
            )

        assert strat.config == await builder.get_its_strategy_config(
            "its_strategy",
            pipeline_type=PipelineTypeEnum.AGENT_EXECUTION,
            stage_type=StageTypeEnum.SCORING,
        )

        # Non-existent name
        with pytest.raises(ValueError):
            await builder.get_its_strategy(
                "does_not_exist",
                pipeline_type=PipelineTypeEnum.AGENT_EXECUTION,
                stage_type=StageTypeEnum.SCORING,
            )


async def test_built_config():

    general_config = GeneralConfig(cache_dir="Something else")
    function_config = FunctionReturningFunctionConfig()
    workflow_config = FunctionReturningFunctionConfig()
    llm_config = TLLMProviderConfig()
    embedder_config = TEmbedderProviderConfig()
    memory_config = TMemoryConfig()
    retriever_config = TRetrieverProviderConfig()
    object_store_config = TObjectStoreConfig()
    its_config = TestITSStrategyConfig()

    async with WorkflowBuilder(general_config=general_config) as builder:

        await builder.add_function("function1", function_config)

        await builder.set_workflow(workflow_config)

        await builder.add_llm("llm1", llm_config)

        await builder.add_embedder("embedder1", embedder_config)

        await builder.add_memory_client("memory1", memory_config)

        await builder.add_retriever("retriever1", retriever_config)

        await builder.add_object_store("object_store1", object_store_config)

        await builder.add_its_strategy("its_strategy", its_config)

        workflow = builder.build()

        workflow_config = workflow.config

        assert workflow_config.general == general_config
        assert workflow_config.functions == {"function1": function_config}
        assert workflow_config.workflow == workflow_config.workflow
        assert workflow_config.llms == {"llm1": llm_config}
        assert workflow_config.embedders == {"embedder1": embedder_config}
        assert workflow_config.memory == {"memory1": memory_config}
        assert workflow_config.retrievers == {"retriever1": retriever_config}
        assert workflow_config.object_stores == {"object_store1": object_store_config}
        assert workflow_config.its_strategies == {"its_strategy": its_config}


async def test_add_telemetry_exporter():

    workflow_config = FunctionReturningFunctionConfig()
    telemetry_exporter_config = TTelemetryExporterConfig()

    async with WorkflowBuilder() as builder:

        await builder.set_workflow(workflow_config)

        await builder.add_telemetry_exporter("exporter1", telemetry_exporter_config)

        with pytest.raises(ValueError):
            await builder.add_telemetry_exporter("exporter2", TTelemetryExporterConfig(raise_error=True))

        with pytest.raises(ValueError):
            await builder.add_telemetry_exporter("exporter1", TTelemetryExporterConfig())

        workflow = builder.build()

        exporter1_instance = workflow.telemetry_exporters.get("exporter1", None)

        assert exporter1_instance is not None
        assert issubclass(type(exporter1_instance), BaseExporter)


# Error Logging Tests


@pytest.fixture
def caplog_fixture(caplog):
    """Configure caplog to capture ERROR level logs."""
    caplog.set_level(logging.ERROR)
    return caplog


@pytest.fixture
def mock_component_data():
    """Create mock component data for testing."""
    # Create a mock failing component
    failing_component = MagicMock()
    failing_component.name = "test_component"
    failing_component.component_group.value = "llms"

    return failing_component


def test_log_build_failure_helper_method(caplog_fixture, mock_component_data):
    """Test the _log_build_failure helper method directly."""
    builder = WorkflowBuilder()

    completed_components = [("comp1", "llms"), ("comp2", "embedders")]
    remaining_components = [("comp3", "functions"), ("comp4", "memory")]
    original_error = ValueError("Test error message")

    # Call the helper method
    builder._log_build_failure_component(mock_component_data,
                                         completed_components,
                                         remaining_components,
                                         original_error)

    # Verify error logging content
    log_text = caplog_fixture.text
    assert "Failed to initialize component test_component (llms)" in log_text
    assert "Successfully built components:" in log_text
    assert "- comp1 (llms)" in log_text
    assert "- comp2 (embedders)" in log_text
    assert "Remaining components to build:" in log_text
    assert "- comp3 (functions)" in log_text
    assert "- comp4 (memory)" in log_text
    assert "Original error:" in log_text
    assert "Test error message" in log_text


def test_log_build_failure_workflow_helper_method(caplog_fixture):
    """Test the _log_build_failure_workflow helper method directly."""
    builder = WorkflowBuilder()

    completed_components = [("comp1", "llms"), ("comp2", "embedders")]
    remaining_components = [("comp3", "functions")]
    original_error = ValueError("Workflow build failed")

    # Call the helper method
    builder._log_build_failure_workflow(completed_components, remaining_components, original_error)

    # Verify error logging content
    log_text = caplog_fixture.text
    assert "Failed to initialize component <workflow> (workflow)" in log_text
    assert "Successfully built components:" in log_text
    assert "- comp1 (llms)" in log_text
    assert "- comp2 (embedders)" in log_text
    assert "Remaining components to build:" in log_text
    assert "- comp3 (functions)" in log_text
    assert "Original error:" in log_text


def test_log_build_failure_no_completed_components(caplog_fixture, mock_component_data):
    """Test error logging when no components have been successfully built."""
    builder = WorkflowBuilder()

    completed_components = []
    remaining_components = [("comp1", "embedders"), ("comp2", "functions")]
    original_error = ValueError("First component failed")

    builder._log_build_failure_component(mock_component_data,
                                         completed_components,
                                         remaining_components,
                                         original_error)

    log_text = caplog_fixture.text
    assert "Failed to initialize component test_component (llms)" in log_text
    assert "No components were successfully built before this failure" in log_text
    assert "Remaining components to build:" in log_text
    assert "- comp1 (embedders)" in log_text
    assert "- comp2 (functions)" in log_text
    assert "Original error:" in log_text


def test_log_build_failure_no_remaining_components(caplog_fixture, mock_component_data):
    """Test error logging when no components remain to be built."""
    builder = WorkflowBuilder()

    completed_components = [("comp1", "llms"), ("comp2", "embedders")]
    remaining_components = []
    original_error = ValueError("Last component failed")

    builder._log_build_failure_component(mock_component_data,
                                         completed_components,
                                         remaining_components,
                                         original_error)

    log_text = caplog_fixture.text
    assert "Failed to initialize component test_component (llms)" in log_text
    assert "Successfully built components:" in log_text
    assert "- comp1 (llms)" in log_text
    assert "- comp2 (embedders)" in log_text
    assert "No remaining components to build" in log_text
    assert "Original error:" in log_text


# Evaluator Error Logging Tests


def test_log_evaluator_build_failure_helper_method(caplog_fixture):
    """Test the _log_evaluator_build_failure helper method directly."""
    from aiq.builder.eval_builder import WorkflowEvalBuilder

    builder = WorkflowEvalBuilder()

    completed_evaluators = ["eval1", "eval2"]
    remaining_evaluators = ["eval3", "eval4"]
    original_error = ValueError("Evaluator build failed")

    # Call the helper method
    builder._log_build_failure_evaluator("failing_evaluator",
                                         completed_evaluators,
                                         remaining_evaluators,
                                         original_error)

    # Verify error logging content
    log_text = caplog_fixture.text
    assert "Failed to initialize component failing_evaluator (evaluator)" in log_text
    assert "Successfully built components:" in log_text
    assert "- eval1 (evaluator)" in log_text
    assert "- eval2 (evaluator)" in log_text
    assert "Remaining components to build:" in log_text
    assert "- eval3 (evaluator)" in log_text
    assert "- eval4 (evaluator)" in log_text
    assert "Original error:" in log_text


def test_log_evaluator_build_failure_no_completed(caplog_fixture):
    """Test evaluator error logging when no evaluators have been successfully built."""
    from aiq.builder.eval_builder import WorkflowEvalBuilder

    builder = WorkflowEvalBuilder()

    completed_evaluators = []
    remaining_evaluators = ["eval1", "eval2"]
    original_error = ValueError("First evaluator failed")

    builder._log_build_failure_evaluator("failing_evaluator",
                                         completed_evaluators,
                                         remaining_evaluators,
                                         original_error)

    log_text = caplog_fixture.text
    assert "Failed to initialize component failing_evaluator (evaluator)" in log_text
    assert "No components were successfully built before this failure" in log_text
    assert "Remaining components to build:" in log_text
    assert "- eval1 (evaluator)" in log_text
    assert "- eval2 (evaluator)" in log_text
    assert "Original error:" in log_text


def test_log_evaluator_build_failure_no_remaining(caplog_fixture):
    """Test evaluator error logging when no evaluators remain to be built."""
    from aiq.builder.eval_builder import WorkflowEvalBuilder

    builder = WorkflowEvalBuilder()

    completed_evaluators = ["eval1", "eval2"]
    remaining_evaluators = []
    original_error = ValueError("Last evaluator failed")

    builder._log_build_failure_evaluator("failing_evaluator",
                                         completed_evaluators,
                                         remaining_evaluators,
                                         original_error)

    log_text = caplog_fixture.text
    assert "Failed to initialize component failing_evaluator (evaluator)" in log_text
    assert "Successfully built components:" in log_text
    assert "- eval1 (evaluator)" in log_text
    assert "- eval2 (evaluator)" in log_text
    assert "No remaining components to build" in log_text
    assert "Original error:" in log_text


async def test_integration_error_logging_with_failing_function(caplog_fixture):
    """Integration test: Verify error logging when building a workflow with a function that fails during initialization.

    This test creates a real failing function (not mocked) and attempts to build a workflow,
    then verifies that the error logging messages are correct.
    """
    # Create a config with one successful function and one failing function
    config_dict = {
        "functions": {
            "working_function": FunctionReturningFunctionConfig(),
            "failing_function": FailingFunctionConfig(),
            "another_working_function": FunctionReturningInfoConfig()
        },
        "workflow": FunctionReturningFunctionConfig()
    }

    config = AIQConfig.model_validate(config_dict)

    async with WorkflowBuilder() as builder:
        with pytest.raises(ValueError, match="Function initialization failed"):
            await builder.populate_builder(config)

    # Verify the error logging output
    log_text = caplog_fixture.text

    # Should have the main error message with component name and type
    assert "Failed to initialize component failing_function (functions)" in log_text

    # Should list successfully built components before the failure
    assert "Successfully built components:" in log_text
    assert "- working_function (functions)" in log_text

    # Should list remaining components that still need to be built
    assert "Remaining components to build:" in log_text
    assert "- another_working_function (functions)" in log_text
    assert "- <workflow> (workflow)" in log_text

    # Should include the original error
    assert "Original error:" in log_text
    assert "Function initialization failed" in log_text

    # Verify the error was propagated (not just logged)
    assert "ValueError: Function initialization failed" in log_text


async def test_integration_error_logging_with_workflow_failure(caplog_fixture):
    """Integration test: Verify error logging when workflow setup fails.

    This test attempts to build with a failing workflow and verifies the error messages.
    """
    # Create a config with successful functions but failing workflow
    config_dict = {
        "functions": {
            "working_function1": FunctionReturningFunctionConfig(), "working_function2": FunctionReturningInfoConfig()
        },
        "workflow":
            FailingFunctionConfig()  # This will fail during workflow setup
    }

    config = AIQConfig.model_validate(config_dict)

    async with WorkflowBuilder() as builder:
        with pytest.raises(ValueError, match="Function initialization failed"):
            await builder.populate_builder(config)

    # Verify the error logging output
    log_text = caplog_fixture.text

    # Should have the main error message for workflow failure
    assert "Failed to initialize component <workflow> (workflow)" in log_text

    # Should list all successfully built components (functions should have succeeded)
    assert "Successfully built components:" in log_text
    assert "- working_function1 (functions)" in log_text
    assert "- working_function2 (functions)" in log_text

    # Should show no remaining components to build (since workflow is the last step)
    assert "No remaining components to build" in log_text

    # Should include the original error
    assert "Original error:" in log_text
    assert "Function initialization failed" in log_text<|MERGE_RESOLUTION|>--- conflicted
+++ resolved
@@ -20,7 +20,6 @@
 from openai import BaseModel
 from pydantic import ConfigDict
 
-from aiq.builder.authentication import AuthenticationProviderInfo
 from aiq.builder.builder import Builder
 from aiq.builder.embedder import EmbedderProviderInfo
 from aiq.builder.function import Function
@@ -29,7 +28,6 @@
 from aiq.builder.retriever import RetrieverProviderInfo
 from aiq.builder.workflow import Workflow
 from aiq.builder.workflow_builder import WorkflowBuilder
-from aiq.cli.register_workflow import register_authentication_provider
 from aiq.cli.register_workflow import register_embedder_client
 from aiq.cli.register_workflow import register_embedder_provider
 from aiq.cli.register_workflow import register_function
@@ -42,11 +40,7 @@
 from aiq.cli.register_workflow import register_retriever_provider
 from aiq.cli.register_workflow import register_telemetry_exporter
 from aiq.cli.register_workflow import register_tool_wrapper
-<<<<<<< HEAD
-from aiq.data_models.authentication import AuthenticationBaseConfig
-=======
 from aiq.data_models.config import AIQConfig
->>>>>>> 6518864b
 from aiq.data_models.config import GeneralConfig
 from aiq.data_models.embedder import EmbedderBaseConfig
 from aiq.data_models.function import FunctionBaseConfig
@@ -97,12 +91,6 @@
     raise_error: bool = False
 
 
-<<<<<<< HEAD
-class TAuthenticationProviderConfig(AuthenticationBaseConfig, name="test_authentication"):
-    raise_error: bool = False
-
-
-=======
 class TTelemetryExporterConfig(TelemetryExporterBaseConfig, name="test_telemetry_exporter"):
     raise_error: bool = False
 
@@ -119,7 +107,6 @@
     pass
 
 
->>>>>>> 6518864b
 @pytest.fixture(scope="module", autouse=True)
 async def _register():
 
@@ -211,10 +198,6 @@
 
         yield RetrieverProviderInfo(config=config, description="Mock retriever to test the registration process")
 
-<<<<<<< HEAD
-    @register_authentication_provider(config_type=TAuthenticationProviderConfig)
-    async def register8(config: TAuthenticationProviderConfig, builder: Builder):
-=======
     @register_object_store(config_type=TObjectStoreConfig)
     async def register8(config: TObjectStoreConfig, builder: Builder):
         if (config.raise_error):
@@ -225,14 +208,10 @@
     # Register mock telemetry exporter
     @register_telemetry_exporter(config_type=TTelemetryExporterConfig)
     async def register9(config: TTelemetryExporterConfig, builder: Builder):
->>>>>>> 6518864b
 
         if (config.raise_error):
             raise ValueError("Error")
 
-<<<<<<< HEAD
-        yield AuthenticationProviderInfo(config=config, description="An API authentication test provider.")
-=======
         class TestTelemetryExporter(BaseExporter):
 
             def export(self, event: IntermediateStep):
@@ -263,7 +242,6 @@
                 return StageTypeEnum.SCORING
 
         yield DummyITSStrategy(config)
->>>>>>> 6518864b
 
 
 async def test_build():
