--- conflicted
+++ resolved
@@ -142,10 +142,7 @@
     { name = "agentiq-semantic-kernel", marker = "extra == 'semantic-kernel'", editable = "packages/agentiq_semantic_kernel" },
     { name = "agentiq-zep-cloud", marker = "extra == 'zep-cloud'", editable = "packages/agentiq_zep_cloud" },
     { name = "aioboto3", specifier = ">=11.0.0" },
-<<<<<<< HEAD
-=======
     { name = "aiq-agno-personal-finance", marker = "extra == 'examples'", editable = "examples/agno_personal_finance" },
->>>>>>> 74f56875
     { name = "aiq-automated-description-generation", marker = "extra == 'examples'", editable = "examples/automated_description_generation" },
     { name = "aiq-email-phishing-analyzer", marker = "extra == 'examples'", editable = "examples/email_phishing_analyzer" },
     { name = "aiq-multi-frameworks", marker = "extra == 'examples'", editable = "examples/multi_frameworks" },
@@ -349,8 +346,6 @@
 ]
 
 [[package]]
-<<<<<<< HEAD
-=======
 name = "agno"
 version = "1.2.11"
 source = { registry = "https://pypi.org/simple" }
@@ -390,7 +385,6 @@
 ]
 
 [[package]]
->>>>>>> 74f56875
 name = "aioboto3"
 version = "14.1.0"
 source = { registry = "https://pypi.org/simple" }
