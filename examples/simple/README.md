--- conflicted
+++ resolved
@@ -17,7 +17,7 @@
 
 # A Simple LangSmith-Documentation Agent
 
-A minimal example demonstrating a simple LangSmith-Documentation agent. This agent leverages the AIQ toolkit plugin system and `Builder` to integrate pre-built and custom tools into the workflow to answer questions about LangSmith. Key elements are summarized below:
+A minimal example demonstrating a simple LangSmith-Documentation agent. This agent leverages the AIQ Toolkit plugin system and `Builder` to integrate pre-built and custom tools into the workflow to answer questions about LangSmith. Key elements are summarized below:
 
 ## Table of Contents
 
@@ -29,7 +29,7 @@
 
 ## Key Features
 
-- **Pre-built Tools:** Leverages core AIQ toolkit library tools.
+- **Pre-built Tools:** Leverages core AIQ Toolkit library tools.
 - **Custom Plugin System:** Developers can bring in new tools using plugins.
 - **High-level API:** Enables defining functions that transform into asynchronous LangChain tools.
 - **Agentic Workflows:** Fully configurable via YAML for flexibility and productivity.
@@ -39,15 +39,11 @@
 
 ## Installation and Setup
 
-<<<<<<< HEAD
-If you have not already done so, follow the instructions in the [Install Guide](../../docs/source/quick-start/installing.md#install-from-source) to create the development environment and install AIQ toolkit.
-=======
 If you have not already done so, follow the instructions in the [Install Guide](../../docs/source/quick-start/installing.md#install-from-source) to create the development environment and install AIQ Toolkit.
->>>>>>> a0ad7875
 
 ### Install this Workflow:
 
-From the root directory of the AIQ toolkit library, run the following commands:
+From the root directory of the AIQ Toolkit library, run the following commands:
 
 ```bash
 uv pip install -e examples/simple
@@ -62,7 +58,7 @@
 
 ### Run the Workflow
 
-Run the following command from the root of the AIQ toolkit repo to execute this workflow with the specified input:
+Run the following command from the root of the AIQ Toolkit repo to execute this workflow with the specified input:
 
 ```bash
 aiq run --config_file examples/simple/configs/config.yml --input "What is LangSmith?"
@@ -73,7 +69,7 @@
 ```console
 $ aiq run --config_file examples/simple/configs/config.yml --input "What is LangSmith?"
 2025-04-23 15:53:15,873 - aiq.runtime.loader - WARNING - Loading module 'aiq_automated_description_generation.register' from entry point 'aiq_automated_description_generation' took a long time (446.926117 ms). Ensure all imports are inside your registered functions.
-2025-04-23 15:53:16,192 - aiq.cli.commands.start - INFO - Starting AIQ toolkit from config file: 'examples/simple/configs/config.yml'
+2025-04-23 15:53:16,192 - aiq.cli.commands.start - INFO - Starting AIQ Toolkit from config file: 'examples/simple/configs/config.yml'
 2025-04-23 15:53:16,197 - aiq.cli.commands.start - WARNING - The front end type in the config file (fastapi) does not match the command name (console). Overwriting the config file front end.
 2025-04-23 15:53:16,243 - aiq.profiler.utils - WARNING - Discovered frameworks: {<LLMFrameworkEnum.LANGCHAIN: 'langchain'>} in function webquery_tool by inspecting source. It is recommended and more reliable to instead add the used LLMFrameworkEnum types in the framework_wrappers argument when calling @register_function.
 2025-04-23 15:53:16,251 - langchain_community.utils.user_agent - WARNING - USER_AGENT environment variable not set, consider setting it to identify your requests.
@@ -135,7 +131,7 @@
 
 ## Docker Quickstart
 
-Prior to building the Docker image ensure that you have followed the steps in the [Installation and Setup](#installation-and-setup) section, and you are currently in the AIQ toolkit virtual environment.
+Prior to building the Docker image ensure that you have followed the steps in the [Installation and Setup](#installation-and-setup) section, and you are currently in the AIQ Toolkit virtual environment.
 
 Set your NVIDIA API Key in the `NVIDIA_API_KEY` environment variable.
 
@@ -143,7 +139,7 @@
 export NVIDIA_API_KEY="your_nvidia_api_key"
 ```
 
-From the git repository root, run the following command to build AIQ toolkit and the simple agent into a Docker image.
+From the git repository root, run the following command to build AIQ Toolkit and the simple agent into a Docker image.
 
 ```bash
 docker build --build-arg AIQ_VERSION=$(python -m setuptools_scm) -f examples/simple/Dockerfile -t simple-agent .
