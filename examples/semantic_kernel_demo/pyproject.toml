--- conflicted
+++ resolved
@@ -12,13 +12,8 @@
   "aiqtoolkit[langchain,semantic-kernel]",
   "faiss-cpu==1.9.0",
 ]
-<<<<<<< HEAD
-requires-python = ">=3.12"
+requires-python = ">=3.11"
 description = "Semantic Kernel Example"
-=======
-requires-python = ">=3.11"
-description = "Simple AgentIQ example"
->>>>>>> cba92576
 keywords = ["ai", "rag", "agents"]
 classifiers = ["Programming Language :: Python"]
 
