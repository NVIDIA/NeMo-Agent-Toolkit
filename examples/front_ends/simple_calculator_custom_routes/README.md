<!--
SPDX-FileCopyrightText: Copyright (c) 2025, NVIDIA CORPORATION & AFFILIATES. All rights reserved.
SPDX-License-Identifier: Apache-2.0

Licensed under the Apache License, Version 2.0 (the "License");
you may not use this file except in compliance with the License.
You may obtain a copy of the License at

http://www.apache.org/licenses/LICENSE-2.0

Unless required by applicable law or agreed to in writing, software
distributed under the License is distributed on an "AS-IS" BASIS,
WITHOUT WARRANTIES OR CONDITIONS OF ANY KIND, either express or implied.
See the License for the specific language governing permissions and
limitations under the License.
-->

# Simple Calculator - Custom Routes and Metadata Access

This example demonstrates how to extend NVIDIA NeMo Agent toolkit applications with custom API routes and HTTP request metadata access. Build sophisticated APIs that capture rich request context for authentication, routing, and specialized business logic.

## Table of Contents

- [Key Features](#key-features)
- [What You'll Learn](#what-youll-learn)
- [Configuration][#configuration]
- [Installation and Setup](#installation-and-setup)
  - [Install this Workflow](#install-this-workflow)
  - [Set Up API Keys](#set-up-api-keys)
- [Example Usage](#example-usage)
  - [Run the Workflow](#run-the-workflow)

## Key Features

- **Custom API Route Registration:** Demonstrates how to define and register custom endpoints through YAML configuration that are dynamically added to the FastAPI server alongside standard Agent toolkit endpoints.
- **HTTP Request Metadata Access:** Shows comprehensive capture of HTTP request context including method, URL path, headers, query parameters, client information, and cookies through the `Context` system.
- **Context Management Integration:** Uses the `aiq.builder.context.Context.get()` method to access request metadata throughout function execution, enabling sophisticated request-aware business logic.
- **Production API Extension Patterns:** Provides patterns for building production-ready APIs with specialized endpoints for authentication, routing, and custom business logic while maintaining Agent toolkit workflow capabilities.
- **FastAPI Integration:** Demonstrates seamless integration with FastAPI framework features while leveraging Agent toolkit workflow execution and function registration system.

## What You'll Learn

- **Custom API routes**: Define and register custom endpoints through configuration
- **Request metadata access**: Capture HTTP headers, query parameters, and client information
- **Context management**: Access request context throughout function execution
- **API extension patterns**: Build production-ready APIs with specialized endpoints

## Configuration

Users can define custom routes that are dynamically added to the API server, and capture HTTP request metadata such as the method, URL path, URL scheme, headers, query parameters, path parameters, host, port, and cookies.

### Defining Custom Routes

Add custom endpoints in your configuration file's `front_end` section:

```yaml
general:
  use_uvloop: true

  front_end:
    _type: fastapi
    endpoints:
      - path: /get_request_metadata
        method: POST
        description: "Gets the request attributes from the request."
        function_name: current_request_attributes
```

### Complete Metadata Access Example
<<<<<<< HEAD
Get the instance of the `aiq.builder.context.Context` object using the `aiq.builder.context.Context.get()` method. This will give you access to the metadata method which holds the request attributes defined by the user on request. A complete example of the function can be found in `src/aiq/tool/server_tools.py`.
=======
Get the instance of the `nat.builder.context.Context` object using the `nat.builder.context.Context.get()` method. This will give you access to the metadata method which holds the request attributes defined by the user on request. A complete example of the function can be found in `src/nat/tool/server_tools.py`.
>>>>>>> c0055ac2

```python
@register_function(config_type=RequestAttributesTool)
async def current_request_attributes(config: RequestAttributesTool, builder: Builder):

    from starlette.datastructures import Headers
    from starlette.datastructures import QueryParams

    async def _get_request_attributes(unused: str) -> str:

<<<<<<< HEAD
        from aiq.builder.context import Context
=======
        from nat.builder.context import Context
>>>>>>> c0055ac2
        aiq_context = Context.get()

        method: str | None = aiq_context.metadata.method
        url_path: str | None = aiq_context.metadata.url_path
        url_scheme: str | None = aiq_context.metadata.url_scheme
        headers: Headers | None = aiq_context.metadata.headers
        query_params: QueryParams | None = aiq_context.metadata.query_params
        path_params: dict[str, str] | None = aiq_context.metadata.path_params
        client_host: str | None = aiq_context.metadata.client_host
        client_port: int | None = aiq_context.metadata.client_port
        cookies: dict[str, str] | None = aiq_context.metadata.cookies
        conversation_id: str | None = aiq_context.conversation_id

    yield FunctionInfo.from_fn(_get_request_attributes,
                               description="Returns the acquired user defined request attributes.")
```

## Installation and Setup

If you have not already done so, follow the instructions in the [Install Guide](../../../docs/source/quick-start/installing.md#install-from-source) to create the development environment and install NeMo Agent toolkit.

### Install this Workflow:

From the root directory of the NeMo Agent toolkit library, run the following commands:

```bash
uv pip install -e examples/front_ends/simple_calculator_custom_routes
```

### Set Up API Keys
If you have not already done so, follow the [Obtaining API Keys](../../../docs/source/quick-start/installing.md#obtaining-api-keys) instructions to obtain an NVIDIA API key. You need to set your NVIDIA API key as an environment variable to access NVIDIA AI services:

```bash
export NVIDIA_API_KEY=<YOUR_API_KEY>
```

## Example Usage

### Run the Workflow

```bash
aiq serve --config_file examples/front_ends/simple_calculator_custom_routes/configs/config-metadata.yml
```

The server starts with both standard and custom endpoints:

- **Standard endpoint**: `POST /generate` - Default Agent toolkit workflow endpoint
- **Custom endpoint**: `POST /get_request_metadata` - Demonstrates metadata access

Access comprehensive request metadata:

```bash
curl -X 'POST' \
  'http://localhost:8000/get_request_metadata' \
  -H 'accept: application/json' \
  -H 'Content-Type: application/json' \
  -H 'Authorization: Bearer token123' \
  -d '{"unused": "show me request details"}'
```

Expected Response:

```console
{"value":"Method: POST, URL Path: /get_request_metadata, URL Scheme: http, Headers: {'host': 'localhost:8000', 'user-agent': 'curl/8.7.1', 'accept': 'application/json', 'content-type': 'application/json', 'authorization': 'Bearer token123', 'content-length': '37'}, Query Params: {}, Path Params: {}, Client Host: ::1, Client Port: 56922, Cookies: {}, Conversation Id: None"}
```<|MERGE_RESOLUTION|>--- conflicted
+++ resolved
@@ -67,11 +67,7 @@
 ```
 
 ### Complete Metadata Access Example
-<<<<<<< HEAD
-Get the instance of the `aiq.builder.context.Context` object using the `aiq.builder.context.Context.get()` method. This will give you access to the metadata method which holds the request attributes defined by the user on request. A complete example of the function can be found in `src/aiq/tool/server_tools.py`.
-=======
 Get the instance of the `nat.builder.context.Context` object using the `nat.builder.context.Context.get()` method. This will give you access to the metadata method which holds the request attributes defined by the user on request. A complete example of the function can be found in `src/nat/tool/server_tools.py`.
->>>>>>> c0055ac2
 
 ```python
 @register_function(config_type=RequestAttributesTool)
@@ -82,11 +78,7 @@
 
     async def _get_request_attributes(unused: str) -> str:
 
-<<<<<<< HEAD
-        from aiq.builder.context import Context
-=======
         from nat.builder.context import Context
->>>>>>> c0055ac2
         aiq_context = Context.get()
 
         method: str | None = aiq_context.metadata.method
