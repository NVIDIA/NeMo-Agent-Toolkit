--- conflicted
+++ resolved
@@ -153,9 +153,5 @@
 Who am I logged in as?
 ```
 
-<<<<<<< HEAD
-**Tip**: If you encounter errors, verify that WebSocket mode is enabled. HTTP requests are the default method of communication, but human-in-the-loop functionality (including OAuth authentication) is not supported through HTTP.
-=======
 > [!TIP]
-> If you encounter errors, verify that WebSocket mode is enabled. HTTP requests are the default method of communication, but human-in-the-loop functionality (including OAuth authentication) is not supported through HTTP.
->>>>>>> 2beffd14
+> If you encounter errors, verify that WebSocket mode is enabled. HTTP requests are the default method of communication, but human-in-the-loop functionality (including OAuth authentication) is not supported through HTTP.