--- conflicted
+++ resolved
@@ -73,16 +73,10 @@
 
 2. **Start the UI**:
 
-<<<<<<< HEAD
-   Start the UI by following the instructions in the [Launching the UI](../../../docs/source/quick-start/launching-ui.md) guide. Connect to the URL `http://localhost:3000`.
-
-   > **Important**: Ensure that `Websocket` mode is enabled by navigating to the top-right corner and selecting the `Websocket` option in the arrow pop-out. WebSocket connections are required for OAuth authentication workflows.
-=======
    Start the UI by following the instructions in the [Launching the UI](../../../docs/source/quick-start/launching-ui.md) guide. Connect to the URL http://localhost:3000.
 
    > [!IMPORTANT]
    > Ensure that `Websocket` mode is enabled by navigating to the top-right corner and selecting the `Websocket` option in the arrow pop-out. WebSocket connections are required for OAuth authentication workflows.
->>>>>>> 2beffd14
 
 3. **Send the input to the workflow via the UI**:
 ```text
