--- conflicted
+++ resolved
@@ -13,13 +13,8 @@
   "openai~=1.66",
   "litellm~=1.63.14"
 ]
-<<<<<<< HEAD
-requires-python = ">=3.12"
+requires-python = ">=3.11"
 description = "Custom AIQ Toolkit Workflow using Agno for personal finance"
-=======
-requires-python = ">=3.11"
-description = "Custom AgentIQ Workflow using Agno for personal finance"
->>>>>>> cba92576
 classifiers = ["Programming Language :: Python"]
 
 [tool.uv.sources]
