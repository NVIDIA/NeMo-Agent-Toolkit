--- conflicted
+++ resolved
@@ -15,18 +15,11 @@
 
 import asyncio
 import json
-<<<<<<< HEAD
 import random
 import time
 import types
 import typing
 from collections.abc import Generator
-=======
-import time
-import types
-import typing
-from collections.abc import AsyncGenerator
->>>>>>> e6df67cf
 from pathlib import Path
 
 import pytest
@@ -35,11 +28,8 @@
 from nat.test.utils import run_workflow
 
 if typing.TYPE_CHECKING:
-<<<<<<< HEAD
+    import langsmith.client
     from weave.trace.weave_client import WeaveClient
-=======
-    import langsmith.client
->>>>>>> e6df67cf
 
 
 @pytest.fixture(name="config_dir", scope="session")
