# SPDX-FileCopyrightText: Copyright (c) 2025, NVIDIA CORPORATION & AFFILIATES. All rights reserved.
# SPDX-License-Identifier: Apache-2.0
#
# Licensed under the Apache License, Version 2.0 (the "License");
# you may not use this file except in compliance with the License.
# You may obtain a copy of the License at
#
# http://www.apache.org/licenses/LICENSE-2.0
#
# Unless required by applicable law or agreed to in writing, software
# distributed under the License is distributed on an "AS IS" BASIS,
# WITHOUT WARRANTIES OR CONDITIONS OF ANY KIND, either express or implied.
# See the License for the specific language governing permissions and
# limitations under the License.

import asyncio
import json
import time
import types
import typing
from collections.abc import AsyncGenerator
from pathlib import Path

import pytest

from nat.runtime.loader import load_config
from nat.test.utils import run_workflow

if typing.TYPE_CHECKING:
    import langsmith.client


@pytest.fixture(name="config_dir", scope="session")
def config_dir_fixture(examples_dir: Path) -> Path:
    return examples_dir / "observability/simple_calculator_observability/configs"


@pytest.fixture(name="nvidia_api_key", autouse=True, scope='module')
def nvidia_api_key_fixture(nvidia_api_key):
    return nvidia_api_key


@pytest.fixture(name="question", scope="module")
def question_fixture() -> str:
    return "What is 2 * 4?"


@pytest.fixture(name="expected_answer", scope="module")
def expected_answer_fixture() -> str:
    return "8"


@pytest.fixture(name="weave_project_name", scope="module")
async def fixture_weave_project_name(weave: types.ModuleType, wandb_api_key) -> AsyncGenerator[str]:
    # This currently has the following problems:
    # 1. Ideally we would create a new project for each test run to avoid conflicts, and then delete the project.
    #    However, W&B does not currently support deleting projects via the API.
    # 2. We don't have a way (that I know of) to identifiy traces from this specific test run, such that we only delete
    #    those traces.
    project_name = "weave_test_e2e"
    client = weave.init(project_name)
    yield project_name

    client.finish(use_progress_bar=False)
    call_ids = [c.id for c in client.get_calls()]
    if len(call_ids) > 0:
        client.delete_calls(call_ids)


@pytest.mark.integration
@pytest.mark.usefixtures("wandb_api_key")
async def test_weave_full_workflow(config_dir: Path, weave_project_name: str, question: str, expected_answer: str):
    config_file = config_dir / "config-weave.yml"
    config = load_config(config_file)
    config.general.telemetry.tracing["weave"].project = weave_project_name

    await run_workflow(config=config, question=question, expected_answer=expected_answer)


@pytest.mark.integration
async def test_phoenix_full_workflow(config_dir: Path, phoenix_trace_url: str, question: str, expected_answer: str):
    config_file = config_dir / "config-phoenix.yml"
    config = load_config(config_file)
    config.general.telemetry.tracing["phoenix"].endpoint = phoenix_trace_url

    await run_workflow(config=config, question=question, expected_answer=expected_answer)


@pytest.mark.integration
async def test_otel_full_workflow(tmp_path: Path, config_dir: Path, question: str, expected_answer: str):
    otel_file = tmp_path / "otel-trace.jsonl"

    config_file = config_dir / "config-otel-file.yml"
    config = load_config(config_file)
    config.general.telemetry.tracing["otel_file"].output_path = str(otel_file.absolute())

    await run_workflow(config=config, question=question, expected_answer=expected_answer)

    assert otel_file.exists()

    traces = []
    called_multiply = False
    with open(otel_file, encoding="utf-8") as fh:
        for line in fh:
            trace = json.loads(line)
            traces.append(trace)

            if not called_multiply:
                function_name = trace.get('function_ancestry', {}).get('function_name')
                called_multiply = function_name == "calculator_multiply"

    assert len(traces) > 0
    assert called_multiply


@pytest.mark.integration
async def test_langfuse_full_workflow(config_dir: Path, langfuse_trace_url: str, question: str, expected_answer: str):
    config_file = config_dir / "config-langfuse.yml"
    config = load_config(config_file)
    config.general.telemetry.tracing["langfuse"].endpoint = langfuse_trace_url

    await run_workflow(config=config, question=question, expected_answer=expected_answer)


<<<<<<< HEAD
@pytest.mark.integration
@pytest.mark.usefixtures("galileo_api_key")
async def test_galileo_full_workflow(config_dir: Path, question: str, expected_answer: str):
    config_file = config_dir / "config-galileo.yml"
    config = load_config(config_file)

    await run_workflow(config=config, question=question, expected_answer=expected_answer)
=======
@pytest.mark.slow
@pytest.mark.integration
@pytest.mark.usefixtures("langsmith_api_key")
async def test_langsmith_full_workflow(config_dir: Path,
                                       langsmith_client: "langsmith.client.Client",
                                       langsmith_project_name: str,
                                       question: str,
                                       expected_answer: str):
    config_file = config_dir / "config-langsmith.yml"
    config = load_config(config_file)
    config.general.telemetry.tracing["langsmith"].project = langsmith_project_name

    await run_workflow(config=config, question=question, expected_answer=expected_answer)

    done = False
    runlist = []
    deadline = time.time() + 10
    while not done and time.time() < deadline:
        # Wait for traces to be ingested
        await asyncio.sleep(0.5)
        runs = langsmith_client.list_runs(project_name=langsmith_project_name, is_root=True)
        runlist = [run for run in runs]
        if len(runlist) > 0:
            done = True

    assert done, "Timed out waiting for LangSmith run to be ingested"
    # Since we have a newly created project, the above workflow should have created exactly one root run
    assert len(runlist) == 1
>>>>>>> f2615a31
<|MERGE_RESOLUTION|>--- conflicted
+++ resolved
@@ -122,15 +122,6 @@
     await run_workflow(config=config, question=question, expected_answer=expected_answer)
 
 
-<<<<<<< HEAD
-@pytest.mark.integration
-@pytest.mark.usefixtures("galileo_api_key")
-async def test_galileo_full_workflow(config_dir: Path, question: str, expected_answer: str):
-    config_file = config_dir / "config-galileo.yml"
-    config = load_config(config_file)
-
-    await run_workflow(config=config, question=question, expected_answer=expected_answer)
-=======
 @pytest.mark.slow
 @pytest.mark.integration
 @pytest.mark.usefixtures("langsmith_api_key")
@@ -159,4 +150,12 @@
     assert done, "Timed out waiting for LangSmith run to be ingested"
     # Since we have a newly created project, the above workflow should have created exactly one root run
     assert len(runlist) == 1
->>>>>>> f2615a31
+
+
+@pytest.mark.integration
+@pytest.mark.usefixtures("galileo_api_key")
+async def test_galileo_full_workflow(config_dir: Path, question: str, expected_answer: str):
+    config_file = config_dir / "config-galileo.yml"
+    config = load_config(config_file)
+
+    await run_workflow(config=config, question=question, expected_answer=expected_answer)