# SPDX-FileCopyrightText: Copyright (c) 2025, NVIDIA CORPORATION & AFFILIATES. All rights reserved.
# SPDX-License-Identifier: Apache-2.0
#
# Licensed under the Apache License, Version 2.0 (the "License");
# you may not use this file except in compliance with the License.
# You may obtain a copy of the License at
#
# http://www.apache.org/licenses/LICENSE-2.0
#
# Unless required by applicable law or agreed to in writing, software
# distributed under the License is distributed on an "AS IS" BASIS,
# WITHOUT WARRANTIES OR CONDITIONS OF ANY KIND, either express or implied.
# See the License for the specific language governing permissions and
# limitations under the License.

import logging
from pathlib import Path

import pytest

try:
    from nat_profiler_agent.tool.flow_chart import FlowChartConfig
    from nat_profiler_agent.tool.token_usage import TokenUsageConfig
    PROFILER_AGENT_AVAILABLE = True
except ImportError:
    PROFILER_AGENT_AVAILABLE = False

from nat.builder.framework_enum import LLMFrameworkEnum
from nat.builder.workflow_builder import WorkflowBuilder

logger = logging.getLogger(__name__)


@pytest.fixture(autouse=True)
def require_profiler_agent(fail_missing: bool = False):
    if not PROFILER_AGENT_AVAILABLE:
        reason = "nat_profiler_agent is not installed"
        if fail_missing:
            raise RuntimeError(reason)
        pytest.skip(reason=reason)


@pytest.fixture(autouse=True)
def require_phoenix_server(fail_missing: bool = False):
    """
    To run these tests, a phoenix server must be running.
    The phoenix server can be started by running the following command:
    docker run -p 6006:6006 -p 4317:4317  arizephoenix/phoenix:latest
    """

    import requests
    try:
        response = requests.get("http://localhost:6006/v1/traces", timeout=5)
        if response.status_code != 200:
            raise ConnectionError(f"Unexpected status code: {response.status_code}")
    except Exception as e:
        reason = f"Unable to connect to Phoenix server at http://localhost:6006/v1/traces: {e}"
        if fail_missing:
            raise RuntimeError(reason)
        pytest.skip(reason=reason)


@pytest.fixture(name="df_path")
def df_path_fixture() -> Path:
    return Path(__file__).parent / "test_spans.csv"


@pytest.mark.integration
async def test_flow_chart_tool(df_path: Path):
    async with WorkflowBuilder() as builder:
        await builder.add_function("flow_chart", FlowChartConfig())
<<<<<<< HEAD
        flow_chart_tool = builder.get_tool("flow_chart", wrapper_type=LLMFrameworkEnum.LANGCHAIN)
        result = await flow_chart_tool.ainvoke(input={"df_path": str(df_path)})
=======
        flow_chart_tool = await builder.get_tool("flow_chart", wrapper_type=LLMFrameworkEnum.LANGCHAIN)
        data_path = Path(__file__).parent / "test_spans.csv"
        result = await flow_chart_tool.ainvoke(input={"df_path": str(data_path)})
>>>>>>> 483d30cb
        assert len(result.trace_id_to_flow_info) == 1
        flow_info = result.trace_id_to_flow_info.popitem()[1]
        assert flow_info.flow_chart_path is not None and Path(flow_info.flow_chart_path).exists()


@pytest.mark.integration
async def test_token_usage_tool(df_path: Path):
    async with WorkflowBuilder() as builder:
        await builder.add_function("token_usage", TokenUsageConfig())
<<<<<<< HEAD
        token_usage_tool = builder.get_tool("token_usage", wrapper_type=LLMFrameworkEnum.LANGCHAIN)
        result = await token_usage_tool.ainvoke(input={"df_path": str(df_path)})
=======
        token_usage_tool = await builder.get_tool("token_usage", wrapper_type=LLMFrameworkEnum.LANGCHAIN)
        data_path = Path(__file__).parent / "test_spans.csv"
        result = await token_usage_tool.ainvoke(input={"df_path": str(data_path)})
>>>>>>> 483d30cb
        assert len(result.trace_id_to_token_usage) == 1
        token_usage_info = result.trace_id_to_token_usage.popitem()[1]
        assert (token_usage_info.token_usage_detail_chart_path is not None
                and Path(token_usage_info.token_usage_detail_chart_path).exists())<|MERGE_RESOLUTION|>--- conflicted
+++ resolved
@@ -69,14 +69,8 @@
 async def test_flow_chart_tool(df_path: Path):
     async with WorkflowBuilder() as builder:
         await builder.add_function("flow_chart", FlowChartConfig())
-<<<<<<< HEAD
-        flow_chart_tool = builder.get_tool("flow_chart", wrapper_type=LLMFrameworkEnum.LANGCHAIN)
+        flow_chart_tool = await builder.get_tool("flow_chart", wrapper_type=LLMFrameworkEnum.LANGCHAIN)
         result = await flow_chart_tool.ainvoke(input={"df_path": str(df_path)})
-=======
-        flow_chart_tool = await builder.get_tool("flow_chart", wrapper_type=LLMFrameworkEnum.LANGCHAIN)
-        data_path = Path(__file__).parent / "test_spans.csv"
-        result = await flow_chart_tool.ainvoke(input={"df_path": str(data_path)})
->>>>>>> 483d30cb
         assert len(result.trace_id_to_flow_info) == 1
         flow_info = result.trace_id_to_flow_info.popitem()[1]
         assert flow_info.flow_chart_path is not None and Path(flow_info.flow_chart_path).exists()
@@ -86,14 +80,8 @@
 async def test_token_usage_tool(df_path: Path):
     async with WorkflowBuilder() as builder:
         await builder.add_function("token_usage", TokenUsageConfig())
-<<<<<<< HEAD
-        token_usage_tool = builder.get_tool("token_usage", wrapper_type=LLMFrameworkEnum.LANGCHAIN)
-        result = await token_usage_tool.ainvoke(input={"df_path": str(df_path)})
-=======
         token_usage_tool = await builder.get_tool("token_usage", wrapper_type=LLMFrameworkEnum.LANGCHAIN)
-        data_path = Path(__file__).parent / "test_spans.csv"
-        result = await token_usage_tool.ainvoke(input={"df_path": str(data_path)})
->>>>>>> 483d30cb
+        result = await flow_chart_tool.ainvoke(input={"df_path": str(df_path)})
         assert len(result.trace_id_to_token_usage) == 1
         token_usage_info = result.trace_id_to_token_usage.popitem()[1]
         assert (token_usage_info.token_usage_detail_chart_path is not None
