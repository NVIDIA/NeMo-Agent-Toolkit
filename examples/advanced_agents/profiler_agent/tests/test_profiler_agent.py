# SPDX-FileCopyrightText: Copyright (c) 2025, NVIDIA CORPORATION & AFFILIATES. All rights reserved.
# SPDX-License-Identifier: Apache-2.0
#
# Licensed under the Apache License, Version 2.0 (the "License");
# you may not use this file except in compliance with the License.
# You may obtain a copy of the License at
#
# http://www.apache.org/licenses/LICENSE-2.0
#
# Unless required by applicable law or agreed to in writing, software
# distributed under the License is distributed on an "AS IS" BASIS,
# WITHOUT WARRANTIES OR CONDITIONS OF ANY KIND, either express or implied.
# See the License for the specific language governing permissions and
# limitations under the License.

import logging
import os
from pathlib import Path

import pytest

try:
    from nat_profiler_agent.register import ProfilerAgentConfig
    from nat_profiler_agent.tool.flow_chart import FlowChartConfig
    from nat_profiler_agent.tool.token_usage import TokenUsageConfig
    PROFILER_AGENT_AVAILABLE = True
except ImportError:
    PROFILER_AGENT_AVAILABLE = False

from nat.builder.framework_enum import LLMFrameworkEnum
from nat.builder.workflow_builder import WorkflowBuilder

logger = logging.getLogger(__name__)


@pytest.fixture(autouse=True)
def require_profiler_agent(fail_missing: bool = False):
    if not PROFILER_AGENT_AVAILABLE:
        reason = "nat_profiler_agent is not installed"
        if fail_missing:
            raise RuntimeError(reason)
        pytest.skip(reason=reason)


@pytest.fixture(name="phoenix_url", scope="session")
def phoenix_url_fixture(fail_missing: bool) -> str:
    """
    To run these tests, a phoenix server must be running.
    The phoenix server can be started by running the following command:
    docker run -p 6006:6006 -p 4317:4317  arizephoenix/phoenix:latest
    """
    import requests

    url = os.getenv("NAT_CI_PHOENIX_URL", "http://localhost:6006")
    try:
        response = requests.get(url, timeout=5)
        response.raise_for_status()

        return url
    except Exception as e:
        reason = f"Unable to connect to Phoenix server at {url}: {e}"
        if fail_missing:
            raise RuntimeError(reason)
        pytest.skip(reason=reason)


@pytest.fixture(name="df_path")
def df_path_fixture() -> Path:
    return Path(__file__).parent / "test_spans.csv"


@pytest.mark.integration
async def test_flow_chart_tool(df_path: Path):
    async with WorkflowBuilder() as builder:
        await builder.add_function("flow_chart", FlowChartConfig())
        flow_chart_tool = await builder.get_tool("flow_chart", wrapper_type=LLMFrameworkEnum.LANGCHAIN)
        result = await flow_chart_tool.ainvoke(input={"df_path": str(df_path)})
        assert len(result.trace_id_to_flow_info) == 1
        flow_info = result.trace_id_to_flow_info.popitem()[1]
        assert flow_info.flow_chart_path is not None and Path(flow_info.flow_chart_path).exists()


@pytest.mark.integration
async def test_token_usage_tool(df_path: Path):
    async with WorkflowBuilder() as builder:
        await builder.add_function("token_usage", TokenUsageConfig())
        token_usage_tool = await builder.get_tool("token_usage", wrapper_type=LLMFrameworkEnum.LANGCHAIN)
        result = await token_usage_tool.ainvoke(input={"df_path": str(df_path)})
        assert len(result.trace_id_to_token_usage) == 1
        token_usage_info = result.trace_id_to_token_usage.popitem()[1]
        assert (token_usage_info.token_usage_detail_chart_path is not None
                and Path(token_usage_info.token_usage_detail_chart_path).exists())


@pytest.mark.integration
@pytest.mark.usefixtures("nvidia_api_key")
async def test_full_workflow(phoenix_url: str):
    from nat.runtime.loader import load_config
    from nat.test.utils import locate_example_config
    from nat.test.utils import run_workflow

    phoenix_trace_url = f"{phoenix_url}/v1/traces"

    # This workflow requires a prior trace to be ingested into Phoenix.
    cur_dir = Path(__file__).parent
    examples_dir = cur_dir.parent.parent.parent
    simple_calc_observe_config_file = (examples_dir /
                                       "observability/simple_calculator_observability/configs/config-phoenix.yml")

    simple_calc_observe_config = load_config(simple_calc_observe_config_file)
    simple_calc_observe_config.general.telemetry.tracing["phoenix"].endpoint = phoenix_trace_url

    await run_workflow(config_file=None,
                       config=simple_calc_observe_config,
                       question="multiply 3 and 2",
                       expected_answer="6")

    config_file: Path = locate_example_config(ProfilerAgentConfig)
<<<<<<< HEAD
    await run_workflow(config_file=config_file,
                       question="Is the product of 33 * 4 greater than the current hour of the day?",
                       expected_answer="yes")
=======
    config = load_config(config_file)
    config.general.telemetry.tracing["phoenix"].endpoint = phoenix_trace_url
    config.functions["px_query"].phoenix_url = phoenix_url

    await run_workflow(config_file=None,
                       config=config,
                       question="Show me the token usage of last run",
                       expected_answer="tokens")
>>>>>>> d91fd6cf
<|MERGE_RESOLUTION|>--- conflicted
+++ resolved
@@ -116,11 +116,6 @@
                        expected_answer="6")
 
     config_file: Path = locate_example_config(ProfilerAgentConfig)
-<<<<<<< HEAD
-    await run_workflow(config_file=config_file,
-                       question="Is the product of 33 * 4 greater than the current hour of the day?",
-                       expected_answer="yes")
-=======
     config = load_config(config_file)
     config.general.telemetry.tracing["phoenix"].endpoint = phoenix_trace_url
     config.functions["px_query"].phoenix_url = phoenix_url
@@ -128,5 +123,4 @@
     await run_workflow(config_file=None,
                        config=config,
                        question="Show me the token usage of last run",
-                       expected_answer="tokens")
->>>>>>> d91fd6cf
+                       expected_answer="tokens")