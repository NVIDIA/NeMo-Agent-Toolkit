--- conflicted
+++ resolved
@@ -91,15 +91,8 @@
     _DATA_CACHE.update({'offline_data': None, 'benign_fallback_offline_data': None})
 
     # Load paths from config
-<<<<<<< HEAD
     config_file: Path = locate_example_config(AlertTriageAgentWorkflowConfig, "config_offline_mode.yml")
-    with open(config_file, "r") as file:
-=======
-    package_name = inspect.getmodule(AlertTriageAgentWorkflowConfig).__package__
-    config_file: Path = importlib.resources.files(package_name).joinpath("configs",
-                                                                         "config_offline_mode.yml").absolute()
-    with open(config_file) as file:
->>>>>>> 14e0b29c
+    with open(config_file, "r", encoding="utf-8") as file:
         config = yaml.safe_load(file)
         offline_data_path = config["workflow"]["offline_data_path"]
         benign_fallback_data_path = config["workflow"]["benign_fallback_data_path"]
