--- conflicted
+++ resolved
@@ -39,15 +39,8 @@
 
 def test_load_maintenance_data(root_repo_dir: Path):
     # Load paths from config like in test_utils.py
-<<<<<<< HEAD
     config_file: Path = locate_example_config(AlertTriageAgentWorkflowConfig, "config_offline_mode.yml")
-    with open(config_file, "r") as file:
-=======
-    package_name = inspect.getmodule(AlertTriageAgentWorkflowConfig).__package__
-    config_file: Path = importlib.resources.files(package_name).joinpath("configs",
-                                                                         "config_offline_mode.yml").absolute()
-    with open(config_file) as file:
->>>>>>> 14e0b29c
+    with open(config_file, "r", encoding="utf-8") as file:
         config = yaml.safe_load(file)
         maintenance_data_path = config["functions"]["maintenance_check"]["static_data_path"]
     maintenance_data_path_abs = root_repo_dir.joinpath(maintenance_data_path).absolute()
