<!--
SPDX-FileCopyrightText: Copyright (c) 2025, NVIDIA CORPORATION & AFFILIATES. All rights reserved.
SPDX-License-Identifier: Apache-2.0

Licensed under the Apache License, Version 2.0 (the "License");
you may not use this file except in compliance with the License.
You may obtain a copy of the License at

http://www.apache.org/licenses/LICENSE-2.0

Unless required by applicable law or agreed to in writing, software
distributed under the License is distributed on an "AS IS" BASIS,
WITHOUT WARRANTIES OR CONDITIONS OF ANY KIND, either express or implied.
See the License for the specific language governing permissions and
limitations under the License.
-->


# Simple RAG Example
This is a simple example RAG application to showcase how one can configure and use the  Retriever component. This example includes:
 - The config file to run the workflow
 - A docker compose deployment for standing up Milvus
 - A script for scraping data from URLs and storing it in Milvus

 This example is intended to be illustrative and demonstrate how someone could build a simple RAG application using the retriever component and use it with an agent without any additional code required!

## Quickstart: RAG with Milvus

### Installation and Setup
<<<<<<< HEAD
If you have not already done so, follow the instructions in the [Install Guide](../../docs/source/quick-start/installing.md#install-from-source) to create the development environment and install AIQ toolkit, and follow the [Obtaining API Keys](../../docs/source/quick-start/installing.md#obtaining-api-keys) instructions to obtain an NVIDIA API key.
=======
If you have not already done so, follow the instructions in the [Install Guide](../../docs/source/quick-start/installing.md#install-from-source) to create the development environment and install AIQ Toolkit, and follow the [Obtaining API Keys](../../docs/source/quick-start/installing.md#obtaining-api-keys) instructions to obtain an NVIDIA API key.
>>>>>>> a0ad7875

1) Start the docker compose [Skip this step if you already have Milvus running]
    ```bash
    docker compose -f examples/simple_rag/deploy/docker-compose.yaml up -d
    ```
2) In a new terminal, from the root of the AIQ toolkit repository, run the provided bash script to store the data in a Milvus collection. By default the script will scrape a few pages from the CUDA documentation and store the data in a Milvus collection called `cuda_docs`. It will also pull a few pages of information about the Model Context Protocol (MCP) and store it in a collection called `mcp_docs`.

    Export your NVIDIA API key:
    ```bash
    export NVIDIA_API_KEY=<YOUR API KEY HERE>
    ```

    Verify whether `lxml` is installed in your current environment. If it’s not installed, simply install it using `uv pip install lxml`. Next, execute the `bootstrap_milvus.sh` script as illustrated below.
    ```bash
    source .venv/bin/activate
    examples/simple_rag/ingestion/bootstrap_milvus.sh
    ```

    If Milvus is running the script should work out of the box. If you want to customize the script the arguments are shown below.
    ```bash
    python examples/simple_rag/ingestion/langchain_web_ingest.py --help
    ```
    ```console
    usage: langchain_web_ingest.py [-h] [--urls URLS] [--collection_name COLLECTION_NAME] [--milvus_uri MILVUS_URI] [--clean_cache]

    options:
    -h, --help            show this help message and exit
    --urls URLS           Urls to scrape for RAG context (default: ['https://docs.nvidia.com/cuda/cuda-installation-guide-linux/index.html', 'https://docs.nvidia.com/cuda/cuda-c-programming-guide/index.html', 'https://docs.nvidia.com/cuda/cuda-c-
                            best-practices-guide/index.html', 'https://docs.nvidia.com/cuda/cuda-installation-guide-microsoft-windows/index.html'])
    --collection_name COLLECTION_NAME, -n COLLECTION_NAME
                            Collection name for the data. (default: cuda_docs)
    --milvus_uri MILVUS_URI, -u MILVUS_URI
                            Milvus host URI (default: http://localhost:19530)
    --clean_cache         If true, deletes local files (default: False)
    ```

3) Configure your Agent to use the Milvus collections for RAG. We have pre-configured a configuration file for you in `examples/simple_rag/configs/milvus_rag_config.yml`. You can modify this file to point to your Milvus instance and collections or add tools to your agent. The agent, by default, is a `tool_calling` agent that can be used to interact with the retriever component. The configuration file is shown below. You can also modify your agent to be another one of the AIQ toolkit pre-built agent implementations such as the `react_agent`

    ```yaml
    general:
      use_uvloop: true

    retrievers:
      cuda_retriever:
        _type: milvus_retriever
        uri: http://localhost:19530
        collection_name: "cuda_docs"
        embedding_model: milvus_embedder
        top_k: 10
      mcp_retriever:
        _type: milvus_retriever
        uri: http://localhost:19530
        collection_name: "mcp_docs"
        embedding_model: milvus_embedder
        top_k: 10

    functions:
      cuda_retriever_tool:
        _type: aiq_retriever
        retriever: cuda_retriever
        topic: Retrieve documentation for NVIDIA's CUDA library
      mcp_retriever_tool:
        _type: aiq_retriever
        retriever: mcp_retriever
        topic: Retrieve information about Model Context Protocol (MCP)

    llms:
      nim_llm:
        _type: nim
        model_name: meta/llama-3.3-70b-instruct
        temperature: 0
        max_tokens: 4096
        top_p: 1

    embedders:
      milvus_embedder:
        _type: nim
        model_name: nvidia/nv-embedqa-e5-v5
        truncate: "END"

    workflow:
      _type: react_agent
      tool_names:
       - cuda_retriever_tool
         - mcp_retriever_tool
      verbose: true
      llm_name: nim_llm
    ```

    If you have a different Milvus instance or collection names, you can modify the `retrievers` section of the config file to point to your instance and collections. You can also add additional functions as tools for your agent in the `functions` section.

4) Run the workflow
    ```bash
    aiq run --config_file examples/simple_rag/configs/milvus_rag_config.yml --input "How do I install CUDA"
    ```
   The expected output of running the above command is:
    ```console
    $ aiq run --config_file examples/simple_rag/configs/milvus_rag_config.yml --input "How do I install CUDA"
    2025-04-23 16:45:01,698 - aiq.runtime.loader - WARNING - Loading module 'aiq_automated_description_generation.register' from entry point 'aiq_automated_description_generation' took a long time (469.127893 ms). Ensure all imports are inside your registered functions.
    2025-04-23 16:45:02,024 - aiq.cli.commands.start - INFO - Starting AIQ toolkit from config file: 'examples/simple_rag/configs/milvus_rag_config.yml'
    2025-04-23 16:45:02,032 - aiq.cli.commands.start - WARNING - The front end type in the config file (fastapi) does not match the command name (console). Overwriting the config file front end.
    2025-04-23 16:45:02,169 - aiq.retriever.milvus.retriever - INFO - Mivlus Retriever using _search for search.
    2025-04-23 16:45:02,177 - aiq.retriever.milvus.retriever - INFO - Mivlus Retriever using _search for search.

    Configuration Summary:
    --------------------
    Workflow Type: react_agent
    Number of Functions: 2
    Number of LLMs: 1
    Number of Embedders: 1
    Number of Memory: 0
    Number of Retrievers: 2

    2025-04-23 16:45:03,203 - aiq.agent.react_agent.agent - INFO -
    ------------------------------
    [AGENT]
    Agent input: How do I install CUDA
    Agent's thoughts:
    Thought: To answer the user's question, I need to find information about installing CUDA.
    Action: cuda_retriever_tool
    Action Input: {"query": "install CUDA"}

    ------------------------------
    2025-04-23 16:45:03,511 - aiq.tool.retriever - INFO - Retrieved 10 records for query install CUDA.
    2025-04-23 16:45:03,513 - aiq.agent.react_agent.agent - INFO -
    ------------------------------
    [AGENT]
    Calling tools: cuda_retriever_tool
    Tool's input: {"query": "install CUDA"}
    Tool's response:
    {"results": [{"page_content": "1. Introduction \u2014 Installation Guide Windows 12.8 documentation\n\n\n\n\n\n\n\n\n\n\n\n\n\n\n\n\n\n\n\n\n\n\n\n\n\n\n\n\n\n\n\n\n\n\n\n\n\n\n\n\n1. Introduction\n1.1. System Requirements\n1.2. About This Document\n\n\n2. Installing CUDA Development Tools\n2.1. Verify You Have a CUDA-capable GPU\n2.2. Download the NVIDIA CUDA Toolkit\n2.3. Install the CUDA Software\n2.3.1. Uninstalling the CUDA Software\n\n\n2.4. Using Conda to Install the CUDA Software\n2.4.1. Conda Overview\n2.4.2. Installation\n2.4.3. Uninstallation\n2.4.4. Installing Previous CUDA Releases\n\n\n2.5. Use a Suitable Driver Model\n2.6. Verify the Installation\n2.6.1. Running the Compiled Examples\n\n\n\n\n3. Pip Wheels\n4. Compiling CUDA Programs\n4.1. Compiling Sample Projects\n4.2. Sample Projects\n4.3. Build Customizations for New Projects\n4.4. Build Customizations for Existing Projects\n\n\n5. Additional Considerations\n6. Notices\n6.1. Notice\n6.2. OpenCL\n6.3. Trademarks\n\n\n...
    ------------------------------
    2025-04-23 16:45:06,407 - aiq.agent.react_agent.agent - INFO -
    ------------------------------
    [AGENT]
    Agent input: How do I install CUDA
    Agent's thoughts:
    Thought: The provided tool output contains detailed instructions for installing CUDA on various Linux distributions and Windows. To answer the user's question, I will summarize the general steps for installing CUDA.

    Final Answer: To install CUDA, you need to follow these general steps:

    1. Verify that your system has a CUDA-capable GPU.
    2. Choose an installation method: local repo or network repo.
    3. Download the NVIDIA CUDA Toolkit from the official NVIDIA website.
    4. Install the CUDA Toolkit using the chosen installation method.
    5. Perform post-installation actions, such as updating the Apt repository cache and installing additional packages.

    For specific instructions, please refer to the official NVIDIA documentation for your operating system: https://docs.nvidia.com/cuda/cuda-installation-guide-linux/index.html or https://docs.nvidia.com/cuda/cuda-installation-guide-microsoft-windows/index.html.
    ------------------------------
    2025-04-23 16:45:06,412 - aiq.front_ends.console.console_front_end_plugin - INFO -
    --------------------------------------------------
    Workflow Result:
    ['To install CUDA, you need to follow these general steps:\n\n1. Verify that your system has a CUDA-capable GPU.\n2. Choose an installation method: local repo or network repo.\n3. Download the NVIDIA CUDA Toolkit from the official NVIDIA website.\n4. Install the CUDA Toolkit using the chosen installation method.\n5. Perform post-installation actions, such as updating the Apt repository cache and installing additional packages.\n\nFor specific instructions, please refer to the official NVIDIA documentation for your operating system: https://docs.nvidia.com/cuda/cuda-installation-guide-linux/index.html or https://docs.nvidia.com/cuda/cuda-installation-guide-microsoft-windows/index.html.']
    --------------------------------------------------
    ```

## Adding Long-Term Agent Memory
If you want to add long-term memory to your agent, you can do so by adding a `memory` section to your configuration file. The memory section is used to store information that the agent can use to provide more contextually relevant answers to the user's questions. The memory section can be used to store information such as user preferences, past interactions, or any other information that the agent needs to remember.

### Prerequisites
This section requires an API key for integration with the Mem0 Platform. To create an API key, refer to the instructions in the [Mem0 Platform Guide](https://docs.mem0.ai/platform/quickstart). Once you have created your API key, export it as an environment variable:
```bash
export MEM0_API_KEY=<MEM0 API KEY HERE>
```

### Adding Memory to the Agent
Adding the ability to add and retrieve long-term memory to the agent is just a matter of adding a `memory` section to the configuration file. The AIQ toolkit built-in abstractions for long term memory management allow agents to automatically interact with them as tools. We will use the following configuration file, which you can also find in the `configs` directory.

```yaml
general:
  use_uvloop: true

memory:
  saas_memory:
    _type: mem0_memory

retrievers:
  cuda_retriever:
    _type: milvus_retriever
    uri: http://localhost:19530
    collection_name: "cuda_docs"
    embedding_model: milvus_embedder
    top_k: 10
  mcp_retriever:
    _type: milvus_retriever
    uri: http://localhost:19530
    collection_name: "mcp_docs"
    embedding_model: milvus_embedder
    top_k: 10

functions:
  cuda_retriever_tool:
    _type: aiq_retriever
    retriever: cuda_retriever
    topic: Retrieve documentation for NVIDIA's CUDA library
  mcp_retriever_tool:
    _type: aiq_retriever
    retriever: mcp_retriever
    topic: Retrieve information about Model Context Protocol (MCP)
  add_memory:
    _type: add_memory
    memory: saas_memory
    description: |
      Add any facts about user preferences to long term memory. Always use this if users mention a preference.
      The input to this tool should be a string that describes the user's preference, not the question or answer.
  get_memory:
    _type: get_memory
    memory: saas_memory
    description: |
      Always call this tool before calling any other tools, even if the user does not mention to use it.
      The question should be about user preferences which will help you format your response.
      For example: "How does the user like responses formatted?"

llms:
  nim_llm:
    _type: nim
    model_name: meta/llama-3.3-70b-instruct
    temperature: 0
    max_tokens: 4096
    top_p: 1

embedders:
  milvus_embedder:
    _type: nim
    model_name: nvidia/nv-embedqa-e5-v5
    truncate: "END"

workflow:
  _type: react_agent
  tool_names:
   - cuda_retriever_tool
   - mcp_retriever_tool
   - add_memory
   - get_memory
  verbose: true
  llm_name: nim_llm
```

Notice in the configuration above that the only addition to the configuration that was required to add long term memory to the agent was a `memory` section in the configuration specifying:
- The type of memory to use (`mem0_memory`)
- The name of the memory (`saas_memory`)

Then, we used native AIQ toolkit functions for getting memory and adding memory to the agent. These functions are:
- `add_memory`: This function is used to add any facts about user preferences to long term memory.
- `get_memory`: This function is used to retrieve any facts about user preferences from long term memory.

Each function was given a description that helps the agent know when to use it as a tool. With the configuration in place, we can run the workflow again.
This time, we will tell the agent about how we like our responses formatted, and notice if it stores that fact to long term memory.

```bash
aiq run --config_file=examples/simple_rag/configs/milvus_memory_rag_config.yml --input "How do I install CUDA? I like responses with a lot of emojis in them! :)"
```

The expected output of the above run is:

```console
$ aiq run --config_file=examples/simple_rag/configs/milvus_memory_rag_config.yml --input "How do I install CUDA? I like responses with a lot of emojis in them! :)"
2025-04-23 16:56:40,025 - aiq.runtime.loader - WARNING - Loading module 'aiq_automated_description_generation.register' from entry point 'aiq_automated_description_generation' took a long time (478.030443 ms). Ensure all imports are inside your registered functions.
2025-04-23 16:56:40,222 - aiq.runtime.loader - WARNING - Loading module 'aiq_swe_bench.register' from entry point 'aiq_swe_bench' took a long time (103.739262 ms). Ensure all imports are inside your registered functions.
2025-04-23 16:56:40,376 - aiq.cli.commands.start - INFO - Starting AIQ toolkit from config file: 'examples/simple_rag/configs/milvus_memory_rag_config.yml'
2025-04-23 16:56:40,385 - aiq.cli.commands.start - WARNING - The front end type in the config file (fastapi) does not match the command name (console). Overwriting the config file front end.
2025-04-23 16:56:41,738 - httpx - INFO - HTTP Request: GET https://api.mem0.ai/v1/ping/ "HTTP/1.1 200 OK"
2025-04-23 16:56:41,933 - aiq.retriever.milvus.retriever - INFO - Mivlus Retriever using _search for search.
2025-04-23 16:56:41,946 - aiq.retriever.milvus.retriever - INFO - Mivlus Retriever using _search for search.

Configuration Summary:
--------------------
Workflow Type: react_agent
Number of Functions: 4
Number of LLMs: 1
Number of Embedders: 1
Number of Memory: 1
Number of Retrievers: 2

2025-04-23 16:56:44,973 - aiq.agent.react_agent.agent - INFO -
------------------------------
[AGENT]
Agent input: How do I install CUDA? I like responses with a lot of emojis in them! :)
Agent's thoughts:
Thought: The user is asking about installing CUDA, and they have a preference for responses with a lot of emojis. I should first try to retrieve information about the user's preference for response format.

Action: get_memory
Action Input: {"query": "response format", "top_k": 1, "user_id": "current_user"}

------------------------------
2025-04-23 16:56:45,143 - httpx - INFO - HTTP Request: POST https://api.mem0.ai/v1/memories/search/ "HTTP/1.1 200 OK"
2025-04-23 16:56:45,145 - aiq.agent.react_agent.agent - INFO -
------------------------------
[AGENT]
Calling tools: get_memory
Tool's input: {"query": "response format", "top_k": 1, "user_id": "current_user"}
Tool's response:
Memories as a JSON:
[{"conversation": [], "tags": ["user_preferences"], "metadata": {}, "user_id": "current_user", "memory": "Likes responses with a lot of emojis"}]
------------------------------
2025-04-23 16:56:45,875 - aiq.agent.react_agent.agent - INFO -
------------------------------
[AGENT]
Agent input: How do I install CUDA? I like responses with a lot of emojis in them! :)
Agent's thoughts:
Thought: The user likes responses with a lot of emojis. Now, I should try to find information about installing CUDA.

Action: cuda_retriever_tool
Action Input: {"query": "install CUDA"}
------------------------------
2025-04-23 16:56:46,203 - aiq.tool.retriever - INFO - Retrieved 10 records for query install CUDA.
2025-04-23 16:56:46,230 - aiq.agent.react_agent.agent - INFO -
------------------------------
[AGENT]
Calling tools: cuda_retriever_tool
Tool's input: {"query": "install CUDA"}
Tool's response:
{"results": [{"page_content": "1. Introduction \u2014 Installation Guide Windows 12.8 documentation\n\n\n\n\n\n\n\n\n\n\n\n\n\n\n\n\n\n\n\n\n\n\n\n\n\n\n\n\n\n\n\n\n\n\n\n\n\n\n\n\n1. Introduction\n1.1. System Requirements\n1.2. About This Document\n\n\n2. Installing CUDA Development Tools\n2.1. Verify You Have a CUDA-capable GPU\n2.2. Download the NVIDIA CUDA Toolkit\n2.3. Install the CUDA Software\n2.3.1. Uninstalling the CUDA Software\n\n\n2.4. Using Conda to Install the CUDA Software\n2.4.1. Conda Overview\n2.4.2. Installation\n2.4.3. Uninstallation\n2.4.4. Installing Previous CUDA Releases\n\n\n2.5. Use a Suitable Driver Model\n2.6. Verify the Installation\n2.6.1. Running the Compiled Examples\n\n\n\n\n3. Pip Wheels\n4. Compiling CUDA Programs\n4.1. Compiling Sample Projects\n4.2. Sample Projects\n4.3. Build Customizations for New Projects\n4.4. Build Customizations for Existing Projects\n\n\n5. Additional Considerations\n6. Notices\n6.1. Notice\n6.2. OpenCL\n6.3. Trademarks\n\n\n...
------------------------------
2025-04-23 16:56:51,636 - aiq.agent.react_agent.agent - INFO -
------------------------------
[AGENT]
Agent input: How do I install CUDA? I like responses with a lot of emojis in them! :)
Agent's thoughts:
Thought: The user likes responses with a lot of emojis. Now, I should try to find information about installing CUDA.

The installation instructions for CUDA are as follows:

1. Verify you have a CUDA-capable GPU.
2. Download the NVIDIA CUDA Toolkit from https://developer.nvidia.com/cuda-downloads.
3. Install the NVIDIA CUDA Toolkit.

For Windows:
- Graphical Installation: Execute the CUDA installer and follow the on-screen prompts.
- Silent Installation: Execute the package with the -s flag.

For Linux:
- Package Manager Installation: Install using RPM or Debian packages, which interface with your system’s package management system.
- Runfile Installation: Install using the standalone installer, a .run file that is completely self-contained.

After installation, perform the post-installation actions.

Thought: I now know the final answer

Final Answer: 🎉👍 To install CUDA, follow these steps: 📝
1. Verify you have a CUDA-capable GPU 🖥️.
2. Download the NVIDIA CUDA Toolkit from https://developer.nvidia.com/cuda-downloads 📊.
3. Install the NVIDIA CUDA Toolkit 📈.
For Windows:
- Graphical Installation: Execute the CUDA installer and follow the on-screen prompts 📺.
- Silent Installation: Execute the package with the -s flag 🗣️.
For Linux:
- Package Manager Installation: Install using RPM or Debian packages, which interface with your system’s package management system 📦.
- Runfile Installation: Install using the standalone installer, a .run file that is completely self-contained 📁.
After installation, perform the post-installation actions 📝. 🎉👍
------------------------------
2025-04-23 16:56:51,642 - aiq.front_ends.console.console_front_end_plugin - INFO -
--------------------------------------------------
Workflow Result:
['🎉👍 To install CUDA, follow these steps: 📝\n1. Verify you have a CUDA-capable GPU 🖥️.\n2. Download the NVIDIA CUDA Toolkit from https://developer.nvidia.com/cuda-downloads 📊.\n3. Install the NVIDIA CUDA Toolkit 📈.\nFor Windows: \n- Graphical Installation: Execute the CUDA installer and follow the on-screen prompts 📺.\n- Silent Installation: Execute the package with the -s flag 🗣️.\nFor Linux: \n- Package Manager Installation: Install using RPM or Debian packages, which interface with your system’s package management system 📦.\n- Runfile Installation: Install using the standalone installer, a .run file that is completely self-contained 📁.\nAfter installation, perform the post-installation actions 📝. 🎉👍']
--------------------------------------------------
```

Notice above that the agent called the `add_memory` tool after retrieving the information about installing CUDA. The `add_memory` tool was given the conversation between the user and the assistant, the tags for the memory, and the metadata for the memory.

Now, we can try another invocation of the agent without mentioning our preference to see if it remembers our preference from the previous conversation.

```bash
aiq run --config_file=examples/simple_rag/configs/milvus_memory_rag_config.yml --input "How do I install CUDA?"
```

The expected output of the above run is:

```console
$ aiq run --config_file=examples/simple_rag/configs/milvus_memory_rag_config.yml --input "How do I install CUDA?"
2025-04-23 16:59:21,197 - aiq.runtime.loader - WARNING - Loading module 'aiq_automated_description_generation.register' from entry point 'aiq_automated_description_generation' took a long time (444.273233 ms). Ensure all imports are inside your registered functions.
2025-04-23 16:59:21,517 - aiq.cli.commands.start - INFO - Starting AIQ toolkit from config file: 'examples/simple_rag/configs/milvus_memory_rag_config.yml'
2025-04-23 16:59:21,525 - aiq.cli.commands.start - WARNING - The front end type in the config file (fastapi) does not match the command name (console). Overwriting the config file front end.
2025-04-23 16:59:22,833 - httpx - INFO - HTTP Request: GET https://api.mem0.ai/v1/ping/ "HTTP/1.1 200 OK"
2025-04-23 16:59:23,029 - aiq.retriever.milvus.retriever - INFO - Mivlus Retriever using _search for search.
2025-04-23 16:59:23,041 - aiq.retriever.milvus.retriever - INFO - Mivlus Retriever using _search for search.

Configuration Summary:
--------------------
Workflow Type: react_agent
Number of Functions: 4
Number of LLMs: 1
Number of Embedders: 1
Number of Memory: 1
Number of Retrievers: 2

2025-04-23 16:59:24,882 - aiq.agent.react_agent.agent - INFO -
------------------------------
[AGENT]
Agent input: How do I install CUDA?
Agent's thoughts:
Thought: To answer the user's question, I need to find information about installing CUDA. I should use the get_memory tool to see if the user has any preferences for how the response should be formatted.

Action: get_memory
Action Input: {"query": "response format preferences", "top_k": 1, "user_id": "current_user"}

------------------------------
2025-04-23 16:59:25,049 - httpx - INFO - HTTP Request: POST https://api.mem0.ai/v1/memories/search/ "HTTP/1.1 200 OK"
2025-04-23 16:59:25,051 - aiq.agent.react_agent.agent - INFO -
------------------------------
[AGENT]
Calling tools: get_memory
Tool's input: {"query": "response format preferences", "top_k": 1, "user_id": "current_user"}
Tool's response:
Memories as a JSON:
[{"conversation": [], "tags": ["user_preferences"], "metadata": {}, "user_id": "current_user", "memory": "Likes responses with a lot of emojis"}]
------------------------------
2025-04-23 16:59:27,888 - aiq.agent.react_agent.agent - INFO -
------------------------------
[AGENT]
Agent input: How do I install CUDA?
Agent's thoughts:
Thought: The user likes responses with a lot of emojis. Now, I need to find information about installing CUDA. I should use the cuda_retriever_tool to find the installation steps.

Action: cuda_retriever_tool
Action Input: {"query": "install CUDA"}
------------------------------
2025-04-23 16:59:28,217 - aiq.tool.retriever - INFO - Retrieved 10 records for query install CUDA.
2025-04-23 16:59:28,221 - aiq.agent.react_agent.agent - INFO -
------------------------------
[AGENT]
Calling tools: cuda_retriever_tool
Tool's input: {"query": "install CUDA"}
Tool's response:
{"results": [{"page_content": "1. Introduction \u2014 Installation Guide Windows 12.8 documentation\n\n\n\n\n\n\n\n\n\n\n\n\n\n\n\n\n\n\n\n\n\n\n\n\n\n\n\n\n\n\n\n\n\n\n\n\n\n\n\n\n1. Introduction\n1.1. System Requirements\n1.2. About This Document\n\n\n2. Installing CUDA Development Tools\n2.1. Verify You Have a CUDA-capable GPU\n2.2. Download the NVIDIA CUDA Toolkit\n2.3. Install the CUDA Software\n2.3.1. Uninstalling the CUDA Software\n\n\n2.4. Using Conda to Install the CUDA Software\n2.4.1. Conda Overview\n2.4.2. Installation\n2.4.3. Uninstallation\n2.4.4. Installing Previous CUDA Releases\n\n\n2.5. Use a Suitable Driver Model\n2.6. Verify the Installation\n2.6.1. Running the Compiled Examples\n\n\n\n\n3. Pip Wheels\n4. Compiling CUDA Programs\n4.1. Compiling Sample Projects\n4.2. Sample Projects\n4.3. Build Customizations for New Projects\n4.4. Build Customizations for Existing Projects\n\n\n5. Additional Considerations\n6. Notices\n6.1. Notice\n6.2. OpenCL\n6.3. Trademarks\n\n\n...
------------------------------
2025-04-23 16:59:36,163 - aiq.agent.react_agent.agent - INFO -
------------------------------
[AGENT]
Agent input: How do I install CUDA?
Agent's thoughts:
Thought: The user likes responses with a lot of emojis. Now, I need to find information about installing CUDA. The results from the cuda_retriever_tool provide detailed steps for installing CUDA on various operating systems, including Windows and Linux.

To install CUDA on Windows, the user should:
1. Verify that their system has a CUDA-capable GPU 🖥️
2. Download the NVIDIA CUDA Toolkit from the official website 📦
3. Install the CUDA Software by executing the CUDA installer and following the on-screen prompts 💻
4. Test that the installed software runs correctly and communicates with the hardware 📊

To install CUDA on Linux, the user should:
1. Perform the pre-installation actions 📝
2. Choose an installation method: local repo or network repo 🤔
3. Install the CUDA Toolkit using the chosen method 📦
4. Perform the post-installation actions 📈

Here are the detailed steps for each operating system:

**Windows:**
1. Verify that your system has a CUDA-capable GPU 🖥️
2. Download the NVIDIA CUDA Toolkit from the official website 📦
3. Install the CUDA Software by executing the CUDA installer and following the on-screen prompts 💻
4. Test that the installed software runs correctly and communicates with the hardware 📊

**Linux:**
1. Perform the pre-installation actions 📝
2. Choose an installation method: local repo or network repo 🤔
3. Install the CUDA Toolkit using the chosen method 📦
4. Perform the post-installation actions 📈

For example, on Ubuntu, the user can install CUDA using the following commands:

  sudo dpkg -i cuda-repo-<distro>-X-Y-local_<version>*_<arch>.deb
  sudo cp /var/cuda-repo-<distro>-X-Y-local/cuda-*-keyring.gpg /usr/share/keyrings/
  sudo mv cuda-<distro>.pin /etc/apt/preferences.d/cuda-repository-pin-600
  sudo apt-get update
  sudo apt-get install cuda-toolkit

Replace `<distro>`, `<version>`, and `<arch>` with the corresponding values for your system 🤖

Final Answer: 🎉 To install CUDA, follow these steps:
1. Verify that your system has a CUDA-capable GPU 🖥️
2. Download the NVIDIA CUDA Toolkit from the official website 📦
3. Install the CUDA Software by executing the CUDA installer and following the on-screen prompts 💻
4. Test that the installed software runs correctly and communicates with the hardware 📊
For Linux, choose an installation method and install the CUDA Toolkit using the chosen method 📦
Remember to perform the post-installation actions 📈
👍
------------------------------
2025-04-23 16:59:36,167 - aiq.front_ends.console.console_front_end_plugin - INFO -
--------------------------------------------------
Workflow Result:
['🎉 To install CUDA, follow these steps: \n1. Verify that your system has a CUDA-capable GPU 🖥️\n2. Download the NVIDIA CUDA Toolkit from the official website 📦\n3. Install the CUDA Software by executing the CUDA installer and following the on-screen prompts 💻\n4. Test that the installed software runs correctly and communicates with the hardware 📊\nFor Linux, choose an installation method and install the CUDA Toolkit using the chosen method 📦\nRemember to perform the post-installation actions 📈\n👍']
--------------------------------------------------
```

We see from the above output that the agent was able to successfully retrieve our preference for emoji's in responses from long term memory and use it to format the response to our question about installing CUDA.

In this way, you can easily construct an agent that answers questions about your knowledge base and stores long term memories, all without any agent code required!

## Adding Additional Tools
This workflow can be further enhanced by adding additional tools. Included with this example are two additional tools: `tavily_internet_search` and `code_generation`. Both of these tools require the installation of the `aiqtoolkit[langchain]` package. To install this package run:
```bash
uv pip install -e '.[langchain]'
```
Prior to using the `tavily_internet_search` tool, create an account at [`tavily.com`](https://tavily.com/) and obtain an API key. Once obtained, set the `TAVILY_API_KEY` environment variable to the API key:
```bash
export TAVILY_API_KEY=<YOUR_TAVILY_API_KEY>
```
or update the workflow config file to include the `api_key`.

These workflows demonstrate how agents can use multiple tools in tandem to provide more robust responses. Both `milvus_memory_rag_tools_config.yml` and `milvus_rag_tools_config.yml` use these additional tools.

We can now run one of these workflows with a slightly more complex input.

```bash
aiq run --config_file examples/simple_rag/configs/milvus_rag_tools_config.yml --input "How do I install CUDA and get started developing with it? Provide example python code"
```
The expected output of the above run is:
````console
$ aiq run --config_file examples/simple_rag/configs/milvus_rag_tools_config.yml --input "How do I install CUDA and get started developing with it? Provide example python code"
2025-04-23 20:31:34,456 - aiq.runtime.loader - WARNING - Loading module 'aiq_automated_description_generation.register' from entry point 'aiq_automated_description_generation' took a long time (491.573811 ms). Ensure all imports are inside your registered functions.
2025-04-23 20:31:34,779 - aiq.cli.commands.start - INFO - Starting AIQ toolkit from config file: 'examples/simple_rag/configs/milvus_rag_tools_config.yml'
2025-04-23 20:31:34,788 - aiq.cli.commands.start - WARNING - The front end type in the config file (fastapi) does not match the command name (console). Overwriting the config file front end.
2025-04-23 20:31:34,950 - aiq.retriever.milvus.retriever - INFO - Mivlus Retriever using _search for search.
2025-04-23 20:31:34,960 - aiq.retriever.milvus.retriever - INFO - Mivlus Retriever using _search for search.
2025-04-23 20:31:34,964 - aiq.profiler.utils - WARNING - Discovered frameworks: {<LLMFrameworkEnum.LANGCHAIN: 'langchain'>} in function code_generation_tool by inspecting source. It is recommended and more reliable to instead add the used LLMFrameworkEnum types in the framework_wrappers argument when calling @register_function.
2025-04-23 20:31:34,966 - aiq.plugins.langchain.tools.code_generation_tool - INFO - Initializing code generation tool
Getting tool LLM from config
2025-04-23 20:31:34,968 - aiq.plugins.langchain.tools.code_generation_tool - INFO - Filling tool's prompt variable from config
2025-04-23 20:31:34,968 - aiq.plugins.langchain.tools.code_generation_tool - INFO - Initialized code generation tool

Configuration Summary:
--------------------
Workflow Type: react_agent
Number of Functions: 4
Number of LLMs: 1
Number of Embedders: 1
Number of Memory: 0
Number of Retrievers: 2

2025-04-23 20:31:36,778 - aiq.agent.react_agent.agent - INFO -
------------------------------
[AGENT]
Agent input: How do I install CUDA and get started developing with it? Provide example python code
Agent's thoughts:
Thought: To answer this question, I need to provide information on how to install CUDA and get started with developing applications using it. I also need to provide example Python code to demonstrate its usage.

Action: cuda_retriever_tool
Action Input: {"query": "installing CUDA and getting started"}

------------------------------
2025-04-23 20:31:37,097 - aiq.tool.retriever - INFO - Retrieved 10 records for query installing CUDA and getting started.
2025-04-23 20:31:37,099 - aiq.agent.react_agent.agent - INFO -
------------------------------
[AGENT]
Calling tools: cuda_retriever_tool
Tool's input: {"query": "installing CUDA and getting started"}
Tool's response:
{"results": [{"page_content": "1. Introduction \u2014 Installation Guide Windows 12.8 documentation\n\n\n\n\n\n\n\n\n\n\n\n\n\n\n\n\n\n\n\n\n\n\n\n\n\n\n\n\n\n\n\n\n\n\n\n\n\n\n\n\n1. Introduction\n1.1. System Requirements\n1.2. About This Document\n\n\n2. Installing CUDA Development Tools\n2.1. Verify You Have a CUDA-capable GPU\n2.2. Download the NVIDIA CUDA Toolkit\n2.3. Install the CUDA Software\n2.3.1. Uninstalling the CUDA Software\n\n\n2.4. Using Conda to Install the CUDA Software\n2.4.1. Conda Overview\n2.4.2. Installation\n2.4.3. Uninstallation\n2.4.4. Installing Previous CUDA Releases\n\n\n2.5. Use a Suitable Driver Model\n2.6. Verify the Installation\n2.6.1. Running the Compiled Examples\n\n\n\n\n3. Pip Wheels\n4. Compiling CUDA Programs\n4.1. Compiling Sample Projects\n4.2. Sample Projects\n4.3. Build Customizations for New Projects\n4.4. Build Customizations for Existing Projects\n\n\n5. Additional Considerations\n6. Notices\n6.1. Notice\n6.2. OpenCL\n6.3. Trademarks\n\n\n...
------------------------------
2025-04-23 20:31:46,243 - aiq.agent.react_agent.agent - INFO -
------------------------------
[AGENT]
Agent input: How do I install CUDA and get started developing with it? Provide example python code
Agent's thoughts:
Thought: The provided information from the CUDA documentation gives a detailed guide on how to install CUDA on various operating systems, including Windows and Linux. It also provides information on how to verify the installation and run sample programs to test the setup. However, to provide example Python code, I need to use the code generation tool.

Action: code_generation_tool
Action Input: {"query": "Python code example using CUDA"}
------------------------------
2025-04-23 20:31:46,251 - aiq.plugins.langchain.tools.code_generation_tool - INFO - Running code generation tool
2025-04-23 20:31:47,931 - aiq.agent.react_agent.agent - INFO -
------------------------------
[AGENT]
Calling tools: code_generation_tool
Tool's input: {"query": "Python code example using CUDA"}
Tool's response:
```python
import numpy as np
import cupy as cp

# Create a sample array
arr = np.array([1, 2, 3, 4, 5])

# Transfer the array to the GPU
arr_gpu = cp.asarray(arr)

# Perform some operations on the GPU
result_gpu = cp.square(arr_gpu)

# Transfer the result back to the CPU
result_cpu = cp.asnumpy(result_gpu)

print(result_cpu)
```
------------------------------
2025-04-23 20:31:52,241 - aiq.agent.react_agent.agent - INFO -
------------------------------
[AGENT]
Agent input: How do I install CUDA and get started developing with it? Provide example python code
Agent's thoughts:
Thought: I now know the final answer

Final Answer: To install CUDA and get started with developing applications using it, you can follow the steps outlined in the CUDA documentation. This includes verifying that you have a CUDA-capable GPU, downloading the NVIDIA CUDA Toolkit, and installing the CUDA software. After installation, you can verify that the CUDA toolkit can find and communicate correctly with the CUDA-capable hardware by compiling and running sample programs.

Here's an example Python code that demonstrates how to use CUDA:
```python
import numpy as np
import cupy as cp

# Create a sample array
arr = np.array([1, 2, 3, 4, 5])

# Transfer the array to the GPU
arr_gpu = cp.asarray(arr)

# Perform some operations on the GPU
result_gpu = cp.square(arr_gpu)

# Transfer the result back to the CPU
result_cpu = cp.asnumpy(result_gpu)

print(result_cpu)
```
This code creates a sample array, transfers it to the GPU, performs some operations on the GPU, and then transfers the result back to the CPU. The output of this code will be the squared values of the original array.
------------------------------
2025-04-23 20:31:52,244 - aiq.front_ends.console.console_front_end_plugin - INFO -
--------------------------------------------------
Workflow Result:
["To install CUDA and get started with developing applications using it, you can follow the steps outlined in the CUDA documentation. This includes verifying that you have a CUDA-capable GPU, downloading the NVIDIA CUDA Toolkit, and installing the CUDA software. After installation, you can verify that the CUDA toolkit can find and communicate correctly with the CUDA-capable hardware by compiling and running sample programs.\n\nHere's an example Python code that demonstrates how to use CUDA:\n```python\nimport numpy as np\nimport cupy as cp\n\n# Create a sample array\narr = np.array([1, 2, 3, 4, 5])\n\n# Transfer the array to the GPU\narr_gpu = cp.asarray(arr)\n\n# Perform some operations on the GPU\nresult_gpu = cp.square(arr_gpu)\n\n# Transfer the result back to the CPU\nresult_cpu = cp.asnumpy(result_gpu)\n\nprint(result_cpu)\n```\nThis code creates a sample array, transfers it to the GPU, performs some operations on the GPU, and then transfers the result back to the CPU. The output of this code will be the squared values of the original array."]
````<|MERGE_RESOLUTION|>--- conflicted
+++ resolved
@@ -27,17 +27,13 @@
 ## Quickstart: RAG with Milvus
 
 ### Installation and Setup
-<<<<<<< HEAD
-If you have not already done so, follow the instructions in the [Install Guide](../../docs/source/quick-start/installing.md#install-from-source) to create the development environment and install AIQ toolkit, and follow the [Obtaining API Keys](../../docs/source/quick-start/installing.md#obtaining-api-keys) instructions to obtain an NVIDIA API key.
-=======
 If you have not already done so, follow the instructions in the [Install Guide](../../docs/source/quick-start/installing.md#install-from-source) to create the development environment and install AIQ Toolkit, and follow the [Obtaining API Keys](../../docs/source/quick-start/installing.md#obtaining-api-keys) instructions to obtain an NVIDIA API key.
->>>>>>> a0ad7875
 
 1) Start the docker compose [Skip this step if you already have Milvus running]
     ```bash
     docker compose -f examples/simple_rag/deploy/docker-compose.yaml up -d
     ```
-2) In a new terminal, from the root of the AIQ toolkit repository, run the provided bash script to store the data in a Milvus collection. By default the script will scrape a few pages from the CUDA documentation and store the data in a Milvus collection called `cuda_docs`. It will also pull a few pages of information about the Model Context Protocol (MCP) and store it in a collection called `mcp_docs`.
+2) In a new terminal, from the root of the AIQ Toolkit repository, run the provided bash script to store the data in a Milvus collection. By default the script will scrape a few pages from the CUDA documentation and store the data in a Milvus collection called `cuda_docs`. It will also pull a few pages of information about the Model Context Protocol (MCP) and store it in a collection called `mcp_docs`.
 
     Export your NVIDIA API key:
     ```bash
@@ -68,7 +64,7 @@
     --clean_cache         If true, deletes local files (default: False)
     ```
 
-3) Configure your Agent to use the Milvus collections for RAG. We have pre-configured a configuration file for you in `examples/simple_rag/configs/milvus_rag_config.yml`. You can modify this file to point to your Milvus instance and collections or add tools to your agent. The agent, by default, is a `tool_calling` agent that can be used to interact with the retriever component. The configuration file is shown below. You can also modify your agent to be another one of the AIQ toolkit pre-built agent implementations such as the `react_agent`
+3) Configure your Agent to use the Milvus collections for RAG. We have pre-configured a configuration file for you in `examples/simple_rag/configs/milvus_rag_config.yml`. You can modify this file to point to your Milvus instance and collections or add tools to your agent. The agent, by default, is a `tool_calling` agent that can be used to interact with the retriever component. The configuration file is shown below. You can also modify your agent to be another one of the AIQ Toolkit pre-built agent implementations such as the `react_agent`
 
     ```yaml
     general:
@@ -131,7 +127,7 @@
     ```console
     $ aiq run --config_file examples/simple_rag/configs/milvus_rag_config.yml --input "How do I install CUDA"
     2025-04-23 16:45:01,698 - aiq.runtime.loader - WARNING - Loading module 'aiq_automated_description_generation.register' from entry point 'aiq_automated_description_generation' took a long time (469.127893 ms). Ensure all imports are inside your registered functions.
-    2025-04-23 16:45:02,024 - aiq.cli.commands.start - INFO - Starting AIQ toolkit from config file: 'examples/simple_rag/configs/milvus_rag_config.yml'
+    2025-04-23 16:45:02,024 - aiq.cli.commands.start - INFO - Starting AIQ Toolkit from config file: 'examples/simple_rag/configs/milvus_rag_config.yml'
     2025-04-23 16:45:02,032 - aiq.cli.commands.start - WARNING - The front end type in the config file (fastapi) does not match the command name (console). Overwriting the config file front end.
     2025-04-23 16:45:02,169 - aiq.retriever.milvus.retriever - INFO - Mivlus Retriever using _search for search.
     2025-04-23 16:45:02,177 - aiq.retriever.milvus.retriever - INFO - Mivlus Retriever using _search for search.
@@ -198,7 +194,7 @@
 ```
 
 ### Adding Memory to the Agent
-Adding the ability to add and retrieve long-term memory to the agent is just a matter of adding a `memory` section to the configuration file. The AIQ toolkit built-in abstractions for long term memory management allow agents to automatically interact with them as tools. We will use the following configuration file, which you can also find in the `configs` directory.
+Adding the ability to add and retrieve long-term memory to the agent is just a matter of adding a `memory` section to the configuration file. The AIQ Toolkit built-in abstractions for long term memory management allow agents to automatically interact with them as tools. We will use the following configuration file, which you can also find in the `configs` directory.
 
 ```yaml
 general:
@@ -274,7 +270,7 @@
 - The type of memory to use (`mem0_memory`)
 - The name of the memory (`saas_memory`)
 
-Then, we used native AIQ toolkit functions for getting memory and adding memory to the agent. These functions are:
+Then, we used native AIQ Toolkit functions for getting memory and adding memory to the agent. These functions are:
 - `add_memory`: This function is used to add any facts about user preferences to long term memory.
 - `get_memory`: This function is used to retrieve any facts about user preferences from long term memory.
 
@@ -291,7 +287,7 @@
 $ aiq run --config_file=examples/simple_rag/configs/milvus_memory_rag_config.yml --input "How do I install CUDA? I like responses with a lot of emojis in them! :)"
 2025-04-23 16:56:40,025 - aiq.runtime.loader - WARNING - Loading module 'aiq_automated_description_generation.register' from entry point 'aiq_automated_description_generation' took a long time (478.030443 ms). Ensure all imports are inside your registered functions.
 2025-04-23 16:56:40,222 - aiq.runtime.loader - WARNING - Loading module 'aiq_swe_bench.register' from entry point 'aiq_swe_bench' took a long time (103.739262 ms). Ensure all imports are inside your registered functions.
-2025-04-23 16:56:40,376 - aiq.cli.commands.start - INFO - Starting AIQ toolkit from config file: 'examples/simple_rag/configs/milvus_memory_rag_config.yml'
+2025-04-23 16:56:40,376 - aiq.cli.commands.start - INFO - Starting AIQ Toolkit from config file: 'examples/simple_rag/configs/milvus_memory_rag_config.yml'
 2025-04-23 16:56:40,385 - aiq.cli.commands.start - WARNING - The front end type in the config file (fastapi) does not match the command name (console). Overwriting the config file front end.
 2025-04-23 16:56:41,738 - httpx - INFO - HTTP Request: GET https://api.mem0.ai/v1/ping/ "HTTP/1.1 200 OK"
 2025-04-23 16:56:41,933 - aiq.retriever.milvus.retriever - INFO - Mivlus Retriever using _search for search.
@@ -403,7 +399,7 @@
 ```console
 $ aiq run --config_file=examples/simple_rag/configs/milvus_memory_rag_config.yml --input "How do I install CUDA?"
 2025-04-23 16:59:21,197 - aiq.runtime.loader - WARNING - Loading module 'aiq_automated_description_generation.register' from entry point 'aiq_automated_description_generation' took a long time (444.273233 ms). Ensure all imports are inside your registered functions.
-2025-04-23 16:59:21,517 - aiq.cli.commands.start - INFO - Starting AIQ toolkit from config file: 'examples/simple_rag/configs/milvus_memory_rag_config.yml'
+2025-04-23 16:59:21,517 - aiq.cli.commands.start - INFO - Starting AIQ Toolkit from config file: 'examples/simple_rag/configs/milvus_memory_rag_config.yml'
 2025-04-23 16:59:21,525 - aiq.cli.commands.start - WARNING - The front end type in the config file (fastapi) does not match the command name (console). Overwriting the config file front end.
 2025-04-23 16:59:22,833 - httpx - INFO - HTTP Request: GET https://api.mem0.ai/v1/ping/ "HTTP/1.1 200 OK"
 2025-04-23 16:59:23,029 - aiq.retriever.milvus.retriever - INFO - Mivlus Retriever using _search for search.
@@ -543,7 +539,7 @@
 ````console
 $ aiq run --config_file examples/simple_rag/configs/milvus_rag_tools_config.yml --input "How do I install CUDA and get started developing with it? Provide example python code"
 2025-04-23 20:31:34,456 - aiq.runtime.loader - WARNING - Loading module 'aiq_automated_description_generation.register' from entry point 'aiq_automated_description_generation' took a long time (491.573811 ms). Ensure all imports are inside your registered functions.
-2025-04-23 20:31:34,779 - aiq.cli.commands.start - INFO - Starting AIQ toolkit from config file: 'examples/simple_rag/configs/milvus_rag_tools_config.yml'
+2025-04-23 20:31:34,779 - aiq.cli.commands.start - INFO - Starting AIQ Toolkit from config file: 'examples/simple_rag/configs/milvus_rag_tools_config.yml'
 2025-04-23 20:31:34,788 - aiq.cli.commands.start - WARNING - The front end type in the config file (fastapi) does not match the command name (console). Overwriting the config file front end.
 2025-04-23 20:31:34,950 - aiq.retriever.milvus.retriever - INFO - Mivlus Retriever using _search for search.
 2025-04-23 20:31:34,960 - aiq.retriever.milvus.retriever - INFO - Mivlus Retriever using _search for search.
