--- conflicted
+++ resolved
@@ -122,11 +122,7 @@
 <snipped for brevity>
 
 2025-07-18 14:48:28,247 - nat_plot_charts.register - INFO - Processing chart request: create a line chart
-<<<<<<< HEAD
-2025-07-18 14:48:28,249 - nat_plot_charts.register - INFO - Successfully loaded data from ./examples/custom_functions/plot_charts/src/nat_plot_charts/../../example_data.json
-=======
 2025-07-18 14:48:28,249 - nat_plot_charts.register - INFO - Successfully loaded data from examples/custom_functions/plot_charts/data/plot_charts_questions.json
->>>>>>> c68bec08
 2025-07-18 14:48:28,249 - nat_plot_charts.register - INFO - Selected chart type: line
 2025-07-18 14:48:28,522 - matplotlib.category - INFO - Using categorical units to plot a list of strings that are all parsable as floats or dates. If these strings should be plotted as numbers, cast to the appropriate data type before plotting.
 2025-07-18 14:48:28,523 - matplotlib.category - INFO - Using categorical units to plot a list of strings that are all parsable as floats or dates. If these strings should be plotted as numbers, cast to the appropriate data type before plotting.
