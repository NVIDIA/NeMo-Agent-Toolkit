--- conflicted
+++ resolved
@@ -32,13 +32,12 @@
     """Pytest fixture to create a builder with an InMemoryObjectStore and user_report_tool functions."""
     async with WorkflowBuilder() as builder:
         await builder.add_object_store("test_object_store", InMemoryObjectStoreConfig())
-        user_report_config = UserReportConfig(object_store=ObjectStoreRef(value="test_object_store"),
-                                              include=["get", "put", "update", "delete"],
-                                              get_description="Get user report",
-                                              put_description="Put user report",
-                                              update_description="Update user report",
-                                              delete_description="Delete user report")
-        await builder.add_function_group("user_report", user_report_config)
+        user_report_config = UserReportConfig(object_store=ObjectStoreRef(name="test_object_store"),
+                                              get="Get user report",
+                                              put="Put user report",
+                                              update="Update user report",
+                                              delete="Delete user report")
+        await user_report_group(user_report_config, builder)
         yield builder
 
 
@@ -49,14 +48,8 @@
 
 
 @pytest.fixture
-async def group(builder):
-    """Pytest fixture to get a function from the builder."""
-<<<<<<< HEAD
-    group = await builder.get_function_group("user_report")
-    return await group.get_accessible_functions()
-
-
-=======
+async def get_fn(builder):
+    """Pytest fixture to get a function from the builder."""
     return await builder.get_function("get_user_report")
 
 
@@ -79,142 +72,130 @@
 
 
 @pytest.mark.skip(reason="Tests need to be updated to match group changes")
->>>>>>> 483d30cb
 class TestUserReportTools:
     """Test suite for user report tools using InMemoryObjectStore."""
 
     # Tests for get_user_report function
-    async def test_get_user_report_valid_case(self, object_store, group):
+    async def test_get_user_report_valid_case(self, object_store, get_fn):
         """Test get_user_report with existing report."""
         # Setup: put a report in the object store
         test_report = {"user": "test_user", "data": "test data"}
         await object_store.put_object(
-            "reports/test_user/latest.json",
+            "/reports/test_user/latest.json",
             ObjectStoreItem(data=json.dumps(test_report).encode("utf-8"), content_type="application/json"))
 
         # Test: get the report
-        get_fn = group.get("user_report.get")
         result = await get_fn.ainvoke(get_fn.input_schema(user_id="test_user"))
         assert result == json.dumps(test_report)
 
-    async def test_get_user_report_with_date(self, object_store, group):
+    async def test_get_user_report_with_date(self, object_store, get_fn):
         """Test get_user_report with specific date."""
         # Setup: put a report with specific date
         test_report = {"user": "test_user", "date": "2024-01-01"}
         await object_store.put_object(
-            "reports/test_user/2024-01-01.json",
+            "/reports/test_user/2024-01-01.json",
             ObjectStoreItem(data=json.dumps(test_report).encode("utf-8"), content_type="application/json"))
 
         # Test: get the report with date
-        get_fn = group.get("user_report.get")
         result = await get_fn.ainvoke(get_fn.input_schema(user_id="test_user", date="2024-01-01"))
         assert result == json.dumps(test_report)
 
-    async def test_get_user_report_not_found(self, group):
+    async def test_get_user_report_not_found(self, get_fn):
         """Test get_user_report when report doesn't exist."""
-        get_fn = group.get("user_report.get")
         with pytest.raises(NoSuchKeyError):
             await get_fn.ainvoke(get_fn.input_schema(user_id="nonexistent_user"))
 
     # Tests for put_user_report function
 
-    async def test_put_user_report_valid_case(self, object_store, group):
+    async def test_put_user_report_valid_case(self, object_store, put_fn):
         """Test put_user_report with new report."""
         test_report = json.dumps({"user": "test_user", "data": "new data"})
-        put_fn = group.get("user_report.put")
         result = await put_fn.ainvoke(put_fn.input_schema(report=test_report, user_id="test_user"))
 
         assert result == "User report for test_user with date latest added successfully"
 
         # Verify the report was stored
-        stored_item = await object_store.get_object("reports/test_user/latest.json")
-        assert stored_item.data.decode("utf-8") == test_report
-
-    async def test_put_user_report_with_date(self, object_store, group):
+        stored_item = await object_store.get_object("/reports/test_user/latest.json")
+        assert stored_item.data.decode("utf-8") == test_report
+
+    async def test_put_user_report_with_date(self, object_store, put_fn):
         """Test put_user_report with specific date."""
         test_report = json.dumps({"user": "test_user", "date": "2024-01-01"})
-        put_fn = group.get("user_report.put")
         result = await put_fn.ainvoke(put_fn.input_schema(report=test_report, user_id="test_user", date="2024-01-01"))
         assert result == "User report for test_user with date 2024-01-01 added successfully"
 
-        stored_item = await object_store.get_object("reports/test_user/2024-01-01.json")
-        assert stored_item.data.decode("utf-8") == test_report
-
-    async def test_put_user_report_already_exists(self, object_store, group):
+        stored_item = await object_store.get_object("/reports/test_user/2024-01-01.json")
+        assert stored_item.data.decode("utf-8") == test_report
+
+    async def test_put_user_report_already_exists(self, object_store, put_fn):
         """Test put_user_report when report already exists."""
         initial_report = json.dumps({"user": "test_user", "data": "initial"})
         await object_store.put_object(
-            "reports/test_user/latest.json",
+            "/reports/test_user/latest.json",
             ObjectStoreItem(data=initial_report.encode("utf-8"), content_type="application/json"))
 
         test_report = json.dumps({"user": "test_user", "data": "duplicate"})
-        put_fn = group.get("user_report.put")
-        result = await put_fn.ainvoke(put_fn.input_schema(report=test_report, user_id="test_user"))
-        assert result == "User report for test_user with date latest already exists"
+        with pytest.raises(KeyAlreadyExistsError):
+            await put_fn.ainvoke(put_fn.input_schema(report=test_report, user_id="test_user"))
 
     # Tests for update_user_report function (upsert behavior)
 
-    async def test_update_user_report_new_report(self, object_store, group):
+    async def test_update_user_report_new_report(self, object_store, update_fn):
         """Test update_user_report creating a new report."""
         test_report = json.dumps({"user": "test_user", "data": "new data"})
-        update_fn = group.get("user_report.update")
         result = await update_fn.ainvoke(update_fn.input_schema(report=test_report, user_id="test_user"))
         assert result == "User report for test_user with date latest updated"
 
-        stored_item = await object_store.get_object("reports/test_user/latest.json")
-        assert stored_item.data.decode("utf-8") == test_report
-
-    async def test_update_user_report_existing_report(self, object_store, group):
+        stored_item = await object_store.get_object("/reports/test_user/latest.json")
+        assert stored_item.data.decode("utf-8") == test_report
+
+    async def test_update_user_report_existing_report(self, object_store, update_fn):
         """Test update_user_report updating an existing report."""
         initial_report = json.dumps({"user": "test_user", "data": "initial"})
         await object_store.put_object(
-            "reports/test_user/latest.json",
+            "/reports/test_user/latest.json",
             ObjectStoreItem(data=initial_report.encode("utf-8"), content_type="application/json"))
 
         updated_report = json.dumps({"user": "test_user", "data": "updated"})
-        update_fn = group.get("user_report.update")
         result = await update_fn.ainvoke(update_fn.input_schema(report=updated_report, user_id="test_user"))
         assert result == "User report for test_user with date latest updated"
 
-        stored_item = await object_store.get_object("reports/test_user/latest.json")
+        stored_item = await object_store.get_object("/reports/test_user/latest.json")
         assert stored_item.data.decode("utf-8") == updated_report
 
-    async def test_update_user_report_with_date(self, object_store, group):
+    async def test_update_user_report_with_date(self, object_store, update_fn):
         """Test update_user_report with specific date."""
         test_report = json.dumps({"user": "test_user", "date": "2024-01-01"})
-        update_fn = group.get("user_report.update")
         result = await update_fn.ainvoke(
             update_fn.input_schema(report=test_report, user_id="test_user", date="2024-01-01"))
         assert result == "User report for test_user with date 2024-01-01 updated"
 
-        stored_item = await object_store.get_object("reports/test_user/2024-01-01.json")
+        stored_item = await object_store.get_object("/reports/test_user/2024-01-01.json")
         assert stored_item.data.decode("utf-8") == test_report
 
     # Tests for delete_user_report function
 
-    async def test_delete_user_report_valid_case(self, object_store, group):
+    async def test_delete_user_report_valid_case(self, object_store, delete_fn):
         """Test delete_user_report with existing report."""
         test_report = json.dumps({"user": "test_user", "data": "to delete"})
         await object_store.put_object(
-            "reports/test_user/latest.json",
+            "/reports/test_user/latest.json",
             ObjectStoreItem(data=test_report.encode("utf-8"), content_type="application/json"))
 
-        delete_fn = group.get("user_report.delete")
         result = await delete_fn.ainvoke(delete_fn.input_schema(user_id="test_user"))
         assert result == "User report for test_user with date latest deleted"
 
         with pytest.raises(NoSuchKeyError):
-            await object_store.get_object("reports/test_user/latest.json")
-
-    async def test_delete_user_report_with_date(self, object_store, group):
+            await object_store.get_object("/reports/test_user/latest.json")
+
+    async def test_delete_user_report_with_date(self, object_store, delete_fn):
         """Test delete_user_report with specific date."""
         # Setup: put a report with specific date
         test_report = json.dumps({"user": "test_user", "date": "2024-01-01"})
         await object_store.put_object(
-            "reports/test_user/2024-01-01.json",
+            "/reports/test_user/2024-01-01.json",
             ObjectStoreItem(data=test_report.encode("utf-8"), content_type="application/json"))
 
-        delete_fn = group.get("user_report.delete")
         result = await delete_fn.ainvoke(delete_fn.input_schema(user_id="test_user", date="2024-01-01"))
         assert result == "User report for test_user with date 2024-01-01 deleted"
 
@@ -222,43 +203,37 @@
         with pytest.raises(NoSuchKeyError):
             await object_store.get_object("/reports/test_user/2024-01-01.json")
 
-    async def test_delete_user_report_not_found(self, group):
+    async def test_delete_user_report_not_found(self, delete_fn):
         """Test delete_user_report when report doesn't exist."""
-        delete_fn = group.get("user_report.delete")
         with pytest.raises(NoSuchKeyError):
             await delete_fn.ainvoke(delete_fn.input_schema(user_id="nonexistent_user"))
 
     # Integration tests
 
-    async def test_integration_full_workflow(self, group):
+    async def test_integration_full_workflow(self, put_fn, get_fn, update_fn, delete_fn):
         """Integration test that exercises all four functions together."""
         # Test workflow: put -> get -> update -> get -> delete -> get (should fail)
 
         # 1. Put a new report
         initial_report = json.dumps({"user": "integration_user", "data": "initial"})
-        put_fn = group.get("user_report.put")
         put_result = await put_fn.ainvoke(put_fn.input_schema(report=initial_report, user_id="integration_user"))
         assert "added successfully" in put_result
 
         # 2. Get the report
-        get_fn = group.get("user_report.get")
         get_result = await get_fn.ainvoke(get_fn.input_schema(user_id="integration_user"))
         assert get_result == initial_report
 
         # 3. Update the report
         updated_report = json.dumps({"user": "integration_user", "data": "updated"})
-        update_fn = group.get("user_report.update")
         update_result = await update_fn.ainvoke(
             update_fn.input_schema(report=updated_report, user_id="integration_user"))
         assert "updated" in update_result
 
         # 4. Get the updated report
-        get_fn = group.get("user_report.get")
         get_result_2 = await get_fn.ainvoke(get_fn.input_schema(user_id="integration_user"))
         assert get_result_2 == updated_report
 
         # 5. Delete the report
-        delete_fn = group.get("user_report.delete")
         delete_result = await delete_fn.ainvoke(delete_fn.input_schema(user_id="integration_user"))
         assert "deleted" in delete_result
 
