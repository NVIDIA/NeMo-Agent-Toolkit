[build-system]
build-backend = "setuptools.build_meta"
requires = ["setuptools >= 64", "setuptools-scm>=8"]

[tool.setuptools_scm]
root = "../../.."

[project]
name = "nat_user_report"
dynamic = ["version"]
<<<<<<< HEAD
dependencies = [
    "nvidia-nat[mysql]",
    "nvidia-nat[redis]",
    "nvidia-nat[s3]",
]
=======
dependencies = ["nvidia-nat[s3]~=1.3", "nvidia-nat[mysql]~=1.3"]
>>>>>>> 0c9e1de7
requires-python = ">=3.11,<3.13"
description = "NeMo Agent toolkit example that uses an Object Store"
keywords = ["ai", "rag", "agents"]
classifiers = ["Programming Language :: Python"]

[tool.uv.sources]
nvidia-nat = { path = "../../..", editable = true }

[project.entry-points.'nat.components']
nat_user_report = "nat_user_report.register"<|MERGE_RESOLUTION|>--- conflicted
+++ resolved
@@ -8,15 +8,11 @@
 [project]
 name = "nat_user_report"
 dynamic = ["version"]
-<<<<<<< HEAD
 dependencies = [
-    "nvidia-nat[mysql]",
-    "nvidia-nat[redis]",
-    "nvidia-nat[s3]",
+    "nvidia-nat[mysql]~=1.3",
+    "nvidia-nat[redis]~=1.3",
+    "nvidia-nat[s3]~=1.3",
 ]
-=======
-dependencies = ["nvidia-nat[s3]~=1.3", "nvidia-nat[mysql]~=1.3"]
->>>>>>> 0c9e1de7
 requires-python = ">=3.11,<3.13"
 description = "NeMo Agent toolkit example that uses an Object Store"
 keywords = ["ai", "rag", "agents"]
