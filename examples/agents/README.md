--- conflicted
+++ resolved
@@ -17,13 +17,8 @@
 
 # Agent Examples
 
-<<<<<<< HEAD
-The agent examples demonstrate how AIQ toolkit accelerates and enables AI Agent development.
-The examples showcase 5 distinct AI Agent architectures solving a similar problem in different ways. By leveraging the AIQ toolkit plugin system and the `Builder` object, you can use both pre-built and custom agentic workflows and tools in a flexible manner.
-=======
 The agent examples demonstrate how AIQ Toolkit accelerates and enables AI Agent development.
 The examples showcase 5 distinct AI Agent architectures solving a similar problem in different ways. By leveraging the AIQ Toolkit plugin system and the `Builder` object, you can use both pre-built and custom agentic workflows and tools in a flexible manner.
->>>>>>> a0ad7875
 
 
 * [ReAct Agent Example](./react/README.md)
