--- conflicted
+++ resolved
@@ -35,8 +35,7 @@
   - [Starting the NeMo Agent Toolkit Server](#starting-the-nemo-agent-toolkit-server)
   - [Making Requests to the NeMo Agent Toolkit Server](#making-requests-to-the-nemo-agent-toolkit-server)
   - [Evaluating the Tool Calling Agent Workflow](#evaluating-the-tool-calling-agent-workflow)
- - [Evaluating the Tool Calling Agent Workflow](#evaluating-the-tool-calling-agent-workflow)
- - [Using Tool Calling with the OpenAI Responses API](#using-tool-calling-with-the-openai-responses-api)
+- [Using Tool Calling with the OpenAI Responses API](#using-tool-calling-with-the-openai-responses-api)
 
 ## Key Features
 
@@ -177,8 +176,7 @@
 **Run and evaluate the `tool_calling_agent` example Workflow**
 
 ```bash
-<<<<<<< HEAD
-aiq eval --config_file=examples/agents/tool_calling/configs/config.yml
+nat eval --config_file=examples/agents/tool_calling/configs/config.yml
 ```
 
 ### Using Tool Calling with the OpenAI Responses API
@@ -281,7 +279,3 @@
 - Ensure your model supports the specific built-in tools you enable.
 - Some built-ins (for example, file search) may require separate setup in your OpenAI account (vector stores, file uploads). Consult OpenAI documentation for current requirements.
 - If tool calls error and `handle_tool_errors` is `true`, the agent will surface an informative message instead of raising.
-=======
-nat eval --config_file=examples/agents/tool_calling/configs/config.yml
-```
->>>>>>> b692322a
