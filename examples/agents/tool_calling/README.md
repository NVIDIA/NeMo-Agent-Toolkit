<!--
SPDX-FileCopyrightText: Copyright (c) 2025, NVIDIA CORPORATION & AFFILIATES. All rights reserved.
SPDX-License-Identifier: Apache-2.0

Licensed under the Apache License, Version 2.0 (the "License");
you may not use this file except in compliance with the License.
You may obtain a copy of the License at

http://www.apache.org/licenses/LICENSE-2.0

Unless required by applicable law or agreed to in writing, software
distributed under the License is distributed on an "AS IS" BASIS,
WITHOUT WARRANTIES OR CONDITIONS OF ANY KIND, either express or implied.
See the License for the specific language governing permissions and
limitations under the License.
-->

<!--
  SPDX-FileCopyrightText: Copyright (c) 2024-2025 NVIDIA CORPORATION & AFFILIATES. All rights reserved.
  SPDX-License-Identifier: Apache-2.0
-->

# Tool Calling Agent

A configurable Tool Calling Agent. This agent leverages the AIQ toolkit plugin system and `WorkflowBuilder` to integrate pre-built and custom tools into the workflow. Key elements are summarized below:

## Key Features

- **Pre-built Tools:** Leverages core AIQ toolkit library agent and tools.
- **Tool Calling / Function calling Agent:** Leverages tool / function input schema to appropriately route to the correct tool
- **Custom Plugin System:** Developers can bring in new tools using plugins.
- **High-level API:** Enables defining functions that transform into asynchronous LangChain tools.
- **Agentic Workflows:** Fully configurable via YAML for flexibility and productivity.
- **Ease of Use:** Simplifies developer experience and deployment.

## Installation and Setup

<<<<<<< HEAD
If you have not already done so, follow the instructions in the [Install Guide](../../../docs/source/quick-start/installing.md#install-from-source) to create the development environment and install AIQ toolkit.
=======
If you have not already done so, follow the instructions in the [Install Guide](../../../docs/source/quick-start/installing.md#install-from-source) to create the development environment and install AIQ Toolkit.
>>>>>>> a0ad7875

### Install this Workflow:

From the root directory of the AIQ toolkit library, run the following commands:

```bash
uv pip install -e .
```

The `code_generation` and `wiki_search` tools are part of the `aiqtoolkit[langchain]` package.  To install the package run the following command:
```bash
# local package install from source
uv pip install -e '.[langchain]'
```


### Set Up API Keys
If you have not already done so, follow the [Obtaining API Keys](../../../docs/source/quick-start/installing.md#obtaining-api-keys) instructions to obtain an NVIDIA API key. You need to set your NVIDIA API key as an environment variable to access NVIDIA AI services:

```bash
export NVIDIA_API_KEY=<YOUR_API_KEY>
```
---

## Run the Workflow

The Tool Calling Agent can be used as either a workflow or a function, and there's an example configuration that demonstrates both.
If you’re looking for an example workflow where the Tool Calling Agent runs as the main workflow, refer to [config.yml](configs/config.yml).
To see the Tool Calling Agent used as a function within a workflow, alongside the Reasoning Agent, refer to [config-reasoning.yml](configs/config-reasoning.yml).
This README primarily covers the former case, where the Tool Calling Agent functions as the main workflow, in config.yml.
For more details, refer to the [ReAct Agent documentation](../../../docs/source/workflows/about/tool-calling-agent.md) and the [Reasoning Agent documentation](../../../docs/source/workflows/about/react-agent.md)

Run the following command from the root of the AIQ toolkit repo to execute this workflow with the specified input:

```bash
aiq run  --config_file=examples/agents/tool_calling/configs/config.yml --input "who was Djikstra?"
```

**Expected Output**

```console
$ aiq run  --config_file=examples/agents/tool_calling/configs/config.yml --input "who was Djikstra?"
2025-04-23 15:03:46,312 - aiq.runtime.loader - WARNING - Loading module 'aiq_automated_description_generation.register' from entry point 'aiq_automated_description_generation' took a long time (499.885559 ms). Ensure all imports are inside your registered functions.
2025-04-23 15:03:46,573 - aiq.cli.commands.start - INFO - Starting AIQ toolkit from config file: 'examples/agents/tool_calling/configs/config.yml'
2025-04-23 15:03:46,581 - aiq.cli.commands.start - WARNING - The front end type in the config file (fastapi) does not match the command name (console). Overwriting the config file front end.
2025-04-23 15:03:46,613 - aiq.profiler.utils - WARNING - Discovered frameworks: {<LLMFrameworkEnum.LANGCHAIN: 'langchain'>} in function code_generation_tool by inspecting source. It is recommended and more reliable to instead add the used LLMFrameworkEnum types in the framework_wrappers argument when calling @register_function.
2025-04-23 15:03:46,614 - aiq.plugins.langchain.tools.code_generation_tool - INFO - Initializing code generation tool
Getting tool LLM from config
2025-04-23 15:03:46,632 - aiq.plugins.langchain.tools.code_generation_tool - INFO - Filling tool's prompt variable from config
2025-04-23 15:03:46,632 - aiq.plugins.langchain.tools.code_generation_tool - INFO - Initialized code generation tool

Configuration Summary:
--------------------
Workflow Type: tool_calling_agent
Number of Functions: 3
Number of LLMs: 1
Number of Embedders: 0
Number of Memory: 0
Number of Retrievers: 0

2025-04-23 15:03:47,601 - aiq.agent.tool_calling_agent.agent - INFO -
------------------------------
[AGENT]
Agent input: who was Djikstra?
Agent's thoughts:
content='' additional_kwargs={'tool_calls': [{'id': 'chatcmpl-tool-25c373f4cc544ab995e2b424c30eb00a', 'type': 'function', 'function': {'name': 'wikipedia_search', 'arguments': '{"question": "Djikstra"}'}}]} response_metadata={'role': 'assistant', 'content': None, 'tool_calls': [{'id': 'chatcmpl-tool-25c373f4cc544ab995e2b424c30eb00a', 'type': 'function', 'function': {'name': 'wikipedia_search', 'arguments': '{"question": "Djikstra"}'}}], 'token_usage': {'prompt_tokens': 451, 'total_tokens': 465, 'completion_tokens': 14}, 'finish_reason': 'tool_calls', 'model_name': 'meta/llama-3.1-70b-instruct'} id='run-f82d064d-422a-4241-9d95-e56dd76ed447-0' tool_calls=[{'name': 'wikipedia_search', 'args': {'question': 'Djikstra'}, 'id': 'chatcmpl-tool-25c373f4cc544ab995e2b424c30eb00a', 'type': 'tool_call'}] usage_metadata={'input_tokens': 451, 'output_tokens': 14, 'total_tokens': 465} role='assistant'
------------------------------
2025-04-23 15:03:51,894 - aiq.agent.tool_calling_agent.agent - INFO -
------------------------------
[AGENT]
Calling tools: ['wikipedia_search']
Tool's input: content='' additional_kwargs={'tool_calls': [{'id': 'chatcmpl-tool-25c373f4cc544ab995e2b424c30eb00a', 'type': 'function', 'function': {'name': 'wikipedia_search', 'arguments': '{"question": "Djikstra"}'}}]} response_metadata={'role': 'assistant', 'content': None, 'tool_calls': [{'id': 'chatcmpl-tool-25c373f4cc544ab995e2b424c30eb00a', 'type': 'function', 'function': {'name': 'wikipedia_search', 'arguments': '{"question": "Djikstra"}'}}], 'token_usage': {'prompt_tokens': 451, 'total_tokens': 465, 'completion_tokens': 14}, 'finish_reason': 'tool_calls', 'model_name': 'meta/llama-3.1-70b-instruct'} id='run-f82d064d-422a-4241-9d95-e56dd76ed447-0' tool_calls=[{'name': 'wikipedia_search', 'args': {'question': 'Djikstra'}, 'id': 'chatcmpl-tool-25c373f4cc544ab995e2b424c30eb00a', 'type': 'tool_call'}] usage_metadata={'input_tokens': 451, 'output_tokens': 14, 'total_tokens': 465} role='assistant'
Tool's response:
<Document source="https://en.wikipedia.org/wiki/Edsger_W._Dijkstra" page=""/>
Edsger Wybe Dijkstra ( DYKE-strə; Dutch: [ˈɛtsxər ˈʋibə ˈdɛikstraː] ; 11 May 1930 – 6 August 2002) was a Dutch computer scientist, programmer, software engineer, mathematician, and science essayist.
Born in Rotterdam in the Netherlands, Dijkstra studied mathematics and physics and then theoretical physics at the University of Leiden. Adriaan van Wijngaarden offered him a job as the first computer programmer in the Netherlands at the Mathematical Centre in Amsterdam, where he worked from 1952 until 1962. He formulated and solved the shortest path problem in 1956, and in 1960 developed the first compiler for the programming language ALGOL 60 in conjunction with colleague Jaap A. Zonneveld. In 1962 he moved to Eindhoven, and later to Nuenen, where he became a professor in the Mathematics Department at the Technische Hogeschool Eindhoven. In the late 1960s he built the THE multiprogramming system, which influence...
------------------------------
2025-04-23 15:03:59,211 - aiq.agent.tool_calling_agent.agent - INFO -
------------------------------
[AGENT]
Agent input: who was Djikstra?

<Document source="https://en.wikipedia.org/wiki/Edsger_W._Dijkstra" page=""/>
Edsger Wybe Dijkstra ( DYKE-strə; Dutch: [ˈɛtsxər ˈʋibə ˈdɛikstraː] ; 11 May 1930 – 6 August 2002) was a Dutch computer scientist, programmer, software engineer, mathematician, and science essayist.
Born in Rotterdam in the Netherlands, Dijkstra studied mathematics and physics and then theoretical physics at the University of Leiden. Adriaan van Wijngaarden offered him a job as the first computer programmer in the Netherlands at the Mathematical Centre in Amsterdam, where he worked from 1952 until 1962. He formulated and solved the shortest path problem in 1956, and in 1960 developed the first compiler for the programming language ALGOL 60 in conjunction with colleague Jaap A. Zonneveld. In 1962 he moved to Eindhoven, and later to Nuenen, where he became a professor in the Mathematics Department at the Technische Hogeschool Eindhoven. In the late 1960s he built the THE multiprogramming system, which influence...
Agent's thoughts:
content='Edsger Wybe Dijkstra was a Dutch computer scientist, programmer, software engineer, mathematician, and science essayist. He was born on May 11, 1930, in Rotterdam, Netherlands, and studied mathematics and physics at the University of Leiden. Dijkstra worked as the first computer programmer in the Netherlands at the Mathematical Centre in Amsterdam from 1952 to 1962. He formulated and solved the shortest path problem in 1956 and developed the first compiler for the programming language ALGOL 60 in 1960. Dijkstra moved to Eindhoven in 1962 and became a professor in the Mathematics Department at the Technische Hogeschool Eindhoven. He built the THE multiprogramming system in the late 1960s, which influenced the development of operating systems.' additional_kwargs={} response_metadata={'role': 'assistant', 'content': 'Edsger Wybe Dijkstra was a Dutch computer scientist, programmer, software engineer, mathematician, and science essayist. He was born on May 11, 1930, in Rotterdam, Netherlands, and studied mathematics and physics at the University of Leiden. Dijkstra worked as the first computer programmer in the Netherlands at the Mathematical Centre in Amsterdam from 1952 to 1962. He formulated and solved the shortest path problem in 1956 and developed the first compiler for the programming language ALGOL 60 in 1960. Dijkstra moved to Eindhoven in 1962 and became a professor in the Mathematics Department at the Technische Hogeschool Eindhoven. He built the THE multiprogramming system in the late 1960s, which influenced the development of operating systems.', 'token_usage': {'prompt_tokens': 747, 'total_tokens': 911, 'completion_tokens': 164}, 'finish_reason': 'stop', 'model_name': 'meta/llama-3.1-70b-instruct'} id='run-51b93700-cd12-40dc-9ee4-632bf30b4a5e-0' usage_metadata={'input_tokens': 747, 'output_tokens': 164, 'total_tokens': 911} role='assistant'
------------------------------
2025-04-23 15:03:59,215 - aiq.front_ends.console.console_front_end_plugin - INFO -
--------------------------------------------------
Workflow Result:
['Edsger Wybe Dijkstra was a Dutch computer scientist, programmer, software engineer, mathematician, and science essayist. He was born on May 11, 1930, in Rotterdam, Netherlands, and studied mathematics and physics at the University of Leiden. Dijkstra worked as the first computer programmer in the Netherlands at the Mathematical Centre in Amsterdam from 1952 to 1962. He formulated and solved the shortest path problem in 1956 and developed the first compiler for the programming language ALGOL 60 in 1960. Dijkstra moved to Eindhoven in 1962 and became a professor in the Mathematics Department at the Technische Hogeschool Eindhoven. He built the THE multiprogramming system in the late 1960s, which influenced the development of operating systems.']
--------------------------------------------------
```
---

### Starting the AIQ toolkit Server

You can start the AIQ toolkit server using the `aiq serve` command with the appropriate configuration file.

**Starting the Tool Calling Agent Example Workflow**

```bash
aiq serve --config_file=examples/agents/tool_calling/configs/config.yml
```

### Making Requests to the AIQ toolkit Server

Once the server is running, you can make HTTP requests to interact with the workflow.

#### Non-Streaming Requests

**Non-Streaming Request to the Tool Calling Agent Workflow**

```bash
curl --request POST \
  --url http://localhost:8000/generate \
  --header 'Content-Type: application/json' \
  --data '{"input_message": "What are LLMs?"}'
```

#### Streaming Requests

**Streaming Request to the Tool Calling Agent Workflow**

```bash
curl --request POST \
  --url http://localhost:8000/generate/stream \
  --header 'Content-Type: application/json' \
  --data '{"input_message": "What are LLMs?"}'
```
---
### Evaluating the Tool Calling Agent Workflow
**Run and evaluate the `tool_calling_agent` example Workflow**

```bash
aiq eval --config_file=examples/agents/tool_calling/configs/config.yml
```
---<|MERGE_RESOLUTION|>--- conflicted
+++ resolved
@@ -22,11 +22,11 @@
 
 # Tool Calling Agent
 
-A configurable Tool Calling Agent. This agent leverages the AIQ toolkit plugin system and `WorkflowBuilder` to integrate pre-built and custom tools into the workflow. Key elements are summarized below:
+A configurable Tool Calling Agent. This agent leverages the AIQ Toolkit plugin system and `WorkflowBuilder` to integrate pre-built and custom tools into the workflow. Key elements are summarized below:
 
 ## Key Features
 
-- **Pre-built Tools:** Leverages core AIQ toolkit library agent and tools.
+- **Pre-built Tools:** Leverages core AIQ Toolkit library agent and tools.
 - **Tool Calling / Function calling Agent:** Leverages tool / function input schema to appropriately route to the correct tool
 - **Custom Plugin System:** Developers can bring in new tools using plugins.
 - **High-level API:** Enables defining functions that transform into asynchronous LangChain tools.
@@ -35,15 +35,11 @@
 
 ## Installation and Setup
 
-<<<<<<< HEAD
-If you have not already done so, follow the instructions in the [Install Guide](../../../docs/source/quick-start/installing.md#install-from-source) to create the development environment and install AIQ toolkit.
-=======
 If you have not already done so, follow the instructions in the [Install Guide](../../../docs/source/quick-start/installing.md#install-from-source) to create the development environment and install AIQ Toolkit.
->>>>>>> a0ad7875
 
 ### Install this Workflow:
 
-From the root directory of the AIQ toolkit library, run the following commands:
+From the root directory of the AIQ Toolkit library, run the following commands:
 
 ```bash
 uv pip install -e .
@@ -72,7 +68,7 @@
 This README primarily covers the former case, where the Tool Calling Agent functions as the main workflow, in config.yml.
 For more details, refer to the [ReAct Agent documentation](../../../docs/source/workflows/about/tool-calling-agent.md) and the [Reasoning Agent documentation](../../../docs/source/workflows/about/react-agent.md)
 
-Run the following command from the root of the AIQ toolkit repo to execute this workflow with the specified input:
+Run the following command from the root of the AIQ Toolkit repo to execute this workflow with the specified input:
 
 ```bash
 aiq run  --config_file=examples/agents/tool_calling/configs/config.yml --input "who was Djikstra?"
@@ -83,7 +79,7 @@
 ```console
 $ aiq run  --config_file=examples/agents/tool_calling/configs/config.yml --input "who was Djikstra?"
 2025-04-23 15:03:46,312 - aiq.runtime.loader - WARNING - Loading module 'aiq_automated_description_generation.register' from entry point 'aiq_automated_description_generation' took a long time (499.885559 ms). Ensure all imports are inside your registered functions.
-2025-04-23 15:03:46,573 - aiq.cli.commands.start - INFO - Starting AIQ toolkit from config file: 'examples/agents/tool_calling/configs/config.yml'
+2025-04-23 15:03:46,573 - aiq.cli.commands.start - INFO - Starting AIQ Toolkit from config file: 'examples/agents/tool_calling/configs/config.yml'
 2025-04-23 15:03:46,581 - aiq.cli.commands.start - WARNING - The front end type in the config file (fastapi) does not match the command name (console). Overwriting the config file front end.
 2025-04-23 15:03:46,613 - aiq.profiler.utils - WARNING - Discovered frameworks: {<LLMFrameworkEnum.LANGCHAIN: 'langchain'>} in function code_generation_tool by inspecting source. It is recommended and more reliable to instead add the used LLMFrameworkEnum types in the framework_wrappers argument when calling @register_function.
 2025-04-23 15:03:46,614 - aiq.plugins.langchain.tools.code_generation_tool - INFO - Initializing code generation tool
@@ -136,9 +132,9 @@
 ```
 ---
 
-### Starting the AIQ toolkit Server
+### Starting the AIQ Toolkit Server
 
-You can start the AIQ toolkit server using the `aiq serve` command with the appropriate configuration file.
+You can start the AIQ Toolkit server using the `aiq serve` command with the appropriate configuration file.
 
 **Starting the Tool Calling Agent Example Workflow**
 
@@ -146,7 +142,7 @@
 aiq serve --config_file=examples/agents/tool_calling/configs/config.yml
 ```
 
-### Making Requests to the AIQ toolkit Server
+### Making Requests to the AIQ Toolkit Server
 
 Once the server is running, you can make HTTP requests to interact with the workflow.
 
