# SPDX-FileCopyrightText: Copyright (c) 2025, NVIDIA CORPORATION & AFFILIATES. All rights reserved.
# SPDX-License-Identifier: Apache-2.0
#
# Licensed under the Apache License, Version 2.0 (the "License");
# you may not use this file except in compliance with the License.
# You may obtain a copy of the License at
#
# http://www.apache.org/licenses/LICENSE-2.0
#
# Unless required by applicable law or agreed to in writing, software
# distributed under the License is distributed on an "AS IS" BASIS,
# WITHOUT WARRANTIES OR CONDITIONS OF ANY KIND, either express or implied.
# See the License for the specific language governing permissions and
# limitations under the License.

import logging
from datetime import datetime

<<<<<<< HEAD
=======
from aiq_profiler_agent import tool  # noqa: F401 # pylint: disable=unused-import
>>>>>>> 17f4d0a6
from aiq_profiler_agent.prompts import RETRY_PROMPT
from aiq_profiler_agent.prompts import SYSTEM_PROMPT
from pydantic import Field

from aiq.builder.builder import Builder
from aiq.builder.framework_enum import LLMFrameworkEnum
from aiq.builder.function_info import FunctionInfo
from aiq.cli.register_workflow import register_function
from aiq.data_models.component_ref import LLMRef
from aiq.data_models.function import FunctionBaseConfig

logger = logging.getLogger(__name__)


class ProfilerAgentConfig(FunctionBaseConfig, name="profiler_agent"):
    """
    Profiler agent config
    """

    llm_name: LLMRef = Field(..., description="The LLM to use for the profiler agent")
    max_iterations: int = Field(..., description="The maximum number of iterations for the profiler agent")
    tools: list[str] = Field(..., description="The tools to use for the profiler agent")

    sys_prompt: str = Field(
        SYSTEM_PROMPT,
        description="The prompt to use for the PxQuery tool.",
    )

    retry_prompt: str = Field(
        RETRY_PROMPT,
        description="Prompt to use when retrying after parser failure",
    )

    max_retries: int = Field(
        ...,
        description="The maximum number of retries for the profiler agent",
    )


@register_function(config_type=ProfilerAgentConfig, framework_wrappers=[LLMFrameworkEnum.LANGCHAIN])
async def profiler_agent(config: ProfilerAgentConfig, builder: Builder):
    """
    Profiler agent that uses Phoenix to analyze LLM telemetry data
    This agent retrieves LLM telemetry data using Phoenix's Client API
    and analyzes the data to provide insights about LLM usage, performance,
    and issues.
    """
    from aiq_profiler_agent.agent import ProfilerAgent
    from aiq_profiler_agent.agent import ProfilerAgentState
    from aiq_profiler_agent.data_models import ExecPlan
    from aiq_profiler_agent.tool import flow_chart  # noqa: F401 # pylint: disable=unused-import
    from langchain_core.messages import SystemMessage
    from langchain_core.output_parsers import PydanticOutputParser
    from langchain_core.prompts import PromptTemplate
    from langgraph.graph.graph import CompiledGraph

    # Create the agent executor
    tools = builder.get_tools(tool_names=config.tools, wrapper_type=LLMFrameworkEnum.LANGCHAIN)
    llm = await builder.get_llm(config.llm_name, wrapper_type=LLMFrameworkEnum.LANGCHAIN)
    output_parser = PydanticOutputParser(pydantic_object=ExecPlan)
    tools_dict = {t.name: t for t in tools}
    graph: CompiledGraph = await ProfilerAgent(
        llm=llm,
        tools=tools_dict,
        response_composer_tool=builder.get_tool("response_composer", wrapper_type=LLMFrameworkEnum.LANGCHAIN),
        detailed_logs=True,
        max_retries=config.max_retries,
        retry_prompt=config.retry_prompt,
    ).build_graph()

    async def _profiler_agent(input_message: str) -> str:
        """
        Profiler agent that uses Phoenix to analyze LLM telemetry data
        """
        current_time = datetime.now().strftime("%Y-%m-%d %H:%M:%S")
        prompt = PromptTemplate(
            template=config.sys_prompt,
            input_variables=["query"],
            partial_variables={
                "current_time": current_time,
                "output_parser": output_parser.get_format_instructions(),
                "tools": "\n".join([f"- {t.name}: {t.description}" for t in tools]),
            },
        )

        state = ProfilerAgentState(messages=[SystemMessage(content=prompt.format(query=input_message))], trace_infos={})
        state = await graph.ainvoke(state, config={"recursion_limit": (config.max_iterations + 1) * 2})
        return state["messages"][-1].content

    try:
        yield FunctionInfo.create(single_fn=_profiler_agent)
    except Exception as e:
        logger.error("Error in profiler agent, exit early", exc_info=True)
        raise e
    finally:
        logger.info("Profiler agent finished")<|MERGE_RESOLUTION|>--- conflicted
+++ resolved
@@ -16,10 +16,7 @@
 import logging
 from datetime import datetime
 
-<<<<<<< HEAD
-=======
 from aiq_profiler_agent import tool  # noqa: F401 # pylint: disable=unused-import
->>>>>>> 17f4d0a6
 from aiq_profiler_agent.prompts import RETRY_PROMPT
 from aiq_profiler_agent.prompts import SYSTEM_PROMPT
 from pydantic import Field
