--- conflicted
+++ resolved
@@ -19,7 +19,14 @@
 
 This example demonstrates how to use A configurable [ReWOO](https://arxiv.org/abs/2305.18323) (Reasoning WithOut Observation) Agent with the AIQ toolkit. For this purpose AIQ toolkit provides a [`rewoo_agent`](../../../docs/source/workflows/about/rewoo-agent.md) workflow type.
 
-<<<<<<< HEAD
+## Key Features
+
+- **ReWOO Agent Architecture:** Demonstrates the unique `rewoo_agent` workflow type that implements Reasoning Without Observation, separating planning, execution, and solving into distinct phases.
+- **Three-Node Graph Structure:** Uses a distinctive architecture with Planner Node (creates complete execution plan), Executor Node (executes tools systematically), and Solver Node (synthesizes final results).
+- **Systematic Tool Execution:** Shows how ReWOO first plans all necessary steps upfront, then executes them systematically without dynamic re-planning, leading to more predictable tool usage patterns.
+- **Calculator and Internet Search Integration:** Includes `calculator_inequality` and `internet_search` tools to demonstrate multi-step reasoning that requires both mathematical computation and web research.
+- **Plan-Execute-Solve Pattern:** Demonstrates the ReWOO approach of complete upfront planning followed by systematic execution and final result synthesis.
+
 ## Graph Structure
 
 The ReWOO agent uses a unique three-node graph architecture that separates planning, execution, and solving into distinct phases. The following diagram illustrates the agent's workflow:
@@ -36,15 +43,6 @@
 - **End**: Process completes with the final response
 
 This architecture differs from other agents by separating reasoning (planning) from execution, allowing for more systematic and predictable tool usage patterns. The ReWOO approach first plans all steps, then executes them systematically, and finally synthesizes the results.
-=======
-## Key Features
-
-- **ReWOO Agent Architecture:** Demonstrates the unique `rewoo_agent` workflow type that implements Reasoning Without Observation, separating planning, execution, and solving into distinct phases.
-- **Three-Node Graph Structure:** Uses a distinctive architecture with Planner Node (creates complete execution plan), Executor Node (executes tools systematically), and Solver Node (synthesizes final results).
-- **Systematic Tool Execution:** Shows how ReWOO first plans all necessary steps upfront, then executes them systematically without dynamic re-planning, leading to more predictable tool usage patterns.
-- **Calculator and Internet Search Integration:** Includes `calculator_inequality` and `internet_search` tools to demonstrate multi-step reasoning that requires both mathematical computation and web research.
-- **Plan-Execute-Solve Pattern:** Demonstrates the ReWOO approach of complete upfront planning followed by systematic execution and final result synthesis.
->>>>>>> 1e14e3a7
 
 ## Installation and Setup
 
