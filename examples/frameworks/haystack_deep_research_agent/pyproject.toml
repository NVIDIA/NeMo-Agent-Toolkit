[build-system]
build-backend = "setuptools.build_meta"
requires = ["setuptools >= 64", "setuptools-scm>=8"]

[tool.setuptools_scm]
git_describe_command = "git describe --long --first-parent"
root = "../../.."

[project]
name = "nat_haystack_deep_research_agent"
dynamic = ["version"]
dependencies = [
<<<<<<< HEAD
  "nvidia-nat~=1.4",
  "haystack-ai>=2.17.0,<2.19",
=======
  "nvidia-nat[nvidia_haystack]~=1.3",
  "haystack-ai~=2.18.1",
>>>>>>> cc31511a
  "opensearch-haystack~=4.2.0",
  "trafilatura~=2.0.0",
  "pypdf~=5.8.0",
  "docstring-parser~=0.16",
]
requires-python = ">=3.11,<3.14"
description = "Haystack Deep Research Agent workflow for NVIDIA NeMo Agent Toolkit"
classifiers = ["Programming Language :: Python"]

[tool.uv.sources]
nvidia-nat = { path = "../../..", editable = true }

[project.entry-points.'nat.components']
nat_haystack_deep_research_agent = "nat_haystack_deep_research_agent.register"<|MERGE_RESOLUTION|>--- conflicted
+++ resolved
@@ -10,13 +10,8 @@
 name = "nat_haystack_deep_research_agent"
 dynamic = ["version"]
 dependencies = [
-<<<<<<< HEAD
-  "nvidia-nat~=1.4",
-  "haystack-ai>=2.17.0,<2.19",
-=======
-  "nvidia-nat[nvidia_haystack]~=1.3",
+  "nvidia-nat[nvidia_haystack]~=1.4",
   "haystack-ai~=2.18.1",
->>>>>>> cc31511a
   "opensearch-haystack~=4.2.0",
   "trafilatura~=2.0.0",
   "pypdf~=5.8.0",
