[build-system]
build-backend = "setuptools.build_meta"
requires = ["setuptools >= 64", "setuptools-scm>=8"]

[tool.setuptools_scm]
git_describe_command = "git describe --long --first-parent"
root = "../../.."

[project]
name = "nat_multi_frameworks"
dynamic = ["version"]
dependencies = [
  "nvidia-nat[langchain,llama-index,openai,nvidia_haystack]~=1.4",
  "arxiv~=2.1.3",
  "bs4==0.0.2",
  "markdown-it-py~=3.0",
<<<<<<< HEAD
  "nvidia-haystack==0.1.2",
  "openai~=1.86.0",                         # Pin to compatible range with llama-index
=======
>>>>>>> d0ac9398
]
requires-python = ">=3.11,<3.14"
description = "Custom NeMo Agent toolkit Workflow"
classifiers = ["Programming Language :: Python"]

[tool.uv.sources]
nvidia-nat = { path = "../../..", editable = true }

[project.entry-points.'nat.components']
nat_multi_frameworks = "nat_multi_frameworks.register"<|MERGE_RESOLUTION|>--- conflicted
+++ resolved
@@ -14,11 +14,7 @@
   "arxiv~=2.1.3",
   "bs4==0.0.2",
   "markdown-it-py~=3.0",
-<<<<<<< HEAD
-  "nvidia-haystack==0.1.2",
-  "openai~=1.86.0",                         # Pin to compatible range with llama-index
-=======
->>>>>>> d0ac9398
+    "openai~=1.86.0"
 ]
 requires-python = ">=3.11,<3.14"
 description = "Custom NeMo Agent toolkit Workflow"
