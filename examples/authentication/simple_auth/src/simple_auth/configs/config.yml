# SPDX-FileCopyrightText: Copyright (c) 2025, NVIDIA CORPORATION & AFFILIATES. All rights reserved.
# SPDX-License-Identifier: Apache-2.0
#
# Licensed under the Apache License, Version 2.0 (the "License");
# you may not use this file except in compliance with the License.
# You may obtain a copy of the License at
#
# http://www.apache.org/licenses/LICENSE-2.0
#
# Unless required by applicable law or agreed to in writing, software
# distributed under the License is distributed on an "AS IS" BASIS,
# WITHOUT WARRANTIES OR CONDITIONS OF ANY KIND, either express or implied.
# See the License for the specific language governing permissions and
# limitations under the License.

general:
  use_uvloop: true
  logging:
    console:
      _type: console
      level: WARN

functions:
  who_am_i_function:
    _type: who_am_i
    auth_provider: test_auth_provider

llms:
  nim_llm:
    _type: nim
    model_name: meta/llama-3.1-70b-instruct
    temperature: 0.0
    max_tokens: 1024

authentication:
  test_auth_provider:
    _type: oauth2_authorization_code
    client_url: http://localhost:8000
    authorization_url: http://127.0.0.1:5000/oauth/authorize
    token_url: http://127.0.0.1:5000/oauth/token
    token_endpoint_auth_method: client_secret_post
    scopes:
      - openid
      - profile
      - email
<<<<<<< HEAD
    client_id: ${OAUTH_CLIENT_ID}
    client_secret: ${OAUTH_CLIENT_SECRET}
    use_pkce: false
=======
    client_id: ${AIQ_CLIENT_ID}
    client_secret: ${AIQ_CLIENT_SECRET}
    use_pkce: true
>>>>>>> 2a88e201

workflow:
  _type: react_agent
  tool_names:
    - who_am_i_function
  llm_name: nim_llm
  verbose: true
  parse_agent_response_max_retries: 3<|MERGE_RESOLUTION|>--- conflicted
+++ resolved
@@ -43,15 +43,9 @@
       - openid
       - profile
       - email
-<<<<<<< HEAD
     client_id: ${OAUTH_CLIENT_ID}
     client_secret: ${OAUTH_CLIENT_SECRET}
     use_pkce: false
-=======
-    client_id: ${AIQ_CLIENT_ID}
-    client_secret: ${AIQ_CLIENT_SECRET}
-    use_pkce: true
->>>>>>> 2a88e201
 
 workflow:
   _type: react_agent
